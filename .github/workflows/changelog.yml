--- conflicted
+++ resolved
@@ -1,30 +1,25 @@
 name: my-workflow
 
 on:
-  push:
+  create:
     branches:
-      changelog-test
+      - 'release/*'
 
 jobs:
   autocommit:
     runs-on: ubuntu-latest
+    container:
+      image: atk4/image:latest # https://github.com/atk4/image
     steps:
       - uses: actions/checkout@master
-<<<<<<< HEAD
-=======
-      - uses: teaminkling/skip-commit@master
-        with:
-          commit-filter: skip-log, skip-ci, automated
->>>>>>> b77041d7
-      - name: Create Release Notes
-        uses: docker://decathlon/release-notes-generator-action:2.0.0
-        env:
-          GITHUB_TOKEN: ${{ secrets.GITHUB_TOKEN }}
-          OUTPUT_FOLDER: temp_release_notes
-          USE_MILESTONE_TITLE: "true"
+      - run: |
+          sed -i "" -e '/atk4\/schema/s/dev-develop/\*/' composer.json # workaround composers inability to change both requries simultaniously
+          composer require atk4/core atk4/dsql
+          composer update
 
       - uses: teaminkling/autocommit@master
+        commit-message: Setting current dependencies
       - uses: ad-m/github-push-action@master
         with:
-          branch: changelog-test
+          branch: ${{ github.ref }}
           github_token: ${{ secrets.GITHUB_TOKEN }}