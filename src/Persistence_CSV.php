<?php

// vim:ts=4:sw=4:et:fdm=marker:fdl=0

namespace atk4\data;

/**
 * Implements persistence driver that can save data and load from CSV file.
 * This basic driver only offers the load/save. It does not offer conditions or
 * id-specific operations. You can only use a single persistence object with
 * a single file.
 *
 * $p = new Persistence_CSV('file.csv');
 * $m = new MyModel($p);
 * $data = $m->export();
 *
 * Alternatively you can write into a file. First operation you perform on
 * the persistence will determine the mode.
 *
 * $p = new Persistence_CSV('file.csv');
 * $m = new MyModel($p);
 * $m->import($data);
 */
class Persistence_CSV extends Persistence
{
    /**
     * Name of the file.
     *
     * @var string
     */
    public $file;

    /**
     * Line in CSV file.
     *
     * @var int
     */
    public $line = 0;

    /**
     * File handle, when the $file is opened.
     *
     * @var resource
     */
    public $handle = null;

    /**
     * Mode of opeation. 'r' for reading and 'w' for writing.
     * If you manually set this operation, it will be used
     * for file opening.
     *
     * @var string
     */
    public $mode = null;

    /**
     * Constructor. Can pass array of data in parameters.
     *
     * @param array &$data
     */
    public function __construct($file)
    {
        $this->file = $file;
    }

    /**
     * Destructor. close files correctly.
     */
    public function __destruct()
    {
        if ($this->handle) {
            fclose($this->handle);
        }
    }

    /**
     * Returns one line of CSV file as array.
     *
     * @return array
     */
    public function getLine()
    {
        $this->line++;

        return fgetcsv($this->handle);
    }

    /**
     * When load operation starts, this will open file and read
     * the first line. This line is then used to identify columns.
     */
    public function loadHeader()
    {
        // Override this method and open handle yourself if you want to
        // reposition or load some extra columns on the top.
        if (!$this->handle) {
            $this->handle = fopen($this->file, 'r');
        }

        $header = $this->getLine();

        $this->initializeHeader($header);
    }

    /**
     * When load operation starts, this will open file and read
     * the first line. This line is then used to identify columns.
     */
    public function saveHeader(Model $m)
    {
        // Override this method and open handle yourself if you want to
        // reposition or load some extra columns on the top.
        if (!$this->handle) {
            $this->handle = fopen($this->file, 'w');
        }

        $header = [];
        foreach ($m->elements as $name=>$field) {
            if (!$field instanceof Field) {
                continue;
            }

            if ($name == $m->id_field) {
                continue;
            }

            $header[] = $name;
        }

        fputcsv($this->handle, $header);

        $this->initializeHeader($header);
    }

    /**
     * Remembers $this->header so that the data can be
     * easier mapped.
     */
    public function initializeHeader($header)
    {
        $this->header = $header;
    }

    /**
     * Typecasting when load data row.
     *
     * @param Model $m
     * @param array $row
     *
     * @return array
     */
    public function typecastLoadRow(Model $m, $row)
    {
        $id = null;
        if (isset($row[$m->id_field])) {
            // temporary remove id field
            $id = $row[$m->id_field];
            unset($row[$m->id_field]);
        } else {
            $id = null;
        }
        $row = array_combine($this->header, $row);
        if (isset($id)) {
            $row[$m->id_field] = $id;
        }

        foreach ($row as $key => &$value) {
            if ($value === null) {
                continue;
            }

            if ($f = $m->hasElement($key)) {
                $value = $this->typecastLoadField($f, $value);
            }
        }

        return $row;
    }

    /**
     * Tries to load model and return data record.
     * Doesn't throw exception if model can't be loaded.
     *
     * @param Model $m
     *
     * @return array|null
     */
    public function tryLoadAny(Model $m)
    {
        if (!$this->mode) {
            $this->mode = 'r';
        } elseif ($this->mode == 'w') {
            throw new Exception(['Currently writing records, so loading is not possible.']);
        }

        if (!$this->handle) {
            $this->loadHeader();
        }

        $data = fgetcsv($this->handle);
        if (!$data) {
            return;
        }

        $data = $this->typecastLoadRow($m, $data);
        $data['id'] = $this->line;

        return $data;
    }

    public function prepareIterator(Model $m)
    {
        if (!$this->mode) {
            $this->mode = 'r';
        } elseif ($this->mode == 'w') {
            throw new Exception(['Currently writing records, so loading is not possible.']);
        }

        if (!$this->handle) {
            $this->loadHeader();
        }

        while (true) {
            $data = $this->getLine();
            if (!$data) {
                break;
            }
            $data[$m->id_field] = $this->line;

            yield $data;
        }
    }

    /**
     * Loads any one record.
     *
     * @param Model $m
     *
     * @return array
     */
    public function loadAny(Model $m)
    {
        $data = $this->tryLoadAny($m);

        if (!$data) {
            throw new Exception([
                'No more records',
                'model'      => $m,
            ], 404);
        }

        return $data;
    }

    /**
     * Inserts record in data array and returns new record ID.
     *
     * @param Model  $m
     * @param array  $data
     * @param string $table
     *
     * @return mixed
     */
    public function insert(Model $m, $data)
    {
        if (!$this->mode) {
            $this->mode = 'w';
        } elseif ($this->mode == 'r') {
            throw new Exception(['Currently reading records, so writing is not possible.']);
        }

        if (!$this->handle) {
            $this->saveHeader($m);
        }

        $line = [];

        foreach ($this->header as $name) {
            $line[] = $data[$name];
        }

<<<<<<< HEAD

        fputcsv($this->handle, $line);

        return null;
=======
        $data = fputcsv($this->handle, $line);
>>>>>>> 71b83483
    }

    /**
     * Updates record in data array and returns record ID.
     *
     * @param Model  $m
     * @param mixed  $id
     * @param array  $data
     * @param string $table
     *
     * @return mixed
     */
    public function update(Model $m, $id, $data, $table = null)
    {
        throw new Exception('Updating records is not supported in CSV persistence');
    }

    /**
     * Deletes record in data array.
     *
     * @param Model  $m
     * @param mixed  $id
     * @param string $table
     */
    public function delete(Model $m, $id, $table = null)
    {
        throw new Exception('Deleting records is not supported int CSV persitence');
    }

    /**
     * Generates new record ID.
     *
     * @param Model  $m
     * @param string $table
     *
     * @return string
     */
    public function generateNewID($m, $table = null)
    {
        if (!isset($table)) {
            $table = $m->table;
        }

        $ids = array_keys($this->data[$table]);

        $type = $m->getElement($m->id_field)->type;

        switch ($type) {
            case 'integer':
                return count($ids) === 0 ? 1 : (max($ids) + 1);
            case 'string':
                return uniqid();
            default:
                throw new Exception([
                    'Unsupported id field type. Array supports type=integer or type=string only',
                    'type' => $type,
                ]);
        }
    }
}<|MERGE_RESOLUTION|>--- conflicted
+++ resolved
@@ -279,14 +279,9 @@
             $line[] = $data[$name];
         }
 
-<<<<<<< HEAD
-
         fputcsv($this->handle, $line);
 
         return null;
-=======
-        $data = fputcsv($this->handle, $line);
->>>>>>> 71b83483
     }
 
     /**
