--- conflicted
+++ resolved
@@ -92,12 +92,10 @@
      * Casts field value to string.
      *
      * @param mixed $value Optional value
+     *
+     * @return string
      */
-<<<<<<< HEAD
     public function toString($value = null): ?string
-=======
-    public function toString($value = null): string
->>>>>>> f4a32944
     {
         $v = ($value === null ? $this->get() : $this->normalize($value));
 
