<?php

namespace atk4\data;

class Persistence_SQL extends Persistence
{
    // atk4\dsql\Connection
    public $connection;

    public $_default_class_addField = 'atk4\data\Field_SQL';
    public $_default_class_hasOne = 'atk4\data\Field_SQL_One';
    public $_default_class_hasMany = null; //'atk4\data\Field_Many';
    public $_default_class_addExpression = 'atk4\data\Field_SQL_Expression';
    public $_default_class_join = 'atk4\data\Join_SQL';

    public function __construct($connection, $user = null, $password = null, $args = [])
    {
        if ($connection instanceof \atk4\dsql\Connection) {
            $this->connection = $connection;

            return;
        }

        if (is_object($connection)) {
            throw new Exception([
                'You can only use Persistance_SQL with Connection class from atk4\dsql',
                'connection' => $connection,
            ]);
        }

        // attempt to connect.
        $this->connection = \atk4\dsql\Connection::connect(
            $connection,
            $user,
            $password,
            $args
        );
    }

    public function dsql()
    {
        return $this->connection->dsql();
    }

    public function add($m, $defaults = [])
    {
        // Use our own classes for fields, relations and expressions unless
        // $defaults specify them otherwise.
        $defaults = array_merge([
            '_default_class_addField'      => $this->_default_class_addField,
            '_default_class_hasOne'        => $this->_default_class_hasOne,
            '_default_class_hasMany'       => $this->_default_class_hasMany,
            '_default_class_addExpression' => $this->_default_class_addExpression,
            '_default_class_join'          => $this->_default_class_join,
        ], $defaults);

        $m = parent::add($m, $defaults);




        if (!isset($m->table) || (!is_string($m->table) && $m->table !== false)) {
            throw new Exception([
                'Property $table must be specified for a model',
                'model' => $m,
            ]);
        }

        // When we work without table, we can't have any IDs
        if ($m->table === false) {
            $m->getElement('id')->destroy();
            $m->addExpression('id', '1');
        }

        return $m;
    }

    protected function initPersistence(Model $m)
    {
        $m->addMethod('expr', $this);
    }

    public function expr($m, $expr, $args = [])
    {
        preg_replace_callback(
            '/\[[a-z0-9_]*\]|{[a-z0-9_]*}/',
            function ($matches) use (&$args, $m) {
                $identifier = substr($matches[0], 1, -1);
                if ($identifier && !isset($args[$identifier])) {
                    $args[$identifier] = $m->getElement($identifier);
                }

                return $matches[0];
            },
            $expr
        );

        return $this->connection->expr($expr, $args);
    }

    /**
     * Initializes base query for model $m.
     */
    public function initQuery($m)
    {
        $d = $m->persistence_data['dsql'] = $this->connection->dsql();

        if ($m->table) {
            if (isset($m->table_alias)) {
                $d->table($m->table, $m->table_alias);
            } else {
                $d->table($m->table);
            }
        }

        return $d;
    }

    public function initField($q, $field)
    {
        if ($field->useAlias()) {
            $q->field($field, $field->short_name);
        } else {
            $q->field($field);
        }
    }

    public function initQueryFields($m, $q, $fields = null)
    {
        if ($fields) {

            // Set of fields is strictly defined for purposes of export,
            // so we will ignore even system fields.
            foreach ($fields as $field) {
                $this->initField($q, $m->getElement($field));
            }
        } elseif ($m->only_fields) {
            $added_fields = [];

            // Add requested fields first
            foreach ($m->only_fields as $field) {
                $this->initField($q, $m->getElement($field));
                $added_fields[$field] = true;
            }

            // now add system fields, if they were not added
            foreach ($m->elements as $field => $f_object) {
                if ($f_object instanceof Field_SQL && $f_object->system && !isset($added_fields[$field])) {
                    $this->initField($q, $f_object);
                }
            }
        } else {
            foreach ($m->elements as $field => $f_object) {
                if ($f_object instanceof Field_SQL) {
                    $this->initField($q, $f_object);
                }
            }
        }
    }

    protected function setLimitOrder($m, $q)
    {
        if ($m->limit && ($m->limit[0] || $m->limit[1])) {
            if ($m->limit[0] === null) {
                // really, SQL?
                $m->limit[0] = '18446744073709551615';
            }
            $q->limit($m->limit[0], $m->limit[1]);
        }

        if ($m->order) {
            foreach ($m->order as $o) {
                $q->order($m->getElement($o[0]), $o[1]);
            }
        }
    }

    /**
     * Will apply conditions defined inside $m onto query $q.
     */
    public function initQueryConditions($m, $q)
    {
        if (!isset($m->conditions)) {
            // no conditions are set in the model
            return $q;
        }

        foreach ($m->conditions as $cond) {

            // Options here are:
            // count($cond) == 1, we will pass the only
            // parameter inside where()

            if (count($cond) == 1) {
                $q->where($cond[0]);
                continue;
            }

            if (is_string($cond[0])) {
                $cond[0] = $m->getElement($cond[0]);
            }

            if (count($cond) == 2) {
                $q->where($cond[0], $cond[1]);
            } else {
                $q->where($cond[0], $cond[1], $cond[2]);
            }
        }
    }

    /**
     * Executing $model->aciton('update') will call
     * this method.
     */
    public function action($m, $type, $args = [])
    {
        if (!is_array($args)) {
            throw new Exception([
                '$args must be an array',
                'args' => $args,
            ]);
        }
        $q = $this->initQuery($m);
        switch ($type) {
            case 'insert':
                return $q->mode('insert');
                // cannot apply conditions now

            case 'update':
                $q->mode('update');
                break;

            case 'delete':
                $q->mode('delete');
                $this->initQueryConditions($m, $q);
                $m->hook('initSelectQuery', [$q, $type]);

                return $q;

            case 'select':
                $this->initQueryFields($m, $q, isset($args[0]) ? $args[0] : null);
                break;

            case 'count':
                $this->initQueryConditions($m, $q);
                $m->hook('initSelectQuery', [$q]);
                $q->reset('field')->field('count(*)');

                return $q;

            case 'field':
                if (!isset($args[0])) {
                    throw new Exception([
                        'This action requires one argument with field name',
                        'action' => $type,
                    ]);
                }

                $field = is_string($args[0]) ? $m->getElement($args[0]) : $args[0];
                $m->hook('initSelectQuery', [$q, $type]);
                $q->reset('field')->field($field);
                $this->initQueryConditions($m, $q);
                $this->setLimitOrder($m, $q);

                return $q;

            case 'fx':
                if (!isset($args[0]) || !isset($args[1])) {
                    throw new Exception([
                        'fx action needs 2 argumens, eg: ["sum", "amount"]',
                        'action' => $type,
                    ]);
                }

                $fx = $args[0];
                $field = is_string($args[1]) ? $m->getElement($args[1]) : $args[1];
                $this->initQueryConditions($m, $q);
                $m->hook('initSelectQuery', [$q, $type]);
                $q->reset('field')->field($q->expr("$fx([])", [$field]));

                return $q;

            default:
                throw new Exception([
                    'Unsupported action mode',
                    'type' => $type,
                ]);
        }

        $this->initQueryConditions($m, $q);
        $this->setLimitOrder($m, $q);
        $m->hook('initSelectQuery', [$q, $type]);

        return $q;
    }

    /**
     * Generates action that performs load of the record $id
     * and returns requested fields.
     */
    public function load(Model $m, $id)
    {
        $load = $this->action($m, 'select');
        $load->where($m->getElement($m->id_field), $id);
        $load->limit(1);

        // execute action
        try {
            $data = $load->getRow();
        } catch (\Exception $e) {
            throw new Exception([
                'Unable to load due to query error',
                'query'      => $load->getDebugQuery(false),
                'model'      => $m,
                'conditions' => $m->conditions,
            ], null, $e);
        }

        if (!$data) {
            throw new Exception([
                'Unable to load record',
                'model' => $m,
                'id'    => $id,
                'query' => $load->getDebugQuery(false),
            ]);
        }

        if (isset($data[$m->id_field])) {
            $m->id = $data[$m->id_field];
        } else {
            throw new Exception([
                'ID of the record is unavailable. Read-only mode is not supported',
                'model' => $m,
                'id'    => $id,
                'data'  => $data,
            ]);
        }

        return $data;
    }

    public function tryLoad(Model $m, $id)
    {
        $load = $this->action($m, 'select');
        $load->where($m->getElement($m->id_field), $id);
        $load->limit(1);

        // execute action
        $data = $load->getRow();

        if (!$data) {
            $m->unload();

            return [];
        }

        if (isset($data[$m->id_field])) {
            $m->id = $data[$m->id_field];
        } else {
            throw new Exception([
                'ID of the record is unavailable. Read-only mode is not supported',
                'model' => $m,
                'id'    => $id,
                'data'  => $data,
            ]);
        }

        return $data;
    }

    public function loadAny(Model $m)
    {
        $load = $this->action($m, 'select');
        $load->limit(1);

        // execute action
        $data = $load->getRow();

        if (!$data) {
            throw new Exception([
                'Unable to load record',
                'model' => $m,
                'query' => $load->getDebugQuery(false),
            ]);
        }

        if (isset($data[$m->id_field])) {
            $m->id = $data[$m->id_field];
        } else {
            throw new Exception([
                'ID of the record is unavailable. Read-only mode is not supported',
                'model' => $m,
                'data'  => $data,
            ]);
        }

        return $data;
    }

    public function tryLoadAny(Model $m)
    {
        $load = $this->action($m, 'select');
        $load->limit(1);

        // execute action
        $data = $load->getRow();

        if (!$data) {
            return [];
        }

        if (isset($data[$m->id_field])) {
            $m->id = $data[$m->id_field];
        } else {
            throw new Exception([
                'ID of the record is unavailable. Read-only mode is not supported',
                'model' => $m,
                'data'  => $data,
            ]);
        }

        return $data;
    }

    public function insert(Model $m, $data)
    {
        $insert = $this->action($m, 'insert');

        // apply all fields we got from get
        foreach ($data as $field => $value) {
            $f = $m->getElement($field);
            if (!$f->editable) {
                continue;
            }
            $insert->set($f->actual ?: $f->short_name, $value);
        }

        $st = null;
        try {
            $m->hook('beforeInsertQuery', [$insert]);
            $st = $insert->execute();
        } catch (\Exception $e) {
            throw new Exception([
                'Unable to execute insert query',
                'query'      => $insert->getDebugQuery(false),
                'model'      => $m,
                'conditions' => $m->conditions,
            ], null, $e);
        }

        $m->hook('afterInsertQuery', [$insert, $st]);

        return $insert->connection->lastInsertID();
    }

    public function export(Model $m, $fields = null)
    {
        $export = $this->action($m, 'select', [$fields]);

        return $export->get();
    }

    public function prepareIterator(Model $m)
    {
        try {
            $export = $this->action($m, 'select');

            return $export->execute();
        } catch (\Exception $e) {
            throw new Exception([
                'Unable to execute iteration query',
                'query'      => $export->getDebugQuery(false),
                'model'      => $m,
                'conditions' => $m->conditions,
            ], null, $e);
        }
    }

    public function update(Model $m, $id, $data)
    {
        $update = $this->action($m, 'update');

        // only apply fields that has been modified
        $cnt = 0;
        foreach ($data as $field => $value) {
            $f = $m->getElement($field);
            $update->set($f->actual ?: $f->short_name, $value);
            $cnt++;
        }
        if (!$cnt) {
            return;
        }
        $update->where($m->getElement($m->id_field), $id);


        $st = null;

        try {
<<<<<<< HEAD
            $m->hook('beforeUpdateQuery', [$update]);
=======
>>>>>>> 9cd2d208
            $st = $update->execute();
        } catch (\Exception $e) {
            throw new Exception([
                'Unable to update due to query error',
                'query'      => $update->getDebugQuery(false),
                'model'      => $m,
                'conditions' => $m->conditions,
            ], null, $e);
        }

        $m->hook('afterUpdateQuery', [$update, $st]);
<<<<<<< HEAD
=======

        // if any rows were updated in database, and we had expressions, reload
        if ($m->reload_after_save === true && $st->rowCount()) {
            $m->reload();
        }
>>>>>>> 9cd2d208
    }

    public function delete(Model $m, $id)
    {
        $delete = $this->action($m, 'delete');
        $delete->reset('where'); // because it could have join there..
        $delete->where($m->id_field, $id);
        $m->hook('beforeDeleteQuery', [$delete]);
        try {
            $delete->execute();
        } catch (\Exception $e) {
            throw new Exception([
                'Unable to load due to query error',
                'query'      => $delete->getDebugQuery(false),
                'model'      => $m,
                'conditions' => $m->conditions,
            ], null, $e);
        }
    }
}<|MERGE_RESOLUTION|>--- conflicted
+++ resolved
@@ -496,10 +496,7 @@
         $st = null;
 
         try {
-<<<<<<< HEAD
             $m->hook('beforeUpdateQuery', [$update]);
-=======
->>>>>>> 9cd2d208
             $st = $update->execute();
         } catch (\Exception $e) {
             throw new Exception([
@@ -511,14 +508,11 @@
         }
 
         $m->hook('afterUpdateQuery', [$update, $st]);
-<<<<<<< HEAD
-=======
 
         // if any rows were updated in database, and we had expressions, reload
         if ($m->reload_after_save === true && $st->rowCount()) {
             $m->reload();
         }
->>>>>>> 9cd2d208
     }
 
     public function delete(Model $m, $id)
