<?php

// vim:ts=4:sw=4:et:fdm=marker:fdl=0

namespace atk4\data;

/**
 * Class description?
 */
class Persistence_SQL extends Persistence
{
    /**
     * Connection object.
     *
     * @var \atk4\dsql\Connection
     */
    public $connection;

    /**
     * Default class when adding new field.
     *
     * @var string
     */
    public $_default_class_addField = 'atk4\data\Field_SQL';

    /**
     * Default class when adding hasOne field.
     *
     * @var string
     */
    public $_default_class_hasOne = 'atk4\data\Reference_SQL_One';

    /**
     * Default class when adding hasMany field.
     *
     * @var string
     */
    public $_default_class_hasMany = null; //'atk4\data\Reference_Many';

    /**
     * Default class when adding Expression field.
     *
     * @var string
     */
    public $_default_class_addExpression = 'atk4\data\Field_SQL_Expression';

    /**
     * Default class when adding join.
     *
     * @var string
     */
    public $_default_class_join = 'atk4\data\Join_SQL';

    /**
     * Constructor.
     *
     * @param \atk4\dsql\Connection|string $connection
     * @param string                       $user
     * @param string                       $password
     * @param array                        $args
     */
    public function __construct($connection, $user = null, $password = null, $args = [])
    {
        if ($connection instanceof \atk4\dsql\Connection) {
            $this->connection = $connection;

            return;
        }

        if (is_object($connection)) {
            throw new Exception([
                'You can only use Persistance_SQL with Connection class from atk4\dsql',
                'connection' => $connection,
            ]);
        }

        // attempt to connect.
        $this->connection = \atk4\dsql\Connection::connect(
            $connection,
            $user,
            $password,
            $args
        );
    }

    /**
     * Returns Query instance.
     *
     * @return \atk4\dsql\Query
     */
    public function dsql()
    {
        return $this->connection->dsql();
    }

    /**
     * Atomic executes operations within one begin/end transaction, so if
     * the code inside callback will fail, then all of the transaction
     * will be also rolled back.
     *
     * @param callable $f
     *
     * @return mixed
     */
    public function atomic($f)
    {
        return $this->connection->atomic($f);
    }

    /**
     * Associate model with the data driver.
     *
     * @param Model|string $m        Model which will use this persistence
     * @param array        $defaults Properties
     *
     * @return Model
     */
    public function add($m, $defaults = [])
    {
        // Use our own classes for fields, references and expressions unless
        // $defaults specify them otherwise.
        $defaults = array_merge([
            '_default_class_addField'      => $this->_default_class_addField,
            '_default_class_hasOne'        => $this->_default_class_hasOne,
            '_default_class_hasMany'       => $this->_default_class_hasMany,
            '_default_class_addExpression' => $this->_default_class_addExpression,
            '_default_class_join'          => $this->_default_class_join,
        ], $defaults);

        $m = parent::add($m, $defaults);


        if (!isset($m->table) || (!is_string($m->table) && $m->table !== false)) {
            throw new Exception([
                'Property $table must be specified for a model',
                'model' => $m,
            ]);
        }

        // When we work without table, we can't have any IDs
        if ($m->table === false) {
            $m->getElement('id')->destroy();
            $m->addExpression('id', '1');
        } else {
            // SQL databases use ID of int by default
            //$m->getElement('id')->type = 'integer';
        }

        return $m;
    }

    /**
     * Initialize persistence.
     *
     * @param Model $m
     */
    protected function initPersistence(Model $m)
    {
        $m->addMethod('expr', $this);
    }

    /**
     * Creates new Expression object from expression.
     *
     * @param Model  $m
     * @param string $expr
     * @param array  $args
     *
     * @return \atk4\dsql\Expression
     */
    public function expr(Model $m, $expr, $args = [])
    {
        preg_replace_callback(
            '/\[[a-z0-9_]*\]|{[a-z0-9_]*}/',
            function ($matches) use (&$args, $m) {
                $identifier = substr($matches[0], 1, -1);
                if ($identifier && !isset($args[$identifier])) {
                    $args[$identifier] = $m->getElement($identifier);
                }

                return $matches[0];
            },
            $expr
        );

        return $this->connection->expr($expr, $args);
    }

    /**
     * Initializes base query for model $m.
     *
     * @param Model $m
     *
     * @return \atk4\dsql\Query
     */
    public function initQuery($m)
    {
        $d = $m->persistence_data['dsql'] = $this->connection->dsql();

        if ($m->table) {
            if (isset($m->table_alias)) {
                $d->table($m->table, $m->table_alias);
            } else {
                $d->table($m->table);
            }
        }

        return $d;
    }

    /**
     * Adds Field in Query.
     *
     * @param \atk4\dsql\Query $q
     * @param Field            $field
     */
    public function initField($q, $field)
    {
        if ($field->useAlias()) {
            $q->field($field, $field->short_name);
        } else {
            $q->field($field);
        }
    }

    /**
     * Adds model fields in Query.
     *
     * @param Model            $m
     * @param \atk4\dsql\Query $q
     * @param array|null       $fields
     */
    public function initQueryFields($m, $q, $fields = null)
    {
        if ($fields) {

            // Set of fields is strictly defined for purposes of export,
            // so we will ignore even system fields.
            foreach ($fields as $field) {
                $this->initField($q, $m->getElement($field));
            }
        } elseif ($m->only_fields) {
            $added_fields = [];

            // Add requested fields first
            foreach ($m->only_fields as $field) {
                $f_object = $m->getElement($field);
                if ($f_object instanceof Field && $f_object->never_persist) {
                    continue;
                }
                $this->initField($q, $f_object);
                $added_fields[$field] = true;
            }

            // now add system fields, if they were not added
            foreach ($m->elements as $field => $f_object) {
                if ($f_object instanceof Field && $f_object->never_persist) {
                    continue;
                }
                if ($f_object instanceof Field_SQL && $f_object->system && !isset($added_fields[$field])) {
                    $this->initField($q, $f_object);
                }
            }
        } else {
            foreach ($m->elements as $field => $f_object) {
                if ($f_object instanceof Field_SQL) {
                    if ($f_object->never_persist) {
                        continue;
                    }
                    $this->initField($q, $f_object);
                }
            }
        }
    }

    /**
     * Will set limit defined inside $m onto query $q.
     *
     * @param Model            $m
     * @param \atk4\dsql\Query $q
     */
    protected function setLimitOrder($m, $q)
    {
        if ($m->limit && ($m->limit[0] || $m->limit[1])) {
            if ($m->limit[0] === null) {
                // This is max number which is allowed in MySQL server.
                // But be aware, that PDO will downgrade this number even lower probably because
                // in LIMIT it expects numeric value and converts string (we set float values as PDO_PARAM_STR)
                // back to PDO_PARAM_INT which is goes back to max int value specific server can have.
                // On my Win10,64-bit it is 2147483647, on Travis server 9223372036854775807 etc.
                $m->limit[0] = '18446744073709551615';
            }
            $q->limit($m->limit[0], $m->limit[1]);
        }

        if ($m->order) {
            foreach ($m->order as $o) {
                $q->order($m->getElement($o[0]), $o[1]);
            }
        }
    }

    /**
     * Will apply conditions defined inside $m onto query $q.
     *
     * @param Model            $m
     * @param \atk4\dsql\Query $q
     *
     * @return \atk4\dsql\Query
     */
    public function initQueryConditions($m, $q)
    {
        if (!isset($m->conditions)) {
            // no conditions are set in the model
            return $q;
        }

        foreach ($m->conditions as $cond) {

            // Options here are:
            // count($cond) == 1, we will pass the only
            // parameter inside where()

            if (count($cond) == 1) {
                $q->where($cond[0]);
                continue;
            }

            if (is_string($cond[0])) {
                $cond[0] = $m->getElement($cond[0]);
            }

            if (count($cond) == 2) {
                if ($cond[0] instanceof Field) {
                    $cond[1] = $this->typecastSaveField($cond[0], $cond[1]);
                }
                $q->where($cond[0], $cond[1]);
            } else {
                if ($cond[0] instanceof Field) {
                    $cond[2] = $this->typecastSaveField($cond[0], $cond[2]);
                }
                $q->where($cond[0], $cond[1], $cond[2]);
            }
        }

        return $q;
    }

    /**
     * This is the actual field typecasting, which you can override in your
     * persistence to implement necessary typecasting.
     *
     * @param Field $f
     * @param mixed $value
     *
     * @return mixed
     */
    public function _typecastSaveField(Field $f, $value)
    {
        // work only on copied value not real one !!!
        $v = is_object($value) ? clone $value : $value;

        switch ($f->type) {
        case 'boolean':
            // if enum is not set, then simply cast value to integer
            if (!isset($f->enum) || !$f->enum) {
                $v = (int) $v;
                break;
            }

            // if enum is set, first lets see if it matches one of those precisely
            if ($v === $f->enum[1]) {
                $v = true;
            } elseif ($v === $f->enum[0]) {
                $v = false;
            }

            // finally, convert into appropriate value
            $v = $v ? $f->enum[1] : $f->enum[0];
            break;
        case 'date':
        case 'datetime':
        case 'time':
            $dt_class = isset($f->dateTimeClass) ? $f->dateTimeClass : 'DateTime';
            $tz_class = isset($f->dateTimeZoneClass) ? $f->dateTimeZoneClass : 'DateTimeZone';

            if ($v instanceof $dt_class) {
                $format = ['date' => 'Y-m-d', 'datetime' => 'Y-m-d H:i:s', 'time' => 'H:i:s'];
                $format = $f->persist_format ?: $format[$f->type];

<<<<<<< HEAD
            if (is_numeric($value)) {
                $value = new $class('@'.$value);
            } elseif (is_string($value)) {
                if ($f->type == 'datetime') {
                    $value = new $class($value, new \DateTimeZone($f->timezone ?: 'UTC'));
                } else {
                    $value = new $class($value);
                }
=======
                // datetime only - set to persisting timezone
                if ($f->type == 'datetime' && isset($f->persist_timezone)) {
                    $v->setTimezone(new $tz_class($f->persist_timezone));
                }
                $v = $v->format($format);
>>>>>>> 14a3e80b
            }
            break;
        case 'array':
        case 'object':
            // don't encode if we already use some kind of serialization
            $v = $f->serialize ? $v : json_encode($v);
            break;
        }

        return $v;
    }

    /**
     * This is the actual field typecasting, which you can override in your
     * persistence to implement necessary typecasting.
     *
     * @param Field $f
     * @param mixed $value
     *
     * @return mixed
     */
    public function _typecastLoadField(Field $f, $value)
    {
        // work only on copied value not real one !!!
        $v = is_object($value) ? clone $value : $value;

        switch ($f->type) {
        case 'integer':
            $v = (int) $v;
            break;
        case 'float':
            $v = (float) $v;
            break;
        case 'money':
            $v = round($v, 4);
            break;
        case 'boolean':
            if (isset($f->enum) && is_array($f->enum)) {
                if (isset($f->enum[0]) && $v == $f->enum[0]) {
                    $v = false;
                } elseif (isset($f->enum[1]) && $v == $f->enum[1]) {
                    $v = true;
                } else {
                    $v = null;
                }
            } else {
                $v = (bool) $v;
            }
            break;
        case 'date':
        case 'datetime':
        case 'time':
            $dt_class = isset($f->dateTimeClass) ? $f->dateTimeClass : 'DateTime';
            $tz_class = isset($f->dateTimeZoneClass) ? $f->dateTimeZoneClass : 'DateTimeZone';

            if (is_numeric($v)) {
                $v = new $dt_class('@'.$v);
            } elseif (is_string($v)) {
                // ! symbol in date format is essential here to remove time part of DateTime - don't remove, this is not a bug
                $format = ['date' => '!Y-m-d', 'datetime' => 'Y-m-d H:i:s', 'time' => 'H:i:s'];
                $format = $f->persist_format ?: $format[$f->type];

                // datetime only - set from persisting timezone
                if ($f->type == 'datetime' && isset($f->persist_timezone)) {
                    $v = $dt_class::createFromFormat($format, $v, new $tz_class($f->persist_timezone));
                    if ($v === false) {
                        throw new Exception(['Incorrectly formatted datetime', 'format' => $format, 'value' => $value, 'field' => $f]);
                    }
                    $v->setTimeZone(new $tz_class(date_default_timezone_get()));
                } else {
                    $v = $dt_class::createFromFormat($format, $v);
                    if ($v === false) {
                        throw new Exception(['Incorrectly formatted date/time', 'format' => $format, 'value' => $value, 'field' => $f]);
                    }
                }

<<<<<<< HEAD
            if ($value instanceof $class && $f->type == 'datetime') {
                $value = clone $value;
                $value->setTimezone(new \DateTimeZone($f->timezone ?: 'UTC'));
=======
                // need to cast here because DateTime::createFromFormat returns DateTime object not $dt_class
                // this is what Carbon::instance(DateTime $dt) method does for example
                if ($dt_class != 'DateTime') {
                    $v = new $dt_class($v->format('Y-m-d H:i:s.u'), $v->getTimeZone());
                }
>>>>>>> 14a3e80b
            }
            break;
        case 'array':
            // don't decode if we already use some kind of serialization
            $v = $f->serialize ? $v : json_decode($v, true);
            break;
        case 'object':
            // don't decode if we already use some kind of serialization
            $v = $f->serialize ? $v : json_decode($v, false);
            break;
        }

        return $v;
    }

    /**
     * Executing $model->action('update') will call this method.
     *
     * @param Model  $m
     * @param string $type
     * @param array  $args
     *
     * @return \atk4\dsql\Query
     */
    public function action($m, $type, $args = [])
    {
        if (!is_array($args)) {
            throw new Exception([
                '$args must be an array',
                'args' => $args,
            ]);
        }

        $q = $this->initQuery($m);
        switch ($type) {
            case 'insert':
                return $q->mode('insert');
                // cannot apply conditions now

            case 'update':
                $q->mode('update');
                break;

            case 'delete':
                $q->mode('delete');
                $this->initQueryConditions($m, $q);
                $m->hook('initSelectQuery', [$q, $type]);

                return $q;

            case 'select':
                $this->initQueryFields($m, $q, isset($args[0]) ? $args[0] : null);
                break;

            case 'count':
                $this->initQueryConditions($m, $q);
                $m->hook('initSelectQuery', [$q]);
                $q->reset('field')->field('count(*)');

                return $q;

            case 'field':
                if (!isset($args[0])) {
                    throw new Exception([
                        'This action requires one argument with field name',
                        'action' => $type,
                    ]);
                }

                $field = is_string($args[0]) ? $m->getElement($args[0]) : $args[0];
                $m->hook('initSelectQuery', [$q, $type]);
                $q->reset('field')->field($field);
                $this->initQueryConditions($m, $q);
                $this->setLimitOrder($m, $q);

                return $q;

            case 'fx':
                if (!isset($args[0], $args[1])) {
                    throw new Exception([
                        'fx action needs 2 arguments, eg: ["sum", "amount"]',
                        'action' => $type,
                    ]);
                }

                $fx = $args[0];
                $field = is_string($args[1]) ? $m->getElement($args[1]) : $args[1];
                $this->initQueryConditions($m, $q);
                $m->hook('initSelectQuery', [$q, $type]);
                $q->reset('field')->field($q->expr("$fx([])", [$field]));

                return $q;

            default:
                throw new Exception([
                    'Unsupported action mode',
                    'type' => $type,
                ]);
        }

        $this->initQueryConditions($m, $q);
        $this->setLimitOrder($m, $q);
        $m->hook('initSelectQuery', [$q, $type]);

        return $q;
    }

    /**
     * Tries to load data record, but will not fail if record can't be loaded.
     *
     * @param Model $m
     * @param mixed $id
     *
     * @return array
     */
    public function tryLoad(Model $m, $id)
    {
        $load = $this->action($m, 'select');
        $load->where($m->getElement($m->id_field), $id);
        $load->limit(1);

        // execute action
        try {
            $data = $this->typecastLoadRow($m, $load->getRow());
        } catch (\PDOException $e) {
            throw new Exception([
                'Unable to load due to query error',
                'query'      => $load->getDebugQuery(false),
                'model'      => $m,
                'conditions' => $m->conditions,
            ], null, $e);
        }

        if (!$data) {
            return;
        }

        if (isset($data[$m->id_field])) {
            $m->id = $data[$m->id_field];
        } else {
            throw new Exception([
                'ID of the record is unavailable. Read-only mode is not supported',
                'model' => $m,
                'id'    => $id,
                'data'  => $data,
            ]);
        }

        return $data;
    }

    /**
     * Loads a record from model and returns a associative array.
     *
     * @param Model $m
     * @param mixed $id
     *
     * @return array
     */
    public function load(Model $m, $id)
    {
        $data = $this->tryLoad($m, $id);

        if (!$data) {
            throw new Exception([
                'Record was not found',
                'model'      => $m,
                'id'         => $id,
                'conditions' => $m->conditions,
            ], 404);
        }

        return $data;
    }

    /**
     * Tries to load any one record.
     *
     * @param Model $m
     *
     * @return array
     */
    public function tryLoadAny(Model $m)
    {
        $load = $this->action($m, 'select');
        $load->limit(1);

        // execute action
        try {
            $data = $this->typecastLoadRow($m, $load->getRow());
        } catch (\PDOException $e) {
            throw new Exception([
                'Unable to load due to query error',
                'query'      => $load->getDebugQuery(false),
                'model'      => $m,
                'conditions' => $m->conditions,
            ], null, $e);
        }


        if (!$data) {
            return;
        }

        if (isset($data[$m->id_field])) {
            $m->id = $data[$m->id_field];
        } else {
            throw new Exception([
                'ID of the record is unavailable. Read-only mode is not supported',
                'model' => $m,
                'data'  => $data,
            ]);
        }

        return $data;
    }

    /**
     * Loads any one record.
     *
     * @param Model $m
     *
     * @return array
     */
    public function loadAny(Model $m)
    {
        $data = $this->tryLoadAny($m);

        if (!$data) {
            throw new Exception([
                'No matching records were found',
                'model'      => $m,
                'conditions' => $m->conditions,
            ], 404);
        }

        return $data;
    }

    /**
     * Inserts record in database and returns new record ID.
     *
     * @param Model $m
     * @param array $data
     *
     * @return mixed
     */
    public function insert(Model $m, $data)
    {
        $insert = $this->action($m, 'insert');
        $insert->set($this->typecastSaveRow($m, $data));

        $st = null;
        try {
            $m->hook('beforeInsertQuery', [$insert]);
            $st = $insert->execute();
        } catch (\PDOException $e) {
            throw new Exception([
                'Unable to execute insert query',
                'query'      => $insert->getDebugQuery(false),
                'model'      => $m,
                'conditions' => $m->conditions,
            ], null, $e);
        }

        $m->hook('afterInsertQuery', [$insert, $st]);

        return $insert->connection->lastInsertID();
    }

    /**
     * Export all DataSet.
     *
     * @param Model      $m
     * @param array|null $fields
     *
     * @return array
     */
    public function export(Model $m, $fields = null)
    {
        $export = $this->action($m, 'select', [$fields]);

        return array_map(function ($r) use ($m) {
            return $this->typecastLoadRow($m, $r);
        }, $export->get());
    }

    /**
     * Prepare iterator.
     *
     * @param Model $m
     *
     * @return \PDOStatement
     */
    public function prepareIterator(Model $m)
    {
        try {
            $export = $this->action($m, 'select');

            return $export->execute();
        } catch (\PDOException $e) {
            throw new Exception([
                'Unable to execute iteration query',
                'query'      => $export->getDebugQuery(false),
                'model'      => $m,
                'conditions' => $m->conditions,
            ], null, $e);
        }
    }

    /**
     * Updates record in database.
     *
     * @param Model $m
     * @param mixed $id
     * @param array $data
     */
    public function update(Model $m, $id, $data)
    {
        $update = $this->initQuery($m);
        $update->mode('update');

        $data = $this->typecastSaveRow($m, $data);

        // only apply fields that has been modified
        $update->set($data);
        $update->where($m->getElement($m->id_field), $id);


        $st = null;

        try {
            $m->hook('beforeUpdateQuery', [$update]);
            if ($data) {
                $st = $update->execute();
            }
        } catch (\PDOException $e) {
            throw new Exception([
                'Unable to update due to query error',
                'query'      => $update->getDebugQuery(false),
                'model'      => $m,
                'conditions' => $m->conditions,
            ], null, $e);
        }

        if ($m->id_field && isset($data[$m->id_field]) && $m->dirty[$m->id_field]) {
            // ID was changed
            $m->id = $data[$m->id_field];
        }

        $m->hook('afterUpdateQuery', [$update, $st]);

        // if any rows were updated in database, and we had expressions, reload
        if ($m->reload_after_save === true && (!$st || $st->rowCount())) {
            $d = $m->dirty;
            $m->reload();
            $m->_dirty_after_reload = $m->dirty;
            $m->dirty = $d;
        }
    }

    /**
     * Deletes record from database.
     *
     * @param Model $m
     * @param mixed $id
     */
    public function delete(Model $m, $id)
    {
        $delete = $this->initQuery($m);
        $delete->mode('delete');
        $delete->where($m->id_field, $id);
        $m->hook('beforeDeleteQuery', [$delete]);

        try {
            $delete->execute();
        } catch (\PDOException $e) {
            throw new Exception([
                'Unable to delete due to query error',
                'query'      => $delete->getDebugQuery(false),
                'model'      => $m,
                'conditions' => $m->conditions,
            ], null, $e);
        }
    }
}<|MERGE_RESOLUTION|>--- conflicted
+++ resolved
@@ -388,22 +388,11 @@
                 $format = ['date' => 'Y-m-d', 'datetime' => 'Y-m-d H:i:s', 'time' => 'H:i:s'];
                 $format = $f->persist_format ?: $format[$f->type];
 
-<<<<<<< HEAD
-            if (is_numeric($value)) {
-                $value = new $class('@'.$value);
-            } elseif (is_string($value)) {
-                if ($f->type == 'datetime') {
-                    $value = new $class($value, new \DateTimeZone($f->timezone ?: 'UTC'));
-                } else {
-                    $value = new $class($value);
-                }
-=======
                 // datetime only - set to persisting timezone
                 if ($f->type == 'datetime' && isset($f->persist_timezone)) {
                     $v->setTimezone(new $tz_class($f->persist_timezone));
                 }
                 $v = $v->format($format);
->>>>>>> 14a3e80b
             }
             break;
         case 'array':
@@ -480,17 +469,11 @@
                     }
                 }
 
-<<<<<<< HEAD
-            if ($value instanceof $class && $f->type == 'datetime') {
-                $value = clone $value;
-                $value->setTimezone(new \DateTimeZone($f->timezone ?: 'UTC'));
-=======
                 // need to cast here because DateTime::createFromFormat returns DateTime object not $dt_class
                 // this is what Carbon::instance(DateTime $dt) method does for example
                 if ($dt_class != 'DateTime') {
                     $v = new $dt_class($v->format('Y-m-d H:i:s.u'), $v->getTimeZone());
                 }
->>>>>>> 14a3e80b
             }
             break;
         case 'array':
