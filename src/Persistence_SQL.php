<?php

// vim:ts=4:sw=4:et:fdm=marker:fdl=0

namespace atk4\data;

/**
 * Class description?
 */
class Persistence_SQL extends Persistence
{
    /**
     * Connection object.
     *
     * @var \atk4\dsql\Connection
     */
    public $connection;

    /**
     * Default class when adding new field.
     *
     * @var string
     */
    public $_default_class_addField = 'atk4\data\Field_SQL';

    /**
     * Default class when adding hasOne field.
     *
     * @var string
     */
    public $_default_class_hasOne = 'atk4\data\Reference_SQL_One';

    /**
     * Default class when adding hasMany field.
     *
     * @var string
     */
    public $_default_class_hasMany = null; //'atk4\data\Reference_Many';

    /**
     * Default class when adding Expression field.
     *
     * @var string
     */
    public $_default_class_addExpression = 'atk4\data\Field_SQL_Expression';

    /**
     * Default class when adding join.
     *
     * @var string
     */
    public $_default_class_join = 'atk4\data\Join_SQL';

    /**
     * Constructor.
     *
     * @param \atk4\dsql\Connection|string $connection
     * @param string                       $user
     * @param string                       $password
     * @param array                        $args
     */
    public function __construct($connection, $user = null, $password = null, $args = [])
    {
        if ($connection instanceof \atk4\dsql\Connection) {
            $this->connection = $connection;

            return;
        }

        if (is_object($connection)) {
            throw new Exception([
                'You can only use Persistance_SQL with Connection class from atk4\dsql',
                'connection' => $connection,
            ]);
        }

        // attempt to connect.
        $this->connection = \atk4\dsql\Connection::connect(
            $connection,
            $user,
            $password,
            $args
        );
    }

    /**
     * Returns Query instance.
     *
     * @return \atk4\dsql\Query
     */
    public function dsql()
    {
        return $this->connection->dsql();
    }

    /**
     * Atomic executes operations within one begin/end transaction, so if
     * the code inside callback will fail, then all of the transaction
     * will be also rolled back.
     *
     * @param callable $f
     *
     * @return mixed
     */
    public function atomic($f)
    {
        return $this->connection->atomic($f);
    }

    /**
     * Associate model with the data driver.
     *
     * @param Model|string $m        Model which will use this persistence
     * @param array        $defaults Properties
     *
     * @return Model
     */
    public function add($m, $defaults = [])
    {
        // Use our own classes for fields, references and expressions unless
        // $defaults specify them otherwise.
        $defaults = array_merge([
            '_default_class_addField'      => $this->_default_class_addField,
            '_default_class_hasOne'        => $this->_default_class_hasOne,
            '_default_class_hasMany'       => $this->_default_class_hasMany,
            '_default_class_addExpression' => $this->_default_class_addExpression,
            '_default_class_join'          => $this->_default_class_join,
        ], $defaults);

        $m = parent::add($m, $defaults);

        if (!isset($m->table) || (!is_string($m->table) && $m->table !== false)) {
            throw new Exception([
                'Property $table must be specified for a model',
                'model' => $m,
            ]);
        }

        // When we work without table, we can't have any IDs
        if ($m->table === false) {
            $m->getElement('id')->destroy();
            $m->addExpression('id', '1');
        } else {
            // SQL databases use ID of int by default
            //$m->getElement('id')->type = 'integer';
        }

        return $m;
    }

    /**
     * Initialize persistence.
     *
     * @param Model $m
     */
    protected function initPersistence(Model $m)
    {
        $m->addMethod('expr', $this);
    }

    /**
     * Creates new Expression object from expression.
     *
     * @param Model  $m
     * @param string $expr
     * @param array  $args
     *
     * @return \atk4\dsql\Expression
     */
    public function expr(Model $m, $expr, $args = [])
    {
        preg_replace_callback(
            '/\[[a-z0-9_]*\]|{[a-z0-9_]*}/',
            function ($matches) use (&$args, $m) {
                $identifier = substr($matches[0], 1, -1);
                if ($identifier && !isset($args[$identifier])) {
                    $args[$identifier] = $m->getElement($identifier);
                }

                return $matches[0];
            },
            $expr
        );

        return $this->connection->expr($expr, $args);
    }

    /**
     * Initializes base query for model $m.
     *
     * @param Model $m
     *
     * @return \atk4\dsql\Query
     */
    public function initQuery($m)
    {
        $d = $m->persistence_data['dsql'] = $this->connection->dsql();

        if ($m->table) {
            if (isset($m->table_alias)) {
                $d->table($m->table, $m->table_alias);
            } else {
                $d->table($m->table);
            }
        }

        return $d;
    }

    /**
     * Adds Field in Query.
     *
     * @param \atk4\dsql\Query $q
     * @param Field            $field
     */
    public function initField($q, $field)
    {
        if ($field->useAlias()) {
            $q->field($field, $field->short_name);
        } else {
            $q->field($field);
        }
    }

    /**
     * Adds model fields in Query.
     *
     * @param Model            $m
     * @param \atk4\dsql\Query $q
     * @param array|null       $fields
     */
    public function initQueryFields($m, $q, $fields = null)
    {
        if ($fields) {

            // Set of fields is strictly defined for purposes of export,
            // so we will ignore even system fields.
            foreach ($fields as $field) {
                $this->initField($q, $m->getElement($field));
            }
        } elseif ($fields === false) {
            // do nothing on purpose
        } elseif ($m->only_fields) {
            $added_fields = [];

            // Add requested fields first
            foreach ($m->only_fields as $field) {
                $f_object = $m->getElement($field);
                if ($f_object instanceof Field && $f_object->never_persist) {
                    continue;
                }
                $this->initField($q, $f_object);
                $added_fields[$field] = true;
            }

            // now add system fields, if they were not added
            foreach ($m->elements as $field => $f_object) {
                if ($f_object instanceof Field && $f_object->never_persist) {
                    continue;
                }
                if ($f_object instanceof Field_SQL && $f_object->system && !isset($added_fields[$field])) {
                    $this->initField($q, $f_object);
                }
            }
        } else {
            foreach ($m->elements as $field => $f_object) {
                if ($f_object instanceof Field_SQL) {
                    if ($f_object->never_persist) {
                        continue;
                    }
                    $this->initField($q, $f_object);
                }
            }
        }
    }

    /**
     * Will set limit defined inside $m onto query $q.
     *
     * @param Model            $m
     * @param \atk4\dsql\Query $q
     */
    protected function setLimitOrder($m, $q)
    {
        if ($m->limit && ($m->limit[0] || $m->limit[1])) {
            if ($m->limit[0] === null) {
                // This is max number which is allowed in MySQL server.
                // But be aware, that PDO will downgrade this number even lower probably because
                // in LIMIT it expects numeric value and converts string (we set float values as PDO_PARAM_STR)
                // back to PDO_PARAM_INT which is goes back to max int value specific server can have.
                // On my Win10,64-bit it is 2147483647, on Travis server 9223372036854775807 etc.
                $m->limit[0] = '18446744073709551615';
            }
            $q->limit($m->limit[0], $m->limit[1]);
        }

        if ($m->order) {
            foreach ($m->order as $o) {
                $q->order($m->getElement($o[0]), $o[1]);
            }
        }
    }

    /**
     * Will apply conditions defined inside $m onto query $q.
     *
     * @param Model            $m
     * @param \atk4\dsql\Query $q
     *
     * @return \atk4\dsql\Query
     */
    public function initQueryConditions($m, $q)
    {
        if (!isset($m->conditions)) {
            // no conditions are set in the model
            return $q;
        }

        foreach ($m->conditions as $cond) {

            // Options here are:
            // count($cond) == 1, we will pass the only
            // parameter inside where()

            if (count($cond) == 1) {
                $q->where($cond[0]);
                continue;
            }

            if (is_string($cond[0])) {
                $cond[0] = $m->getElement($cond[0]);
            }

            if (count($cond) == 2) {
                if ($cond[0] instanceof Field) {
                    $cond[1] = $this->typecastSaveField($cond[0], $cond[1]);
                }
                $q->where($cond[0], $cond[1]);
            } else {
                if ($cond[0] instanceof Field) {
                    $cond[2] = $this->typecastSaveField($cond[0], $cond[2]);
                }
                $q->where($cond[0], $cond[1], $cond[2]);
            }
        }

        return $q;
    }

    /**
     * This is the actual field typecasting, which you can override in your
     * persistence to implement necessary typecasting.
     *
     * @param Field $f
     * @param mixed $value
     *
     * @return mixed
     */
    public function _typecastSaveField(Field $f, $value)
    {
        // work only on copied value not real one !!!
        $v = is_object($value) ? clone $value : $value;

        switch ($f->type) {
        case 'boolean':
            // if enum is not set, then simply cast value to integer
            if (!isset($f->enum) || !$f->enum) {
                $v = (int) $v;
                break;
            }

            // if enum is set, first lets see if it matches one of those precisely
            if ($v === $f->enum[1]) {
                $v = true;
            } elseif ($v === $f->enum[0]) {
                $v = false;
            }

            // finally, convert into appropriate value
            $v = $v ? $f->enum[1] : $f->enum[0];
            break;
        case 'date':
        case 'datetime':
        case 'time':
            $dt_class = isset($f->dateTimeClass) ? $f->dateTimeClass : 'DateTime';
            $tz_class = isset($f->dateTimeZoneClass) ? $f->dateTimeZoneClass : 'DateTimeZone';

            if ($v instanceof $dt_class) {
                $format = ['date' => 'Y-m-d', 'datetime' => 'Y-m-d H:i:s', 'time' => 'H:i:s'];
                $format = $f->persist_format ?: $format[$f->type];

                // datetime only - set to persisting timezone
                if ($f->type == 'datetime' && isset($f->persist_timezone)) {
                    $v->setTimezone(new $tz_class($f->persist_timezone));
                }
                $v = $v->format($format);
            }
            break;
        case 'array':
        case 'object':
            // don't encode if we already use some kind of serialization
            $v = $f->serialize ? $v : json_encode($v);
            break;
        }

        return $v;
    }

    /**
     * This is the actual field typecasting, which you can override in your
     * persistence to implement necessary typecasting.
     *
     * @param Field $f
     * @param mixed $value
     *
     * @return mixed
     */
    public function _typecastLoadField(Field $f, $value)
    {
        // work only on copied value not real one !!!
        $v = is_object($value) ? clone $value : $value;

        switch ($f->type) {
        case 'integer':
            $v = (int) $v;
            break;
        case 'float':
            $v = (float) $v;
            break;
        case 'money':
            $v = round($v, 4);
            break;
        case 'boolean':
            if (isset($f->enum) && is_array($f->enum)) {
                if (isset($f->enum[0]) && $v == $f->enum[0]) {
                    $v = false;
                } elseif (isset($f->enum[1]) && $v == $f->enum[1]) {
                    $v = true;
                } else {
                    $v = null;
                }
            } else {
                $v = (bool) $v;
            }
            break;
        case 'date':
        case 'datetime':
        case 'time':
            $dt_class = isset($f->dateTimeClass) ? $f->dateTimeClass : 'DateTime';
            $tz_class = isset($f->dateTimeZoneClass) ? $f->dateTimeZoneClass : 'DateTimeZone';

            if (is_numeric($v)) {
                $v = new $dt_class('@'.$v);
            } elseif (is_string($v)) {
                // ! symbol in date format is essential here to remove time part of DateTime - don't remove, this is not a bug
                $format = ['date' => '+!Y-m-d', 'datetime' => 'Y-m-d H:i:s', 'time' => 'H:i:s'];
                $format = $f->persist_format ?: $format[$f->type];

                // datetime only - set from persisting timezone
                if ($f->type == 'datetime' && isset($f->persist_timezone)) {
                    $v = $dt_class::createFromFormat($format, $v, new $tz_class($f->persist_timezone));
                    if ($v === false) {
                        throw new Exception(['Incorrectly formatted datetime', 'format' => $format, 'value' => $value, 'field' => $f]);
                    }
                    $v->setTimeZone(new $tz_class(date_default_timezone_get()));
                } else {
                    $v = $dt_class::createFromFormat($format, $v);
                    if ($v === false) {
                        throw new Exception(['Incorrectly formatted date/time', 'format' => $format, 'value' => $value, 'field' => $f]);
                    }
                }

                // need to cast here because DateTime::createFromFormat returns DateTime object not $dt_class
                // this is what Carbon::instance(DateTime $dt) method does for example
                if ($dt_class != 'DateTime') {
                    $v = new $dt_class($v->format('Y-m-d H:i:s.u'), $v->getTimeZone());
                }
            }
            break;
        case 'array':
            // don't decode if we already use some kind of serialization
            $v = $f->serialize ? $v : json_decode($v, true);
            break;
        case 'object':
            // don't decode if we already use some kind of serialization
            $v = $f->serialize ? $v : json_decode($v, false);
            break;
        }

        return $v;
    }

    /**
     * Executing $model->action('update') will call this method.
     *
     * @param Model  $m
     * @param string $type
     * @param array  $args
     *
     * @return \atk4\dsql\Query
     */
    public function action($m, $type, $args = [])
    {
        if (!is_array($args)) {
            throw new Exception([
                '$args must be an array',
                'args' => $args,
            ]);
        }

        $q = $this->initQuery($m);
        switch ($type) {
            case 'insert':
                return $q->mode('insert');
                // cannot apply conditions now

            case 'update':
                $q->mode('update');
                break;

            case 'delete':
                $q->mode('delete');
                $this->initQueryConditions($m, $q);
                $m->hook('initSelectQuery', [$q, $type]);

                return $q;

            case 'select':
                $this->initQueryFields($m, $q, isset($args[0]) ? $args[0] : null);
                break;

            case 'count':
                $this->initQueryConditions($m, $q);
                $m->hook('initSelectQuery', [$q]);
                if (isset($args['alias'])) {
                    $q->reset('field')->field('count(*)', $args['alias']);
                } else {
                    $q->reset('field')->field('count(*)');
                }

                return $q;

            case 'field':
                if (!isset($args[0])) {
                    throw new Exception([
                        'This action requires one argument with field name',
                        'action' => $type,
                    ]);
                }

                $field = is_string($args[0]) ? $m->getElement($args[0]) : $args[0];
                $m->hook('initSelectQuery', [$q, $type]);
                if (isset($args['alias'])) {
                    $q->reset('field')->field($field, $args['alias']);
                } else {
                    $q->reset('field')->field($field);
                }
                $this->initQueryConditions($m, $q);
                $this->setLimitOrder($m, $q);

                return $q;

            case 'fx':
            case 'fx0':
            case 'fx00':
                if (!isset($args[0], $args[1])) {
                    throw new Exception([
                        'fx action needs 2 arguments, eg: ["sum", "amount"]',
                        'action' => $type,
                    ]);
                }

                $fx = $args[0];
                $field = is_string($args[1]) ? $m->getElement($args[1]) : $args[1];
                $this->initQueryConditions($m, $q);
                $m->hook('initSelectQuery', [$q, $type]);

                if ($type == 'fx') {
                    $expr = "$fx([])";
                } elseif ($type == 'fx0') {
                    $expr = "ifnull($fx([]), 0)";
<<<<<<< HEAD
=======
                } elseif ($type == 'fx00') {
                    $expr = "ifnull($fx(ifnull([], 0)), 0)";
>>>>>>> b2e10306
                } else {
                    throw new Exception(['Bug in Agile Data', 'type'=>$type]);
                }

                if (isset($args['alias'])) {
                    $q->reset('field')->field($q->expr($expr, [$field]), $args['alias']);
                } else {
                    $q->reset('field')->field($q->expr($expr, [$field]));
                }

                return $q;

            default:
                throw new Exception([
                    'Unsupported action mode',
                    'type' => $type,
                ]);
        }

        $this->initQueryConditions($m, $q);
        $this->setLimitOrder($m, $q);
        $m->hook('initSelectQuery', [$q, $type]);

        return $q;
    }

    /**
     * Tries to load data record, but will not fail if record can't be loaded.
     *
     * @param Model $m
     * @param mixed $id
     *
     * @return array
     */
    public function tryLoad(Model $m, $id)
    {
        if (!$m->id_field) {
            throw new Exception(['Unable to load field by "id" when Model->id_field is not defined.', 'id'=>$id]);
        }

        $load = $m->action('select');
        $load->where($m->getElement($m->id_field), $id);
        $load->limit(1);

        // execute action
        try {
            $data = $this->typecastLoadRow($m, $load->getRow());
        } catch (\PDOException $e) {
            throw new Exception([
                'Unable to load due to query error',
                'query'      => $load->getDebugQuery(false),
                'model'      => $m,
                'conditions' => $m->conditions,
            ], null, $e);
        }

        if (!$data) {
            return;
        }

        if (!isset($data[$m->id_field]) || is_null($data[$m->id_field])) {
            throw new Exception([
                'Model uses "id_field" but it wasn\'t available in the database',
                'model'       => $m,
                'id_field'    => $m->id_field,
                'id'          => $id,
                'data'        => $data,
            ]);
        }

        $m->id = $data[$m->id_field];

        return $data;
    }

    /**
     * Loads a record from model and returns a associative array.
     *
     * @param Model $m
     * @param mixed $id
     *
     * @return array
     */
    public function load(Model $m, $id)
    {
        $data = $this->tryLoad($m, $id);

        if (!$data) {
            throw new Exception([
                'Record was not found',
                'model'      => $m,
                'id'         => $id,
                'conditions' => $m->conditions,
            ], 404);
        }

        return $data;
    }

    /**
     * Tries to load any one record.
     *
     * @param Model $m
     *
     * @return array
     */
    public function tryLoadAny(Model $m)
    {
        $load = $m->action('select');
        $load->limit(1);

        // execute action
        try {
            $data = $this->typecastLoadRow($m, $load->getRow());
        } catch (\PDOException $e) {
            throw new Exception([
                'Unable to load due to query error',
                'query'      => $load->getDebugQuery(false),
                'model'      => $m,
                'conditions' => $m->conditions,
            ], null, $e);
        }

        if (!$data) {
            return;
        }

        if ($m->id_field) {

            // If id_field is not set, model will be rea-donly
            if (isset($data[$m->id_field])) {
                $m->id = $data[$m->id_field];
            } else {
                throw new Exception([
                    'Model uses "id_field" but it wasn\'t available in the database',
                    'model'       => $m,
                    'id_field'    => $m->id_field,
                    'data'        => $data,
                ]);
            }
        }

        return $data;
    }

    /**
     * Loads any one record.
     *
     * @param Model $m
     *
     * @return array
     */
    public function loadAny(Model $m)
    {
        $data = $this->tryLoadAny($m);

        if (!$data) {
            throw new Exception([
                'No matching records were found',
                'model'      => $m,
                'conditions' => $m->conditions,
            ], 404);
        }

        return $data;
    }

    /**
     * Inserts record in database and returns new record ID.
     *
     * @param Model $m
     * @param array $data
     *
     * @return mixed
     */
    public function insert(Model $m, $data)
    {
        $insert = $m->action('insert');
        $insert->set($this->typecastSaveRow($m, $data));

        $st = null;
        try {
            $m->hook('beforeInsertQuery', [$insert]);
            $st = $insert->execute();
        } catch (\PDOException $e) {
            throw new Exception([
                'Unable to execute insert query',
                'query'      => $insert->getDebugQuery(false),
                'model'      => $m,
                'conditions' => $m->conditions,
            ], null, $e);
        }

        $m->hook('afterInsertQuery', [$insert, $st]);

        return $insert->connection->lastInsertID();
    }

    /**
     * Export all DataSet.
     *
     * @param Model      $m
     * @param array|null $fields
     *
     * @return array
     */
    public function export(Model $m, $fields = null)
    {
        $export = $m->action('select', [$fields]);

        return array_map(function ($r) use ($m) {
            return $this->typecastLoadRow($m, $r);
        }, $export->get());
    }

    /**
     * Prepare iterator.
     *
     * @param Model $m
     *
     * @return \PDOStatement
     */
    public function prepareIterator(Model $m)
    {
        try {
            $export = $m->action('select');

            return $export->execute();
        } catch (\PDOException $e) {
            throw new Exception([
                'Unable to execute iteration query',
                'query'      => $export->getDebugQuery(false),
                'model'      => $m,
                'conditions' => $m->conditions,
            ], null, $e);
        }
    }

    /**
     * Updates record in database.
     *
     * @param Model $m
     * @param mixed $id
     * @param array $data
     */
    public function update(Model $m, $id, $data)
    {
        if (!$m->id_field) {
            throw new Exception(['id_field of a model is not set. Unable to update record.']);
        }

        $update = $this->initQuery($m);
        $update->mode('update');

        $data = $this->typecastSaveRow($m, $data);

        // only apply fields that has been modified
        $update->set($data);
        $update->where($m->getElement($m->id_field), $id);

        $st = null;

        try {
            $m->hook('beforeUpdateQuery', [$update]);
            if ($data) {
                $st = $update->execute();
            }
        } catch (\PDOException $e) {
            throw new Exception([
                'Unable to update due to query error',
                'query'      => $update->getDebugQuery(false),
                'model'      => $m,
                'conditions' => $m->conditions,
            ], null, $e);
        }

        if ($m->id_field && isset($data[$m->id_field]) && $m->dirty[$m->id_field]) {
            // ID was changed
            $m->id = $data[$m->id_field];
        }

        $m->hook('afterUpdateQuery', [$update, $st]);

        // if any rows were updated in database, and we had expressions, reload
        if ($m->reload_after_save === true && (!$st || $st->rowCount())) {
            $d = $m->dirty;
            $m->reload();
            $m->_dirty_after_reload = $m->dirty;
            $m->dirty = $d;
        }
    }

    /**
     * Deletes record from database.
     *
     * @param Model $m
     * @param mixed $id
     */
    public function delete(Model $m, $id)
    {
        if (!$m->id_field) {
            throw new Exception(['id_field of a model is not set. Unable to delete record.']);
        }

        $delete = $this->initQuery($m);
        $delete->mode('delete');
        $delete->where($m->id_field, $id);
        $m->hook('beforeDeleteQuery', [$delete]);

        try {
            $delete->execute();
        } catch (\PDOException $e) {
            throw new Exception([
                'Unable to delete due to query error',
                'query'      => $delete->getDebugQuery(false),
                'model'      => $m,
                'conditions' => $m->conditions,
            ], null, $e);
        }
    }
}<|MERGE_RESOLUTION|>--- conflicted
+++ resolved
@@ -579,11 +579,6 @@
                     $expr = "$fx([])";
                 } elseif ($type == 'fx0') {
                     $expr = "ifnull($fx([]), 0)";
-<<<<<<< HEAD
-=======
-                } elseif ($type == 'fx00') {
-                    $expr = "ifnull($fx(ifnull([], 0)), 0)";
->>>>>>> b2e10306
                 } else {
                     throw new Exception(['Bug in Agile Data', 'type'=>$type]);
                 }
