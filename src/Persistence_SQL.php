<?php

// vim:ts=4:sw=4:et:fdm=marker:fdl=0

namespace atk4\data;

/**
 * Class description?
 */
class Persistence_SQL extends Persistence
{
    /**
     * Connection object.
     *
     * @var \atk4\dsql\Connection
     */
    public $connection;

    /**
     * Default class when adding new field.
     *
     * @var string
     */
    public $_default_class_addField = 'atk4\data\Field_SQL';

    /**
     * Default class when adding hasOne field.
     *
     * @var string
     */
    public $_default_class_hasOne = 'atk4\data\Relation_SQL_One';

    /**
     * Default class when adding hasMany field.
     *
     * @var string
     */
    public $_default_class_hasMany = null; //'atk4\data\Relation_Many';

    /**
     * Default class when adding Expression field.
     *
     * @var string
     */
    public $_default_class_addExpression = 'atk4\data\Field_SQL_Expression';

    /**
     * Default class when adding join.
     *
     * @var string
     */
    public $_default_class_join = 'atk4\data\Join_SQL';

    /**
     * Constructor.
     *
     * @param \atk4\dsql\Connection|string $connection
     * @param string                       $user
     * @param string                       $password
     * @param array                        $args
     */
    public function __construct($connection, $user = null, $password = null, $args = [])
    {
        if ($connection instanceof \atk4\dsql\Connection) {
            $this->connection = $connection;

            return;
        }

        if (is_object($connection)) {
            throw new Exception([
                'You can only use Persistance_SQL with Connection class from atk4\dsql',
                'connection' => $connection,
            ]);
        }

        // attempt to connect.
        $this->connection = \atk4\dsql\Connection::connect(
            $connection,
            $user,
            $password,
            $args
        );
    }

    /**
     * Returns Query instance.
     *
     * @return \atk4\dsql\Query
     */
    public function dsql()
    {
        return $this->connection->dsql();
    }

    /**
     * Associate model with the data driver.
     *
     * @param Model|string $m        Model which will use this persistence
     * @param array        $defaults Properties
     *
     * @return Model
     */
    public function add($m, $defaults = [])
    {
        // Use our own classes for fields, relations and expressions unless
        // $defaults specify them otherwise.
        $defaults = array_merge([
            '_default_class_addField'      => $this->_default_class_addField,
            '_default_class_hasOne'        => $this->_default_class_hasOne,
            '_default_class_hasMany'       => $this->_default_class_hasMany,
            '_default_class_addExpression' => $this->_default_class_addExpression,
            '_default_class_join'          => $this->_default_class_join,
        ], $defaults);

        $m = parent::add($m, $defaults);


        if (!isset($m->table) || (!is_string($m->table) && $m->table !== false)) {
            throw new Exception([
                'Property $table must be specified for a model',
                'model' => $m,
            ]);
        }

        // When we work without table, we can't have any IDs
        if ($m->table === false) {
            $m->getElement('id')->destroy();
            $m->addExpression('id', '1');
        }

        return $m;
    }

    /**
     * Initialize persistance.
     *
     * @param Model $m
     */
    protected function initPersistence(Model $m)
    {
        $m->addMethod('expr', $this);
    }

    /**
     * Creates new Expression object from expression.
     *
     * @param Model  $m
     * @param string $expr
     * @param array  $args
     *
     * @return \atk4\dsql\Expression
     */
    public function expr($m, $expr, $args = [])
    {
        preg_replace_callback(
            '/\[[a-z0-9_]*\]|{[a-z0-9_]*}/',
            function ($matches) use (&$args, $m) {
                $identifier = substr($matches[0], 1, -1);
                if ($identifier && !isset($args[$identifier])) {
                    $args[$identifier] = $m->getElement($identifier);
                }

                return $matches[0];
            },
            $expr
        );

        return $this->connection->expr($expr, $args);
    }

    /**
     * Initializes base query for model $m.
     *
     * @param Model $m
     *
     * @return \atk4\dsql\Query
     */
    public function initQuery($m)
    {
        $d = $m->persistence_data['dsql'] = $this->connection->dsql();

        if ($m->table) {
            if (isset($m->table_alias)) {
                $d->table($m->table, $m->table_alias);
            } else {
                $d->table($m->table);
            }
        }

        return $d;
    }

    /**
     * Adds Field in Query.
     *
     * @param \atk4\dsql\Query $q
     * @param Field            $field
     */
    public function initField($q, $field)
    {
        if ($field->useAlias()) {
            $q->field($field, $field->short_name);
        } else {
            $q->field($field);
        }
    }

    /**
     * Adds model fields in Query.
     *
     * @param Model            $m
     * @param \atk4\dsql\Query $q
     * @param array|null       $fields
     */
    public function initQueryFields($m, $q, $fields = null)
    {
        if ($fields) {

            // Set of fields is strictly defined for purposes of export,
            // so we will ignore even system fields.
            foreach ($fields as $field) {
                $this->initField($q, $m->getElement($field));
            }
        } elseif ($m->only_fields) {
            $added_fields = [];

            // Add requested fields first
            foreach ($m->only_fields as $field) {
                $this->initField($q, $m->getElement($field));
                $added_fields[$field] = true;
            }

            // now add system fields, if they were not added
            foreach ($m->elements as $field => $f_object) {
                if ($f_object instanceof Field_SQL && $f_object->system && !isset($added_fields[$field])) {
                    $this->initField($q, $f_object);
                }
            }
        } else {
            foreach ($m->elements as $field => $f_object) {
                if ($f_object instanceof Field_SQL) {
                    if ($f_object->never_persist) {
                        continue;
                    }
                    $this->initField($q, $f_object);
                }
            }
        }
    }

    /**
     * Will set limit defined inside $m onto query $q.
     *
     * @param Model            $m
     * @param \atk4\dsql\Query $q
     */
    protected function setLimitOrder($m, $q)
    {
        if ($m->limit && ($m->limit[0] || $m->limit[1])) {
            if ($m->limit[0] === null) {
                // This is max number which is allowed in MySQL server.
                // But be aware, that PDO will downgrade this number even lower probably because
                // in LIMIT it expects numeric value and converts string (we set float values as PDO_PARAM_STR)
                // back to PDO_PARAM_INT which is goes back to max int value specific server can have.
                // On my Win10,64-bit it is 2147483647, on Travis server 9223372036854775807 etc.
                $m->limit[0] = '18446744073709551615';
            }
            $q->limit($m->limit[0], $m->limit[1]);
        }

        if ($m->order) {
            foreach ($m->order as $o) {
                $q->order($m->getElement($o[0]), $o[1]);
            }
        }
    }

    /**
     * Will apply conditions defined inside $m onto query $q.
     *
     * @param Model            $m
     * @param \atk4\dsql\Query $q
     *
     * @return \atk4\dsql\Query
     */
    public function initQueryConditions($m, $q)
    {
        if (!isset($m->conditions)) {
            // no conditions are set in the model
            return $q;
        }

        foreach ($m->conditions as $cond) {

            // Options here are:
            // count($cond) == 1, we will pass the only
            // parameter inside where()

            if (count($cond) == 1) {
                $q->where($cond[0]);
                continue;
            }

            if (is_string($cond[0])) {
                $cond[0] = $m->getElement($cond[0]);
            }

            if (count($cond) == 2) {
                $q->where($cond[0], $cond[1]);
            } else {
                $q->where($cond[0], $cond[1], $cond[2]);
            }
        }

        return $q;
    }

    /**
     * Executing $model->action('update') will call this method.
     *
     * @param Model  $m
     * @param string $type
     * @param array  $args
     *
     * @return \atk4\dsql\Query
     */
    public function action($m, $type, $args = [])
    {
        if (!is_array($args)) {
            throw new Exception([
                '$args must be an array',
                'args' => $args,
            ]);
        }

        $q = $this->initQuery($m);
        switch ($type) {
            case 'insert':
                return $q->mode('insert');
                // cannot apply conditions now

            case 'update':
                $q->mode('update');
                break;

            case 'delete':
                $q->mode('delete');
                $this->initQueryConditions($m, $q);
                $m->hook('initSelectQuery', [$q, $type]);

                return $q;

            case 'select':
                $this->initQueryFields($m, $q, isset($args[0]) ? $args[0] : null);
                break;

            case 'count':
                $this->initQueryConditions($m, $q);
                $m->hook('initSelectQuery', [$q]);
                $q->reset('field')->field('count(*)');

                return $q;

            case 'field':
                if (!isset($args[0])) {
                    throw new Exception([
                        'This action requires one argument with field name',
                        'action' => $type,
                    ]);
                }

                $field = is_string($args[0]) ? $m->getElement($args[0]) : $args[0];
                $m->hook('initSelectQuery', [$q, $type]);
                $q->reset('field')->field($field);
                $this->initQueryConditions($m, $q);
                $this->setLimitOrder($m, $q);

                return $q;

            case 'fx':
                if (!isset($args[0], $args[1])) {
                    throw new Exception([
                        'fx action needs 2 argumens, eg: ["sum", "amount"]',
                        'action' => $type,
                    ]);
                }

                $fx = $args[0];
                $field = is_string($args[1]) ? $m->getElement($args[1]) : $args[1];
                $this->initQueryConditions($m, $q);
                $m->hook('initSelectQuery', [$q, $type]);
                $q->reset('field')->field($q->expr("$fx([])", [$field]));

                return $q;

            default:
                throw new Exception([
                    'Unsupported action mode',
                    'type' => $type,
                ]);
        }

        $this->initQueryConditions($m, $q);
        $this->setLimitOrder($m, $q);
        $m->hook('initSelectQuery', [$q, $type]);

        return $q;
    }

    /**
     * Generates action that performs load of the record $id
     * and returns requested fields.
     *
     * @param Model $m
     * @param mixed $id
     *
     * @return array
     */
    public function load(Model $m, $id)
    {
        $load = $this->action($m, 'select');
        $load->where($m->getElement($m->id_field), $id);
        $load->limit(1);

        // execute action
        try {
            $data = $load->getRow();
        } catch (\PDOException $e) {
            throw new Exception([
                'Unable to load due to query error',
                'query'      => $load->getDebugQuery(false),
                'model'      => $m,
                'conditions' => $m->conditions,
            ], null, $e);
        }

        if (!$data) {
            throw new Exception([
                'Unable to load record',
                'model' => $m,
                'id'    => $id,
                'query' => $load->getDebugQuery(false),
            ]);
        }

        if (isset($data[$m->id_field])) {
            $m->id = $data[$m->id_field];
        } else {
            throw new Exception([
                'ID of the record is unavailable. Read-only mode is not supported',
                'model' => $m,
                'id'    => $id,
                'data'  => $data,
            ]);
        }

        return $data;
    }

    /**
     * Tries to load data record, but will not fail if record can't be loaded.
     *
     * @param Model $m
     * @param mixed $id
     *
     * @return array
     */
    public function tryLoad(Model $m, $id)
    {
        $load = $this->action($m, 'select');
        $load->where($m->getElement($m->id_field), $id);
        $load->limit(1);

        // execute action
        $data = $load->getRow();

        if (!$data) {
            $m->unload();

            return [];
        }

        if (isset($data[$m->id_field])) {
            $m->id = $data[$m->id_field];
        } else {
            throw new Exception([
                'ID of the record is unavailable. Read-only mode is not supported',
                'model' => $m,
                'id'    => $id,
                'data'  => $data,
            ]);
        }

        return $data;
    }

    /**
     * Loads any one record.
     *
     * @param Model $m
     *
     * @return array
     */
    public function loadAny(Model $m)
    {
        $load = $this->action($m, 'select');
        $load->limit(1);

        // execute action
        $data = $load->getRow();

        if (!$data) {
            throw new Exception([
                'Unable to load any record',
                'model' => $m,
                'query' => $load->getDebugQuery(false),
            ]);
        }

        if (isset($data[$m->id_field])) {
            $m->id = $data[$m->id_field];
        } else {
            throw new Exception([
                'ID of the record is unavailable. Read-only mode is not supported',
                'model' => $m,
                'data'  => $data,
            ]);
        }

        return $data;
    }

    /**
     * Tries to load any one record.
     *
     * @param Model $m
     *
     * @return array
     */
    public function tryLoadAny(Model $m)
    {
        $load = $this->action($m, 'select');
        $load->limit(1);

        // execute action
        $data = $load->getRow();

        if (!$data) {
            return [];
        }

        if (isset($data[$m->id_field])) {
            $m->id = $data[$m->id_field];
        } else {
            throw new Exception([
                'ID of the record is unavailable. Read-only mode is not supported',
                'model' => $m,
                'data'  => $data,
            ]);
        }

        return $data;
    }

    /**
     * Inserts record in database and returns new record ID.
     *
     * @param Model $m
     * @param array $data
     *
     * @return mixed
     */
    public function insert(Model $m, $data)
    {
        $insert = $this->action($m, 'insert');

        // apply all fields we got from get
        foreach ($data as $field => $value) {
            $f = $m->getElement($field);
            if (!$f->editable || $f->never_persist) {
                continue;
            }
            $insert->set($f->actual ?: $f->short_name, $value);
        }

        $st = null;
        try {
            $m->hook('beforeInsertQuery', [$insert]);
            $st = $insert->execute();
        } catch (\PDOException $e) {
            throw new Exception([
                'Unable to execute insert query',
                'query'      => $insert->getDebugQuery(false),
                'model'      => $m,
                'conditions' => $m->conditions,
            ], null, $e);
        }

        $m->hook('afterInsertQuery', [$insert, $st]);

        return $insert->connection->lastInsertID();
    }

    /**
     * Export all DataSet.
     *
     * @param Model      $m
     * @param array|null $fields
     *
     * @return array
     */
    public function export(Model $m, $fields = null)
    {
        $export = $this->action($m, 'select', [$fields]);

        return $export->get();
    }

    /**
     * Prepare iterator.
     *
     * @param Model $m
     *
     * @return \PDOStatement
     */
    public function prepareIterator(Model $m)
    {
        try {
            $export = $this->action($m, 'select');

            return $export->execute();
        } catch (\PDOException $e) {
            throw new Exception([
                'Unable to execute iteration query',
                'query'      => $export->getDebugQuery(false),
                'model'      => $m,
                'conditions' => $m->conditions,
            ], null, $e);
        }
    }

    /**
     * Updates record in database.
     *
     * @param Model $m
     * @param mixed $id
     * @param array $data
     */
    public function update(Model $m, $id, $data)
    {
        $update = $this->initQuery($m);
        $update->mode('update');

        // only apply fields that has been modified
        $cnt = 0;
        foreach ($data as $field => $value) {
            $f = $m->getElement($field);
<<<<<<< HEAD
            $update->set($f, $value);
=======
            if ($f->never_persist) {
                continue;
            }
            $update->set($f->actual ?: $f->short_name, $value);
>>>>>>> 67e8a1fd
            $cnt++;
        }
        $update->where($m->getElement($m->id_field), $id);


        $st = null;

        try {
            $m->hook('beforeUpdateQuery', [$update]);
            if ($cnt) {
                $st = $update->execute();
            }
        } catch (\PDOException $e) {
            throw new Exception([
                'Unable to update due to query error',
                'query'      => $update->getDebugQuery(false),
                'model'      => $m,
                'conditions' => $m->conditions,
            ], null, $e);
        }

<<<<<<< HEAD
        if ($m->dirty[$m->id_field] && isset($data[$m->id_field])) {
            // ID was changed
            $m->id = $data[$m->id_field];
=======
        $m->hook('afterUpdateQuery', [$update, $st]);

        // if any rows were updated in database, and we had expressions, reload
        if ($m->reload_after_save === true && (!$st || $st->rowCount())) {
            $d = $m->dirty;
            $m->reload();
            $m->_dirty_after_reload = $m->dirty;
            $m->dirty = $d;
>>>>>>> 67e8a1fd
        }
    }

    /**
     * Deletes record from database.
     *
     * @param Model $m
     * @param mixed $id
     */
    public function delete(Model $m, $id)
    {
        $delete = $this->initQuery($m);
        $delete->mode('delete');
        $delete->where($m->id_field, $id);
        $m->hook('beforeDeleteQuery', [$delete]);

        try {
            $delete->execute();
        } catch (\PDOException $e) {
            throw new Exception([
                'Unable to delete due to query error',
                'query'      => $delete->getDebugQuery(false),
                'model'      => $m,
                'conditions' => $m->conditions,
            ], null, $e);
        }
    }
}<|MERGE_RESOLUTION|>--- conflicted
+++ resolved
@@ -656,14 +656,10 @@
         $cnt = 0;
         foreach ($data as $field => $value) {
             $f = $m->getElement($field);
-<<<<<<< HEAD
-            $update->set($f, $value);
-=======
             if ($f->never_persist) {
                 continue;
             }
             $update->set($f->actual ?: $f->short_name, $value);
->>>>>>> 67e8a1fd
             $cnt++;
         }
         $update->where($m->getElement($m->id_field), $id);
@@ -685,11 +681,11 @@
             ], null, $e);
         }
 
-<<<<<<< HEAD
         if ($m->dirty[$m->id_field] && isset($data[$m->id_field])) {
             // ID was changed
             $m->id = $data[$m->id_field];
-=======
+        }
+
         $m->hook('afterUpdateQuery', [$update, $st]);
 
         // if any rows were updated in database, and we had expressions, reload
@@ -698,7 +694,6 @@
             $m->reload();
             $m->_dirty_after_reload = $m->dirty;
             $m->dirty = $d;
->>>>>>> 67e8a1fd
         }
     }
 
