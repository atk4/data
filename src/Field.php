<?php

declare(strict_types=1);

namespace Atk4\Data;

use Atk4\Core\DiContainerTrait;
use Atk4\Core\ReadableCaptionTrait;
use Atk4\Core\TrackableTrait;
use Atk4\Data\Model\Scope;
use Atk4\Data\Persistence\Sql\Expression;
use Atk4\Data\Persistence\Sql\Expressionable;
use Doctrine\DBAL\Platforms;
use Doctrine\DBAL\Types\Type;

/**
 * @method Model getOwner()
 */
class Field implements Expressionable
{
    use DiContainerTrait;
    use Model\FieldPropertiesTrait;
    use Model\JoinLinkTrait;
    use ReadableCaptionTrait;
    use TrackableTrait;

    // {{{ Core functionality

    /**
     * Constructor. You can pass field properties as array.
     */
    public function __construct(array $defaults = [])
    {
        foreach ($defaults as $key => $val) {
            if (is_array($val)) {
                $this->{$key} = array_replace_recursive(is_array($this->{$key} ?? null) ? $this->{$key} : [], $val);
            } else {
                $this->{$key} = $val;
            }
        }
    }

    public function getTypeObject(): Type
    {
        if ($this->type === 'array') { // remove in 2022-mar
            throw new Exception('Atk4 "array" type is no longer supported, originally, it serialized value to JSON, to keep this behaviour, use "json" type');
        }

        return Type::getType($this->type ?? 'string');
    }

    protected function onHookShortToOwner(string $spot, \Closure $fx, array $args = [], int $priority = 5): int
    {
        $name = $this->short_name; // use static function to allow this object to be GCed

        return $this->getOwner()->onHookDynamicShort(
            $spot,
            static function (Model $owner) use ($name) {
                return $owner->getField($name);
            },
            $fx,
            $args,
            $priority
        );
    }

    /**
     * Depending on the type of a current field, this will perform
     * some normalization for strict types. This method must also make
     * sure that $f->required is respected when setting the value, e.g.
     * you can't set value to '' if type=string and required=true.
     *
     * @param mixed $value
     *
     * @return mixed
     */
    public function normalize($value)
    {
        try {
            if (!$this->getOwner()->strict_types || $this->getOwner()->hook(Model::HOOK_NORMALIZE, [$this, $value]) === false) {
                return $value;
            }

            if ($value === null) {
                if ($this->required/* known bug, see https://github.com/atk4/data/issues/575, fix in https://github.com/atk4/data/issues/576 || $this->mandatory*/) {
                    throw new ValidationException([$this->name => 'Must not be null'], $this->getOwner());
                }

                return;
            }

            $f = $this;

//            $platform = $this->getDatabasePlatform();
            $type = $this->getTypeObject();
//            TODO - breaking tests$value = $type->convertToPHPValue($type->convertToDatabaseValue($value, $platform), $platform);

            // only string type fields can use empty string as legit value, for all
            // other field types empty value is the same as no-value, nothing or null
            if ($f->type && $f->type !== 'string' && $value === '') {
                if ($this->required && empty($value)) {
                    throw new ValidationException([$this->name => 'Must not be empty'], $this->getOwner());
                }

                return;
            }

            // validate scalar values
            if (in_array($f->type, ['string', 'text', 'integer', 'money', 'float'], true)) {
                if (!is_scalar($value)) {
                    throw new ValidationException([$this->name => 'Must use scalar value'], $this->getOwner());
                }

                $value = (string) $value;
            }

            // normalize
            switch ($f->type) {
                case null: // loose comparison, but is OK here
                    if ($this->required && empty($value)) {
                        throw new ValidationException([$this->name => 'Must not be empty'], $this->getOwner());
                    }

                    break;
                case 'string':
                    // remove all line-ends and trim
                    $value = trim(str_replace(["\r", "\n"], '', $value));
                    if ($this->required && empty($value)) {
                        throw new ValidationException([$this->name => 'Must not be empty'], $this->getOwner());
                    }

                    break;
                case 'text':
                    // normalize line-ends to LF and trim
                    $value = trim(str_replace(["\r\n", "\r"], "\n", $value));
                    if ($this->required && empty($value)) {
                        throw new ValidationException([$this->name => 'Must not be empty'], $this->getOwner());
                    }

                    break;
                case 'integer':
                    // we clear out thousand separator, but will change to
                    // http://php.net/manual/en/numberformatter.parse.php
                    // in the future with the introduction of locale
                    $value = trim(str_replace(["\r", "\n"], '', $value));
                    $value = preg_replace('/[,`\']/', '', $value);
                    if (!is_numeric($value)) {
                        throw new ValidationException([$this->name => 'Must be numeric'], $this->getOwner());
                    }
                    $value = (int) $value;
                    if ($this->required && empty($value)) {
                        throw new ValidationException([$this->name => 'Must not be a zero'], $this->getOwner());
                    }

                    break;
                case 'float':
                    $value = trim(str_replace(["\r", "\n"], '', $value));
                    $value = preg_replace('/[,`\']/', '', $value);
                    if (!is_numeric($value)) {
                        throw new ValidationException([$this->name => 'Must be numeric'], $this->getOwner());
                    }
                    $value = (float) $value;
                    if ($this->required && empty($value)) {
                        throw new ValidationException([$this->name => 'Must not be a zero'], $this->getOwner());
                    }

                    break;
                case 'money':
                    $value = trim(str_replace(["\r", "\n"], '', $value));
                    $value = preg_replace('/[,`\']/', '', $value);
                    if (!is_numeric($value)) {
                        throw new ValidationException([$this->name => 'Must be numeric'], $this->getOwner());
                    }
                    $value = round((float) $value, 4);
                    if ($this->required && empty($value)) {
                        throw new ValidationException([$this->name => 'Must not be a zero'], $this->getOwner());
                    }

                    break;
                case 'boolean':
                    throw (new Exception('Use Field\Boolean for type=boolean'))
                        ->addMoreInfo('this', $this);
                case 'date':
                case 'datetime':
                case 'time':
                    // we allow http://php.net/manual/en/datetime.formats.relative.php
                    $class = $f->dateTimeClass ?? \DateTime::class;

                    if (is_numeric($value)) {
                        $value = new $class('@' . $value);
                    } elseif (is_string($value)) {
                        $value = new $class($value);
                    } elseif (!$value instanceof $class) {
                        if ($value instanceof \DateTimeInterface) {
                            $value = new $class($value->format('Y-m-d H:i:s.u'), $value->getTimezone());
                        } else {
                            if (is_object($value)) {
                                throw new ValidationException(['must be a ' . $f->type, 'class' => $class, 'value class' => get_class($value)], $this->getOwner());
                            }

                            throw new ValidationException(['must be a ' . $f->type, 'class' => $class, 'value type' => gettype($value)], $this->getOwner());
                        }
                    }

                    if ($f->type === 'date' && $value->format('H:i:s.u') !== '00:00:00.000000') {
                        // remove time portion from date type value
                        $value = (clone $value)->setTime(0, 0, 0);
                    }
                    if ($f->type === 'time' && $value->format('Y-m-d') !== '1970-01-01') {
                        // remove date portion from date type value
                        // need 1970 in place of 0 - DB
                        $value = (clone $value)->setDate(1970, 1, 1);
                    }

                    break;
                case 'json':
                    if (is_string($value) && $f->issetOwner() && $f->getOwner()->persistence) {
                        $value = $f->getOwner()->persistence->typecastLoadField($f, $value);
                    }

                    if (!is_array($value)) {
                        throw new ValidationException([$this->name => 'Must be an array'], $this->getOwner());
                    }

                    break;
                case 'object':
                   if (is_string($value) && $f->issetOwner() && $f->getOwner()->persistence) {
                       $value = $f->getOwner()->persistence->typecastLoadField($f, $value);
                   }

                    if (!is_object($value)) {
                        throw new ValidationException([$this->name => 'Must be an object'], $this->getOwner());
                    }

                    break;
                case 'int':
                case 'str':
                case 'bool':
                    throw (new Exception('Use of obsolete field type abbreviation. Use "integer", "string", "boolean" etc.'))
                        ->addMoreInfo('type', $f->type);
            }

            return $value;
        } catch (Exception $e) {
            $e->addMoreInfo('field', $this);

            throw $e;
        }
    }

    /**
     * Casts field value to string.
     *
     * @param mixed $value Optional value
     */
    public function toString($value = null): string
    {
        $v = ($value === null ? $this->get() : $this->normalize($value));
        try {
            switch ($this->type) {
                case 'boolean':
                    throw (new Exception('Use Field\Boolean for type=boolean'))
                        ->addMoreInfo('this', $this);
                case 'date':
                case 'datetime':
                case 'time':
                    if ($v instanceof \DateTimeInterface) {
                        $dateFormat = 'Y-m-d';
                        $timeFormat = 'H:i:s' . ($v->format('u') > 0 ? '.u' : ''); // add microseconds if presented
                        if ($this->type === 'date') {
                            $format = $dateFormat;
                        } elseif ($this->type === 'time') {
                            $format = $timeFormat;
                        } else {
                            $format = $dateFormat . '\T' . $timeFormat . 'P'; // ISO 8601 format 2004-02-12T15:19:21+00:00
                        }

                        return $v->format($format);
                    }

                    return (string) $v;
                case 'json':
                    return json_encode($v);
                case 'object':
                    return serialize($v);
                default:
                    return (string) $v;
            }
        } catch (Exception $e) {
            $e->addMoreInfo('field', $this);

            throw $e;
        }
    }

    /**
     * Returns field value.
     *
     * @return mixed
     */
    public function get()
    {
        return $this->getOwner()->get($this->short_name);
    }

    /**
     * Sets field value.
     *
     * @param mixed $value
     */
    public function set($value): self
    {
        $this->getOwner()->set($this->short_name, $value);

        return $this;
    }

    /**
     * Unset field value even if null value is not allowed.
     */
    public function setNull(): self
    {
        $this->getOwner()->setNull($this->short_name);

        return $this;
    }

    private function getDatabasePlatform(): Platforms\AbstractPlatform
    {
        return $this->getOwner()->persistence !== null
            ? $this->getOwner()->persistence->getDatabasePlatform()
            : new Persistence\GenericPlatform();
    }

    /**
     * @param mixed $value
     *
     * @return mixed
     */
    private function typecastSaveField($value, bool $allowDummyPersistence = false)
    {
        $persistence = $this->getOwner()->persistence;
        if ($persistence === null) {
            if ($allowDummyPersistence) {
                $persistence = (new \ReflectionClass(Persistence\Sql::class))->newInstanceWithoutConstructor();
            } else {
                $this->getOwner()->checkPersistence();
            }
        }

        return $persistence->typecastSaveRow($this->getOwner(), [$this->short_name => $value])[$this->getPersistenceName()];
    }

    /**
     * @param mixed|void $value
     */
    public function getUnmanagedValue($value = null): ?string
    {
        if (func_num_args() === 0) {
            $value = $this->get();
        }

        $unmanagedValue = $this->getTypeObject()
            ->convertToDatabaseValue($value, $this->getDatabasePlatform());

        if (is_int($unmanagedValue) || is_float($unmanagedValue)) {
            return (string) $unmanagedValue;
        } elseif (is_bool($unmanagedValue)) {
            return $unmanagedValue ? '1' : '0';
        }

        return $unmanagedValue; // throw a type error if not null nor string
    }

    public function setUnmanagedValue(string $unmanagedValue = null): self
    {
        $value = $this->getTypeObject()
            ->convertToPHPValue($unmanagedValue, $this->getDatabasePlatform());

        return $this->set($value);
    }

    /**
     * Compare new value of the field with existing one without retrieving.
     * In the trivial case it's same as ($value == $model->get($name)) but this method can be used for:
     *  - comparing values that can't be received - passwords, encrypted data
     *  - comparing images
     *  - if get() is expensive (e.g. retrieve object).
     *
     * @param mixed      $value
     * @param mixed|void $value2
     */
    public function compare($value, $value2 = null): bool
    {
        if (func_num_args() === 1) {
            $value2 = $this->get();
        }

<<<<<<< HEAD
        return $this->getUnmanagedValue($value) === $this->getUnmanagedValue($value2);
=======
        $typecastFunc = function ($value): ?string {
            // do not typecast null values, because that implies calling normalize()
            // which tries to validate if value is not null in case field value is required
            if ($value === null) {
                return null;
            }

            $valueDb = $this->typecastSaveField($value, true);

            return is_object($valueDb) ? serialize($valueDb) : (string) $valueDb;
        };

        // compare if typecasted values are the same using strict comparison
        return $typecastFunc($value) === $typecastFunc($value2);
>>>>>>> c2660cd3
    }

    public function getReference(): ?Reference
    {
        return $this->referenceLink !== null
            ? $this->getOwner()->getRef($this->referenceLink)
            : null;
    }

    public function getPersistenceName(): string
    {
        return $this->actual ?? $this->short_name;
    }

    /**
     * Should this field use alias?
     */
    public function useAlias(): bool
    {
        return isset($this->actual);
    }

    // }}}

    // {{{ Scope condition

    /**
     * Returns arguments to be used for query on this field based on the condition.
     *
     * @param string|null $operator one of Scope\Condition operators
     * @param mixed       $value    the condition value to be handled
     */
    public function getQueryArguments($operator, $value): array
    {
        $typecastField = $this;
        $allowArray = true;
        if (in_array($operator, [
            Scope\Condition::OPERATOR_LIKE,
            Scope\Condition::OPERATOR_NOT_LIKE,
            Scope\Condition::OPERATOR_REGEXP,
            Scope\Condition::OPERATOR_NOT_REGEXP,
        ], true)) {
            $typecastField = new self(['type' => 'string']);
            $typecastField->setOwner(new Model($this->getOwner()->persistence, ['table' => false]));
            $typecastField->short_name = $this->short_name;
            $allowArray = false;
        }

        return [
            $this,
            $operator,
            is_array($value) && $allowArray
                ? array_map(fn ($value) => $typecastField->typecastSaveField($value), $value)
                : $typecastField->typecastSaveField($value),
        ];
    }

    // }}}

    // {{{ Handy methods used by UI

    /**
     * Returns if field should be editable in UI.
     */
    public function isEditable(): bool
    {
        return $this->ui['editable'] ?? !$this->read_only && !$this->never_persist && !$this->system;
    }

    /**
     * Returns if field should be visible in UI.
     */
    public function isVisible(): bool
    {
        return $this->ui['visible'] ?? !$this->system;
    }

    /**
     * Returns if field should be hidden in UI.
     */
    public function isHidden(): bool
    {
        return $this->ui['hidden'] ?? false;
    }

    /**
     * Returns field caption for use in UI.
     */
    public function getCaption(): string
    {
        return $this->caption ?? $this->ui['caption'] ?? $this->readableCaption(preg_replace('~^atk_fp_\w+?__~', '', $this->short_name));
    }

    // }}}

    /**
     * When field is used as expression, this method will be called.
     * Universal way to convert ourselves to expression. Off-load implementation into persistence.
     */
    public function getDsqlExpression(Expression $expression): Expression
    {
        if (!$this->getOwner()->persistence || !$this->getOwner()->persistence instanceof Persistence\Sql) {
            throw (new Exception('Field must have SQL persistence if it is used as part of expression'))
                ->addMoreInfo('persistence', $this->getOwner()->persistence ?? null);
        }

        return $this->getOwner()->persistence->getFieldSqlExpression($this, $expression);
    }

    // {{{ Debug Methods

    /**
     * Returns array with useful debug info for var_dump.
     */
    public function __debugInfo(): array
    {
        $arr = [
            'short_name' => $this->short_name,
            'value' => $this->get(),
        ];

        foreach ([
            'type', 'system', 'never_persist', 'never_save', 'read_only', 'ui', 'joinName',
        ] as $key) {
            if (isset($this->{$key})) {
                $arr[$key] = $this->{$key};
            }
        }

        return $arr;
    }

    // }}}
}<|MERGE_RESOLUTION|>--- conflicted
+++ resolved
@@ -396,24 +396,15 @@
             $value2 = $this->get();
         }
 
-<<<<<<< HEAD
-        return $this->getUnmanagedValue($value) === $this->getUnmanagedValue($value2);
-=======
-        $typecastFunc = function ($value): ?string {
-            // do not typecast null values, because that implies calling normalize()
-            // which tries to validate if value is not null in case field value is required
-            if ($value === null) {
-                return null;
-            }
-
-            $valueDb = $this->typecastSaveField($value, true);
-
-            return is_object($valueDb) ? serialize($valueDb) : (string) $valueDb;
-        };
-
-        // compare if typecasted values are the same using strict comparison
-        return $typecastFunc($value) === $typecastFunc($value2);
->>>>>>> c2660cd3
+        try {
+            return $this->getUnmanagedValue($value) === $this->getUnmanagedValue($value2);
+        } catch (\TypeError $e) { // like https://github.com/atk4/data/pull/894, TODO, then no try/catch should be needed
+            if ($e->getMessage() === 'Return value of Atk4\Data\Field::getUnmanagedValue() must be of the type string or null, object returned') {
+                return serialize($value) === serialize($value2);
+            }
+
+            throw $e;
+        }
     }
 
     public function getReference(): ?Reference
