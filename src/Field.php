<?php

declare(strict_types=1);

namespace atk4\data;

use atk4\core\DiContainerTrait;
use atk4\core\ReadableCaptionTrait;
use atk4\core\TrackableTrait;
use atk4\data\Model\Scope;
use atk4\dsql\Expression;
use atk4\dsql\Expressionable;

/**
 * Class description?
 *
 * @property Model $owner
 */
class Field implements Expressionable
{
    use TrackableTrait;
    use DiContainerTrait;
    use ReadableCaptionTrait;

    // {{{ Properties

    /**
     * Default value of field.
     *
     * @var mixed
     */
    public $default;

    /**
     * Field type.
     *
     * Values are: 'string', 'text', 'boolean', 'integer', 'money', 'float',
     *             'date', 'datetime', 'time', 'array', 'object'.
     * Can also be set to unspecified type for your own custom handling.
     *
     * @var string
     */
    public $type;

    /**
     * For several types enum can provide list of available options. ['blue', 'red'].
     *
     * @var array|null
     */
    public $enum;

    /**
     * For fields that can be selected, values can represent interpretation of the values,
     * for instance ['F'=>'Female', 'M'=>'Male'];.
     *
     * @var array|null
     */
    public $values;

    /**
     * If value of this field can be described by a model, this property
     * will contain reference to that model.
     *
     * It's used more in atk4/ui repository. See there.
     *
     * @var Reference|null
     */
    public $reference;

    /**
     * Actual field name.
     *
     * @var string|null
     */
    public $actual;

    /**
     * Join object.
     *
     * @var Join|null
     */
    public $join;

    /**
     * Is it system field?
     * System fields will be always loaded and saved.
     *
     * @var bool
     */
    public $system = false;

    /**
     * Setting this to true will never actually load or store
     * the field in the database. It will action as normal,
     * but will be skipped by load/iterate/update/insert.
     *
     * @var bool
     */
    public $never_persist = false;

    /**
     * Setting this to true will never actually store
     * the field in the database. It will action as normal,
     * but will be skipped by update/insert.
     *
     * @var bool
     */
    public $never_save = false;

    /**
     * Is field read only?
     * Field value may not be changed. It'll never be saved.
     * For example, expressions are read only.
     *
     * @var bool
     */
    public $read_only = false;

    /**
     * Defines a label to go along with this field. Use getCaption() which
     * will always return meaningful label (even if caption is null). Set
     * this property to any string.
     *
     * @var string
     */
    public $caption;

    /**
     * Array with UI flags like editable, visible and hidden.
     *
     * @var array
     */
    public $ui = [];

    /**
     * Mandatory field must not be null. The value must be set, even if
     * it's an empty value.
     *
     * Can contain error message for UI.
     *
     * @var bool|string
     */
    public $mandatory = false;

    /**
     * Required field must have non-empty value. A null value is considered empty too.
     *
     * Can contain error message for UI.
     *
     * @var bool|string
     */
    public $required = false;

    /**
     * Should we use typecasting when saving/loading data to/from persistence.
     *
     * Value can be array [$typecast_save_callback, $typecast_load_callback].
     *
     * @var bool|array|null
     */
    public $typecast;

    /**
     * Should we use serialization when saving/loading data to/from persistence.
     *
     * Value can be array [$encode_callback, $decode_callback].
     *
     * @var bool|array|null
     */
    public $serialize;

    /**
     * Persisting format for type = 'date', 'datetime', 'time' fields.
     *
     * For example, for date it can be 'Y-m-d', for datetime - 'Y-m-d H:i:s.u' etc.
     *
     * @var string
     */
    public $persist_format;

    /**
     * Persisting timezone for type = 'date', 'datetime', 'time' fields.
     *
     * For example, 'IST', 'UTC', 'Europe/Riga' etc.
     *
     * @var string
     */
    public $persist_timezone = 'UTC';

    /**
     * DateTime class used for type = 'data', 'datetime', 'time' fields.
     *
     * For example, 'DateTime', 'Carbon\Carbon' etc.
     *
     * @var string
     */
    public $dateTimeClass = \DateTime::class;

    /**
     * Timezone class used for type = 'data', 'datetime', 'time' fields.
     *
     * For example, 'DateTimeZone', 'Carbon\CarbonTimeZone' etc.
     *
     * @var string
     */
    public $dateTimeZoneClass = \DateTimeZone::class;

    // }}}

    // {{{ Core functionality

    /**
     * Constructor. You can pass field properties as array.
     */
    public function __construct(array $defaults = [])
    {
        foreach ($defaults as $key => $val) {
            if (is_array($val)) {
                $this->{$key} = array_merge(is_array($this->{$key} ?? null) ? $this->{$key} : [], $val);
            } else {
                $this->{$key} = $val;
            }
        }
    }

    /**
     * Depending on the type of a current field, this will perform
     * some normalization for strict types. This method must also make
     * sure that $f->required is respected when setting the value, e.g.
     * you can't set value to '' if type=string and required=true.
     *
     * @param mixed $value
     *
     * @return mixed
     */
    public function normalize($value)
    {
        try {
            if (!$this->owner->strict_types || $this->owner->hook(Model::HOOK_NORMALIZE, [$this, $value]) === false) {
                return $value;
            }

            if ($value === null) {
                if ($this->required/* known bug, see https://github.com/atk4/data/issues/575, fix in https://github.com/atk4/data/issues/576 || $this->mandatory*/) {
                    throw new ValidationException([$this->name => 'Must not be null']);
                }

                return;
            }

            $f = $this;

            // only string type fields can use empty string as legit value, for all
            // other field types empty value is the same as no-value, nothing or null
            if ($f->type && $f->type !== 'string' && $value === '') {
                if ($this->required && empty($value)) {
                    throw new ValidationException([$this->name => 'Must not be empty']);
                }

                return;
            }

            // validate scalar values
            if (in_array($f->type, ['string', 'text', 'integer', 'money', 'float'], true)) {
                if (!is_scalar($value)) {
                    throw new ValidationException([$this->name => 'Must use scalar value']);
                }

                $value = (string) $value;
            }

            // normalize
            switch ($f->type) {
            case null: // loose comparison, but is OK here
                if ($this->required && empty($value)) {
                    throw new ValidationException([$this->name => 'Must not be empty']);
                }

                break;
            case 'string':
                // remove all line-ends and trim
                $value = trim(str_replace(["\r", "\n"], '', $value));
                if ($this->required && empty($value)) {
                    throw new ValidationException([$this->name => 'Must not be empty']);
                }

                break;
            case 'text':
                // normalize line-ends to LF and trim
                $value = trim(str_replace(["\r\n", "\r"], "\n", $value));
                if ($this->required && empty($value)) {
                    throw new ValidationException([$this->name => 'Must not be empty']);
                }

                break;
            case 'integer':
                // we clear out thousand separator, but will change to
                // http://php.net/manual/en/numberformatter.parse.php
                // in the future with the introduction of locale
                $value = trim(str_replace(["\r", "\n"], '', $value));
                $value = preg_replace('/[,`\']/', '', $value);
                if (!is_numeric($value)) {
                    throw new ValidationException([$this->name => 'Must be numeric']);
                }
                $value = (int) $value;
                if ($this->required && empty($value)) {
                    throw new ValidationException([$this->name => 'Must not be a zero']);
                }

                break;
            case 'float':
                $value = trim(str_replace(["\r", "\n"], '', $value));
                $value = preg_replace('/[,`\']/', '', $value);
                if (!is_numeric($value)) {
                    throw new ValidationException([$this->name => 'Must be numeric']);
                }
                $value = (float) $value;
                if ($this->required && empty($value)) {
                    throw new ValidationException([$this->name => 'Must not be a zero']);
                }

                break;
            case 'money':
                $value = trim(str_replace(["\r", "\n"], '', $value));
                $value = preg_replace('/[,`\']/', '', $value);
                if (!is_numeric($value)) {
                    throw new ValidationException([$this->name => 'Must be numeric']);
                }
                $value = round((float) $value, 4);
                if ($this->required && empty($value)) {
                    throw new ValidationException([$this->name => 'Must not be a zero']);
                }

                break;
            case 'boolean':
                throw (new Exception('Use Field\Boolean for type=boolean'))
                    ->addMoreInfo('this', $this);
            case 'date':
            case 'datetime':
            case 'time':
                // we allow http://php.net/manual/en/datetime.formats.relative.php
                $class = $f->dateTimeClass ?? \DateTime::class;

                if (is_numeric($value)) {
                    $value = new $class('@' . $value);
                } elseif (is_string($value)) {
                    $value = new $class($value);
                } elseif (!$value instanceof $class) {
                    if ($value instanceof \DateTimeInterface) {
                        $value = new $class($value->format('Y-m-d H:i:s.u'), $value->getTimezone());
                    } else {
                        if (is_object($value)) {
                            throw new ValidationException(['must be a ' . $f->type, 'class' => $class, 'value class' => get_class($value)]);
                        }

                        throw new ValidationException(['must be a ' . $f->type, 'class' => $class, 'value type' => gettype($value)]);
                    }
                }

                if ($f->type === 'date' && $value->format('H:i:s.u') !== '00:00:00.000000') {
                    // remove time portion from date type value
                    $value = (clone $value)->setTime(0, 0, 0);
                }
                if ($f->type === 'time' && $value->format('Y-m-d') !== '1970-01-01') {
                    // remove date portion from date type value
                    // need 1970 in place of 0 - DB
                    $value = (clone $value)->setDate(1970, 1, 1);
                }

                break;
            case 'array':
                if (is_string($value) && $f->owner && $f->owner->persistence) {
                    $value = $f->owner->persistence->jsonDecode($f, $value, true);
                }

                if (!is_array($value)) {
                    throw new ValidationException([$this->name => 'Must be an array']);
                }

                break;
            case 'object':
               if (is_string($value) && $f->owner && $f->owner->persistence) {
                   $value = $f->owner->persistence->jsonDecode($f, $value, false);
               }

                if (!is_object($value)) {
                    throw new ValidationException([$this->name => 'Must be an object']);
                }

                break;
            case 'int':
            case 'str':
            case 'bool':
                throw (new Exception('Use of obsolete field type abbreviation. Use "integer", "string", "boolean" etc.'))
                    ->addMoreInfo('type', $f->type);

                break;
            }

            return $value;
        } catch (Exception $e) {
            $e->addMoreInfo('field', $this);

            throw $e;
        }
    }

    /**
     * Casts field value to string.
     *
     * @param mixed $value Optional value
     */
    public function toString($value = null): string
    {
        $v = ($value === null ? $this->get() : $this->normalize($value));
        try {
            switch ($this->type) {
                case 'boolean':
                    throw (new Exception('Use Field\Boolean for type=boolean'))
                        ->addMoreInfo('this', $this);
                case 'date':
                case 'datetime':
                case 'time':
                    if ($v instanceof \DateTimeInterface) {
                        $dateFormat = 'Y-m-d';
                        $timeFormat = 'H:i:s' . ($v->format('u') > 0 ? '.u' : ''); // add microseconds if presented
                        if ($this->type === 'date') {
                            $format = $dateFormat;
                        } elseif ($this->type === 'time') {
                            $format = $timeFormat;
                        } else {
                            $format = $dateFormat . '\T' . $timeFormat . 'P'; // ISO 8601 format 2004-02-12T15:19:21+00:00
                        }

                        return $v->format($format);
                    }

                    return (string) $v;
                case 'array':
                    return json_encode($v); // todo use Persistence->jsonEncode() instead
                case 'object':
                    return json_encode($v); // todo use Persistence->jsonEncode() instead
                default:
                    return (string) $v;
            }
        } catch (Exception $e) {
            $e->addMoreInfo('field', $this);

            throw $e;
        }
    }

    /**
     * Returns field value.
     *
     * @return mixed
     */
    public function get()
    {
        return $this->owner->get($this->short_name);
    }

    /**
     * Sets field value.
     *
     * @param mixed $value
     */
    public function set($value): self
    {
        $this->owner->set($this->short_name, $value);

        return $this;
    }

    /**
     * Unset field value even if null value is not allowed.
     */
    public function setNull(): self
    {
        $this->owner->setNull($this->short_name);

        return $this;
    }

    /**
     * Compare new value of the field with existing one without retrieving.
     * In the trivial case it's same as ($value == $model->get($name)) but this method can be used for:
     *  - comparing values that can't be received - passwords, encrypted data
     *  - comparing images
     *  - if get() is expensive (e.g. retrieve object).
     *
     * @param mixed      $value
     * @param mixed|void $value2
     */
    public function compare($value, $value2 = null): bool
    {
        if (func_num_args() === 1) {
            $value2 = $this->get();
        }

        // TODO code below is not nice, we want to replace it, the purpose of the code is simply to
        // compare if typecasted values are the same using strict comparison (===) or nor
        $typecastFunc = function ($v) {
            // do not typecast null values, because that implies calling normalize() which tries to validate that value can't be null in case field value is required
            if ($v === null) {
                return $v;
            }

            if ($this->owner->persistence === null) {
                $v = $this->normalize($v);

                // without persistence, we can not do a lot with non-scalar types, but as DateTime
                // is used often, fix the compare for them
                // TODO probably create and use a default persistence
                if (is_scalar($v)) {
                    return (string) $v;
                } elseif ($v instanceof \DateTimeInterface) {
                    return $v->getTimestamp() . '.' . $v->format('u');
                }

                return serialize($v);
            }

            return (string) $this->owner->persistence->typecastSaveRow($this->owner, [$this->short_name => $v])[$this->actual ?? $this->short_name];
        };

<<<<<<< HEAD
        return $typecastFunc($value) === $typecastFunc($value2);
=======
        return (string) $this->owner->persistence->typecastSaveRow($this->owner, [$this->short_name => $value])[$this->getPersistenceName()]
                === (string) $this->owner->persistence->typecastSaveRow($this->owner, [$this->short_name => $value2])[$this->getPersistenceName()];
    }

    public function getPersistenceName(): string
    {
        return $this->actual ?? $this->short_name;
>>>>>>> 1d28e3b5
    }

    /**
     * Should this field use alias?
     */
    public function useAlias(): bool
    {
        return isset($this->actual);
    }

    // }}}

    // {{{ Scope condition

    /**
     * Returns arguments to be used for query on this field based on the condition.
     *
     * @param string|null $operator one of Scope\Condition operators
     * @param mixed       $value    the condition value to be handled
     */
    public function getQueryArguments($operator, $value): array
    {
        $skipValueTypecast = [
            Scope\Condition::OPERATOR_LIKE,
            Scope\Condition::OPERATOR_NOT_LIKE,
            Scope\Condition::OPERATOR_REGEXP,
            Scope\Condition::OPERATOR_NOT_REGEXP,
        ];

        if (!in_array($operator, $skipValueTypecast, true)) {
            if (is_array($value)) {
                $value = array_map(function ($option) {
                    return $this->owner->persistence->typecastSaveField($this, $option);
                }, $value);
            } else {
                $value = $this->owner->persistence->typecastSaveField($this, $value);
            }
        }

        return [$this, $operator, $value];
    }

    // }}}

    // {{{ Handy methods used by UI

    /**
     * Returns if field should be editable in UI.
     */
    public function isEditable(): bool
    {
        return $this->ui['editable'] ?? !$this->read_only && !$this->never_persist && !$this->system;
    }

    /**
     * Returns if field should be visible in UI.
     */
    public function isVisible(): bool
    {
        return $this->ui['visible'] ?? !$this->system;
    }

    /**
     * Returns if field should be hidden in UI.
     */
    public function isHidden(): bool
    {
        return $this->ui['hidden'] ?? false;
    }

    /**
     * Returns field caption for use in UI.
     */
    public function getCaption(): string
    {
        return $this->caption ?? $this->ui['caption'] ?? $this->readableCaption($this->short_name);
    }

    // }}}

    /**
     * When field is used as expression, this method will be called.
     * Universal way to convert ourselves to expression. Off-load implementation into persistence.
     *
     * @param Expression $expression
     *
     * @return Expression
     */
    public function getDsqlExpression($expression)
    {
        if (!$this->owner->persistence || !$this->owner->persistence instanceof Persistence\Sql) {
            throw (new Exception('Field must have SQL persistence if it is used as part of expression'))
                ->addMoreInfo('persistence', $this->owner->persistence ?? null);
        }

        return $this->owner->persistence->getFieldSqlExpression($this, $expression);
    }

    // {{{ Debug Methods

    /**
     * Returns array with useful debug info for var_dump.
     */
    public function __debugInfo(): array
    {
        $arr = [
            'short_name' => $this->short_name,
            'value' => $this->get(),
        ];

        foreach ([
            'type', 'system', 'never_persist', 'never_save', 'read_only', 'ui', 'join',
        ] as $key) {
            if (isset($this->{$key})) {
                $arr[$key] = $this->{$key};
            }
        }

        return $arr;
    }

    // }}}
}<|MERGE_RESOLUTION|>--- conflicted
+++ resolved
@@ -524,17 +524,12 @@
             return (string) $this->owner->persistence->typecastSaveRow($this->owner, [$this->short_name => $v])[$this->actual ?? $this->short_name];
         };
 
-<<<<<<< HEAD
         return $typecastFunc($value) === $typecastFunc($value2);
-=======
-        return (string) $this->owner->persistence->typecastSaveRow($this->owner, [$this->short_name => $value])[$this->getPersistenceName()]
-                === (string) $this->owner->persistence->typecastSaveRow($this->owner, [$this->short_name => $value2])[$this->getPersistenceName()];
     }
 
     public function getPersistenceName(): string
     {
         return $this->actual ?? $this->short_name;
->>>>>>> 1d28e3b5
     }
 
     /**
