<?php

// vim:ts=4:sw=4:et:fdm=marker:fdl=0

namespace atk4\data;

use atk4\core\DIContainerTrait;
use atk4\core\ReadableCaptionTrait;
use atk4\core\TrackableTrait;
use atk4\dsql\Expression;
use atk4\dsql\Expressionable;

/**
 * Class description?
 */
class Field implements Expressionable
{
    use TrackableTrait;
    use DIContainerTrait;
    use ReadableCaptionTrait;

    // {{{ Properties

    /**
     * Default value of field.
     *
     * @var mixed
     */
    public $default = null;

    /**
     * Field type.
     *
     * Values are:
     *      'string', 'text', 'boolean', 'integer', 'money', 'float',
     *      'date', 'datetime', 'time', 'array', 'object'.
     * Can also be set to unspecified type for your own custom handling.
     *
     * @var string
     */
    public $type = null;

    /**
     * For several types enum can provide list of available options. ['blue', 'red'].
     *
     * @var array|null
     */
    public $enum = null;

    /**
     * For fields that can be selected, values can represent interpretation of the values,
     * for instance ['F'=>'Female', 'M'=>'Male'];.
     *
     * @var array|null
     */
    public $values = null;

    /**
     * If value of this field can be described by a model, this property
     * will contain reference to that model.
     */
    public $reference = null;

    /**
     * Actual field name.
     *
     * @var string|null
     */
    public $actual = null;

    /**
     * Join object.
     *
     * @var Join|null
     */
    public $join = null;

    /**
     * Is it system field?
     * System fields will be always loaded and saved.
     *
     * @var bool
     */
    public $system = false;

    /**
     * Setting this to true will never actually load or store
     * the field in the database. It will action as normal,
     * but will be skipped by load/iterate/update/insert.
     *
     * @var bool
     */
    public $never_persist = false;

    /**
     * Setting this to true will never actually store
     * the field in the database. It will action as normal,
     * but will be skipped by update/insert.
     *
     * @var bool
     */
    public $never_save = false;

    /**
     * Is field read only?
     * Field value may not be changed. It'll never be saved.
     * For example, expressions are read only.
     *
     * @var bool
     */
    public $read_only = false;

    /**
     * Defines a label to go along with this field. Use getCaption() which
     * will always return meaningful label (even if caption is null). Set
     * this property to any string.
     *
     * @var string
     */
    public $caption = null;

    /**
     * Array with UI flags like editable, visible and hidden and settings
     * like caption.
     *
     * @var array
     */
    public $ui = [];

    /**
     * Array with Persistence settings like format, timezone etc.
     * It's job of Persistence to take these settings into account if needed.
     *
     * @var array
     */
    public $persistence = [];

    /**
     * Mandatory field must not be null. The value must be set, even if
     * it's an empty value.
     *
     * Think about this property as "NOT NULL" property.
     *
     * Can contain error message for UI.
     *
     * @var bool|string
     */
    public $mandatory = false;

    /**
     * Required field must have non-empty value. A null value is considered empty too.
     *
     * Think about this property as !empty($value) property with some exceptions.
     *
     * This property takes precedence over $mandatory property.
     *
     * Can contain error message for UI.
     *
     * @var bool|string
     */
    public $required = false;

    /**
     * Should we use typecasting when saving/loading data to/from persistence.
     *
     * Value can be array [$typecast_save_callback, $typecast_load_callback].
     *
     * @var null|bool|array
     */
    public $typecast = null;

    /**
     * Should we use serialization when saving/loading data to/from persistence.
     *
     * Value can be array [$encode_callback, $decode_callback].
     *
     * @var null|bool|array
     */
    public $serialize = null;

    // }}}

    // {{{ Core functionality

    /**
     * Constructor. You can pass field properties as array.
     *
     * @param array $defaults
     *
     * @throws Exception
     */
    public function __construct($defaults = [])
    {
        if (!is_array($defaults)) {
            throw new Exception(['Field requires array for defaults', 'arg' => $defaults]);
        }
        foreach ($defaults as $key => $val) {
            if (is_array($val)) {
                $this->$key = array_merge(isset($this->$key) && is_array($this->$key) ? $this->$key : [], $val);
            } else {
                $this->$key = $val;
            }
        }
    }

    /**
     * Validate and normalize value.
     *
     * Depending on the type of a current field, this will perform
     * some normalization for strict types. This method must also make
     * sure that $f->required is respected when setting the value, e.g.
     * you can't set value to '' if type=string and required=true.
     *
     * @param mixed $value
     *
     * @throws ValidationException
     *
     * @return mixed
     */
    public function normalize($value)
    {
        // SQL fields are allowed to have expressions inside of them.
        if ($value instanceof Expression ||
            $value instanceof Expressionable) {
            return $value;
        }

        // NULL value is always fine if it is allowed
        if ($value === null) {
            if ($this->required) {
                throw new ValidationException([$this->name => 'Must not be null']);
            }

            return;
        }

        $f = $this;

        // only string type fields can use empty string as legit value, for all
        // other field types empty value is the same as no-value, nothing or null
        if ($f->type && $f->type != 'string' && $value === '') {
            if ($this->required) {
                throw new ValidationException([$this->name => 'Must not be empty']);
            }

            return;
        }

        // validate scalar values
        if (in_array($f->type, ['string', 'text', 'integer', 'money', 'float']) && !is_scalar($value)) {
            throw new ValidationException([$this->name => 'Must use scalar value']);
        }

        // normalize
        // @TODO remove this block in future - it's useless
        switch ($f->type) {
        case null: // loose comparison, but is OK here
            // NOTE - this is not always the same as type=string. Need to review what else it can be and how type=null is used at all
            if ($this->required && empty($value)) {
                throw new ValidationException([$this->name => 'Must not be empty']);
            }
            break;
        case 'string':
            throw new Exception(['Use Field\ShortText for type=string', 'this'=>$this]);
        case 'text':
            throw new Exception(['Use Field\Text for type=text', 'this'=>$this]);
        case 'integer':
            throw new Exception(['Use Field\Integer for type=integer', 'this'=>$this]);
        case 'float':
            throw new Exception(['Use Field\Numeric for type=float', 'this'=>$this]);
        case 'money':
            throw new Exception(['Use Field\Money for type=money', 'this'=>$this]);
        case 'boolean':
            throw new Exception(['Use Field\Boolean for type=boolean', 'this'=>$this]);
        case 'date':
            throw new Exception(['Use Field\Date for type=date', 'this'=>$this]);
        case 'datetime':
            throw new Exception(['Use Field\DateTime for type=datetime', 'this'=>$this]);
        case 'time':
            throw new Exception(['Use Field\Time for type=time', 'this'=>$this]);
        case 'array':
            throw new Exception(['Use Field\Array_ for type=array', 'this'=>$this]);
        case 'object':
            throw new Exception(['Use Field\Object_ for type=object', 'this'=>$this]);
        }

        return $value;
    }

    /**
     * Return array of seed properties of this Field object.
     *
     * @param array $properties Properties to return, by default will return all properties set.
     *
     * @return array
     */
    public function getSeed(array $properties = []) : array
    {
        $seed = [];

        // [key => default_value]
        $properties = $properties ?: [
            'default'       => null,
            'type'          => null,
            'enum'          => null,
            'values'        => null,
            'reference'     => null,
            'actual'        => null,
            'join'          => null,
            'system'        => false,
            'never_persist' => false,
            'never_save'    => false,
            'read_only'     => false,
            'caption'       => null,
            'ui'            => [],
            'persistence'   => [],
            'mandatory'     => false,
            'required'      => false,
            'typecast'      => null,
            'serialize'     => null,
        ];

        foreach ($properties as $k=>$v) {
            if ($this->{$k} !== $v) {
                $seed[$k] = $this->{$k};
            }
        }

        return $seed;
    }

    /**
     * Casts field value to string.
     *
     * @param mixed $value Optional value
     *
     * @return string|mixed
     */
    public function toString($value = null)
    {
        $v = ($value === null ? $this->get() : $this->normalize($value));

        return $this->type === null ? $v : (string) $v;
    }

    /**
     * Returns field value.
     *
     * @return mixed
     */
    public function get()
    {
        return $this->owner[$this->short_name];
    }

    /**
     * Sets field value.
     *
     * @param mixed $value
     *
     * @return $this
     */
    public function set($value)
    {
        $this->owner->set($this->short_name, $value);

        return $this;
    }

    /**
     * This method can be extended. See Model::compare for
     * use examples.
     *
     * @param mixed $value
     *
     * @return bool
     */
    public function compare($value) : bool
    {
        return $this->owner[$this->short_name] == $value;
    }

    /**
     * Should this field use alias?
     *
     * @return bool
     */
    public function useAlias()
    {
        return isset($this->actual);
    }

    // }}}

    // {{{ Handy methods used by UI and in other places

    /**
     * Returns if field should be editable in UI.
     *
     * @return bool
     */
    public function isEditable() : bool
    {
        return $this->ui['editable'] ?? (($this->read_only || $this->never_persist) ? false : !$this->system);
    }

    /**
     * Returns if field should be visible in UI.
     *
     * @return bool
     */
    public function isVisible() : bool
    {
        return $this->ui['visible'] ?? !$this->system;
    }

    /**
     * Returns if field should be hidden in UI.
     *
     * @return bool
     */
    public function isHidden() : bool
    {
        return $this->ui['hidden'] ?? false;
    }

    /**
     * Returns true if field allows NULL values.
     *
     * @return bool
     */
    public function canBeNull() : bool
    {
        return $this->mandatory === false;
    }

    /**
     * Returns true if field allows EMPTY values like empty string and NULL.
     *
     * @return bool
     */
    public function canBeEmpty() : bool
    {
        return $this->mandatory === false && $this->required === false;
    }

    /**
     * Returns field caption for use in UI.
     *
     * @return string
     */
    public function getCaption() : string
    {
<<<<<<< HEAD
        return $this->caption ?: ($this->ui['caption'] ?? ucwords(str_replace('_', ' ', $this->short_name)));
=======
        return $this->caption ?? $this->ui['caption'] ?? $this->readableCaption($this->short_name);
>>>>>>> 6c93501c
    }

    // }}}

    /**
     * When field is used as expression, this method will be called.
     * Universal way to convert ourselves to expression. Off-load implementation into persistence.
     *
     * @param Expression $expression
     *
     * @throws Exception
     *
     * @return Expression
     */
    public function getDSQLExpression($expression)
    {
        if (!$this->owner->persistence || !$this->owner->persistence instanceof Persistence\SQL) {
            throw new Exception([
                'Field must have SQL persistence if it is used as part of expression',
                'persistence'=> $this->owner->persistence ?? null,
            ]);
        }

        return $this->owner->persistence->getFieldSQLExpression($this, $expression);
    }

    // {{{ Debug Methods

    /**
     * Returns array with useful debug info for var_dump.
     *
     * @return array
     */
    public function __debugInfo() : array
    {
        $arr = [
            'short_name' => $this->short_name,
            'value'      => $this->get(),
        ];

        foreach ([
            'type', 'system', 'never_persist', 'never_save', 'read_only', 'ui', 'persistence', 'join',
        ] as $key) {
            if (isset($this->$key)) {
                $arr[$key] = $this->$key;
            }
        }

        return $arr;
    }

    // }}}
}<|MERGE_RESOLUTION|>--- conflicted
+++ resolved
@@ -451,11 +451,7 @@
      */
     public function getCaption() : string
     {
-<<<<<<< HEAD
-        return $this->caption ?: ($this->ui['caption'] ?? ucwords(str_replace('_', ' ', $this->short_name)));
-=======
         return $this->caption ?? $this->ui['caption'] ?? $this->readableCaption($this->short_name);
->>>>>>> 6c93501c
     }
 
     // }}}
