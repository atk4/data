<?php

declare(strict_types=1);

namespace atk4\data;

use atk4\core\CollectionTrait;
use atk4\core\ContainerTrait;
use atk4\core\DiContainerTrait;
use atk4\core\DynamicMethodTrait;
use atk4\core\Factory;
use atk4\core\HookTrait;
use atk4\core\InitializerTrait;
use atk4\core\ReadableCaptionTrait;
use atk4\dsql\Query;

/**
 * Data model class.
 *
 * @property Field[]|Reference[] $elements
 * @property mixed               $id       Contains ID of the current record. If the value is null then the record
 *                                         is considered to be new.
 */
class Model implements \IteratorAggregate
{
    use ContainerTrait {
        add as _add;
    }
    use DynamicMethodTrait;
    use HookTrait;
    use InitializerTrait {
        init as _init;
    }
    use DiContainerTrait;
    use CollectionTrait;
    use ReadableCaptionTrait;
<<<<<<< HEAD
    use Model\HasUserActionsTrait;
    use Model\AggregatesTrait;
=======
    use Model\ReferencesTrait;
    use Model\JoinsTrait;
    use Model\UserActionsTrait;
>>>>>>> 01a4c02c

    /** @const string */
    public const HOOK_BEFORE_LOAD = self::class . '@beforeLoad';
    /** @const string */
    public const HOOK_AFTER_LOAD = self::class . '@afterLoad';
    /** @const string */
    public const HOOK_BEFORE_UNLOAD = self::class . '@beforeUnload';
    /** @const string */
    public const HOOK_AFTER_UNLOAD = self::class . '@afterUnload';

    /** @const string */
    public const HOOK_BEFORE_INSERT = self::class . '@beforeInsert';
    /** @const string */
    public const HOOK_AFTER_INSERT = self::class . '@afterInsert';
    /** @const string */
    public const HOOK_BEFORE_UPDATE = self::class . '@beforeUpdate';
    /** @const string */
    public const HOOK_AFTER_UPDATE = self::class . '@afterUpdate';
    /** @const string */
    public const HOOK_BEFORE_DELETE = self::class . '@beforeDelete';
    /** @const string */
    public const HOOK_AFTER_DELETE = self::class . '@afterDelete';

    /** @const string */
    public const HOOK_BEFORE_SAVE = self::class . '@beforeSave';
    /** @const string */
    public const HOOK_AFTER_SAVE = self::class . '@afterSave';

    /** @const string Executed when execution of self::atomic() failed. */
    public const HOOK_ROLLBACK = self::class . '@rollback';

    /** @const string Executed for every field set using self::set() method. */
    public const HOOK_NORMALIZE = self::class . '@normalize';
    /** @const string Executed when self::validate() method is called. */
    public const HOOK_VALIDATE = self::class . '@validate';
    /** @const string Executed when self::onlyFields() method is called. */
    public const HOOK_ONLY_FIELDS = self::class . '@onlyFields';

    // {{{ Properties of the class

    /**
     * The class used by addField() method.
     *
     * @todo use Field::class here and refactor addField() method to not use namespace prefixes.
     *       but because that's backward incompatible change, then we can do that only in next
     *       major version.
     *
     * @var string|array
     */
    public $_default_seed_addField = [Field::class];

    /**
     * The class used by addField() method.
     *
     * @var string|array
     */
    public $_default_seed_addExpression = [Field\Callback::class];

    /**
     * @var array Collection containing Field Objects - using key as the field system name
     */
    protected $fields = [];

    /**
     * Contains name of table, session key, collection or file where this
     * model normally lives. The interpretation of the table will be decoded
     * by persistence driver.
     *
     * You can define this field as associative array where "key" is used
     * as the name of persistence driver. Here is example for mysql and default:
     *
     * $table = ['user', 'mysql'=>'tbl_user'];
     *
     * @var string|array
     */
    public $table;

    /**
     * Use alias for $table.
     *
     * @var string
     */
    public $table_alias;

    /**
     * Sequence name. Some DB engines use sequence for generating auto_increment IDs.
     *
     * @var string
     */
    public $sequence;

    /**
     * Persistence driver inherited from atk4\data\Persistence.
     *
     * @var Persistence|Persistence\Sql
     */
    public $persistence;

    /**
     * Persistence store some custom information in here that may be useful
     * for them. The key is the name of persistence driver.
     *
     * @var array
     */
    public $persistence_data = [];

    /** @var Model\Scope\RootScope */
    protected $scope;

    /**
     * Array of limit set.
     *
     * @var array
     */
    public $limit = [];

    /**
     * Array of set order by.
     *
     * @var array
     */
    public $order = [];

    /**
     * Array of WITH cursors set.
     *
     * @var array
     */
    public $with = [];

    /**
     * Currently loaded record data. This record is associative array
     * that contain field=>data pairs. It may contain data for un-defined
     * fields only if $onlyFields mode is false.
     *
     * Avoid accessing $data directly, use set() / get() instead.
     *
     * @var array
     */
    public $data = [];

    /**
     * After loading an active record from DataSet it will be stored in
     * $data property and you can access it using get(). If you use
     * set() to change any of the data, the original value will be copied
     * here.
     *
     * If the value you set equal to the original value, then the key
     * in this array will be removed.
     *
     * The $dirty data will be reset after you save() the data but it is
     * still available to all before/after save handlers.
     *
     * @var array
     */
    public $dirty = [];

    /**
     * Setting model as read_only will protect you from accidentally
     * updating the model. This property is intended for UI and other code
     * detecting read-only models and acting accordingly.
     *
     * SECURITY WARNING: If you are looking for a RELIABLE way to restrict access
     * to model data, please check Secure Enclave extension.
     *
     * @var bool
     */
    public $read_only = false;

    /**
     * Once set, Model behaves like an entity and loading a different ID
     * will result in an error.
     *
     * @var mixed
     */
    private $entityId;

    /**
     * While in most cases your id field will be called 'id', sometimes
     * you would want to use a different one or maybe don't create field
     * at all.
     *
     * @var string
     */
    public $id_field = 'id';

    /**
     * Title field is used typically by UI components for a simple human
     * readable row title/description.
     *
     * @var string
     */
    public $title_field = 'name';

    /**
     * Caption of the model. Can be used in UI components, for example.
     * Should be in plain English and ready for proper localization.
     *
     * @var string
     */
    public $caption;

    /**
     * When using onlyFields() this property will contain list of desired
     * fields.
     *
     * If you set onlyFields() before loading the data for this model, then
     * only that set of fields will be available. Attempt to access any other
     * field will result in exception. This is to ensure that you do not
     * accidentally access field that you have explicitly excluded.
     *
     * The default behavior is to return NULL and allow you to set new
     * fields even if addField() was not used to set the field.
     *
     * onlyFields() always allows to access fields with system = true.
     *
     * @var false|array
     */
    public $only_fields = false;

    /**
     * When set to true, all the field types will be enforced and
     * normalized when setting.
     *
     * @var bool
     */
    public $strict_types = true;

    /**
     * When set to true, loading model from database will also
     * perform value normalization. Use this if you think that
     * persistence may contain badly formatted data that may
     * impact your business logic.
     *
     * @var bool
     */
    public $load_normalization = false;

    /**
     * Models that contain expressions will automatically reload after save.
     * This is to ensure that any SQL-based calculation are executed and
     * updated correctly after you have performed any modifications to
     * the fields.
     *
     * You can set this property to "true" or "false" if you want to explicitly
     * enable or disable reloading.
     *
     * @var bool|null
     */
    public $reload_after_save;

    /**
     * If this model is "contained into" another model by using containsOne
     * or containsMany reference, then this property will contain reference
     * to top most parent model.
     *
     * @var Model|null
     */
    public $contained_in_root_model;

    /** @var Reference Only for Reference class */
    public $ownerReference;

    // }}}

    // {{{ Basic Functionality, field definition, set() and get()

    /**
     * Creation of the new model can be done in two ways:.
     *
     * $m = $db->add(new Model());
     *
     * or
     *
     * $m = new Model($db);
     *
     * The second use actually calls add() but is preferred usage because:
     *  - it's shorter
     *  - type hinting will work;
     *  - you can specify string for a table
     *
     * @param Persistence|array $persistence
     * @param string|array      $defaults
     */
    public function __construct($persistence = null, $defaults = [])
    {
        $this->scope = \Closure::bind(function () {
            return new Model\Scope\RootScope();
        }, null, Model\Scope\RootScope::class)();

        if ((is_string($persistence) || is_array($persistence)) && func_num_args() === 1) {
            $defaults = $persistence;
            $persistence = null;
        }

        if (is_string($defaults) || $defaults === false) {
            $defaults = ['table' => $defaults];
        }

        if (isset($defaults[0])) {
            $defaults['table'] = $defaults[0];
            unset($defaults[0]);
        }

        $this->setDefaults($defaults);

        if ($persistence) {
            $persistence->add($this);
        }
    }

    /**
     * Clones model object.
     */
    public function __clone()
    {
        $this->scope = (clone $this->scope)->setModel($this);
        $this->_cloneCollection('elements');
        $this->_cloneCollection('fields');
        $this->_cloneCollection('userActions');

        // check for clone errors immediately, otherwise not strictly needed
        $this->_rebindHooksIfCloned();
    }

    /**
     * Extend this method to define fields of your choice.
     */
    protected function init(): void
    {
        $this->_init();

        if ($this->id_field) {
            $this->addField($this->id_field, ['system' => true]);
        } else {
            return; // don't declare actions for model without id_field
        }

        $this->initEntityHooks();

        if ($this->read_only) {
            return; // don't declare action for read-only model
        }

        // Declare our basic Crud actions for the model.
        $this->addUserAction('add', [
            'fields' => true,
            'modifier' => Model\UserAction::MODIFIER_CREATE,
            'appliesTo' => Model\UserAction::APPLIES_TO_NO_RECORDS,
            'callback' => 'save',
            'description' => 'Add ' . $this->getModelCaption(),
            'ui' => ['icon' => 'plus'],
        ]);

        $this->addUserAction('edit', [
            'fields' => true,
            'modifier' => Model\UserAction::MODIFIER_UPDATE,
            'appliesTo' => Model\UserAction::APPLIES_TO_SINGLE_RECORD,
            'callback' => 'save',
            'ui' => ['icon' => 'edit', 'button' => [null, 'icon' => [\atk4\ui\Icon::class, 'edit']], 'execButton' => [\atk4\ui\Button::class, 'Save', 'blue']],
        ]);

        $this->addUserAction('delete', [
            'appliesTo' => Model\UserAction::APPLIES_TO_SINGLE_RECORD,
            'modifier' => Model\UserAction::MODIFIER_DELETE,
            'ui' => ['icon' => 'trash', 'button' => [null, 'icon' => [\atk4\ui\Icon::class, 'red trash']], 'confirm' => 'Are you sure?'],
            'callback' => function ($model) {
                return $model->delete();
            },
        ]);

        $this->addUserAction('validate', [
            //'appliesTo'=> any!
            'description' => 'Provided with modified values will validate them but will not save',
            'modifier' => Model\UserAction::MODIFIER_READ,
            'fields' => true,
            'system' => true, // don't show by default
            'args' => ['intent' => 'string'],
        ]);
    }

    private function initEntityHooks(): void
    {
        $checkFx = function () {
            if ($this->getId() === null) { // allow unload
                return;
            }

            if ($this->entityId === null) {
                $this->entityId = $this->getId();
            } else {
                if (!$this->compare($this->id_field, $this->entityId)) {
                    $newId = $this->getId();
                    $this->unload(); // data for different ID were loaded, make sure to discard them

                    throw (new Exception('Model is loaded as an entity, ID can not be changed to a different one'))
                        ->addMoreInfo('entityId', $this->entityId)
                        ->addMoreInfo('newId', $newId);
                }
            }
        };

        $this->onHookShort(self::HOOK_BEFORE_LOAD, $checkFx, [], 10);
        $this->onHookShort(self::HOOK_AFTER_LOAD, $checkFx, [], -10);
        $this->onHookShort(self::HOOK_BEFORE_INSERT, $checkFx, [], 10);
        $this->onHookShort(self::HOOK_AFTER_INSERT, $checkFx, [], -10);
        $this->onHookShort(self::HOOK_BEFORE_UPDATE, $checkFx, [], 10);
        $this->onHookShort(self::HOOK_AFTER_UPDATE, $checkFx, [], -10);
        $this->onHookShort(self::HOOK_BEFORE_DELETE, $checkFx, [], 10);
        $this->onHookShort(self::HOOK_AFTER_DELETE, $checkFx, [], -10);
        $this->onHookShort(self::HOOK_BEFORE_SAVE, $checkFx, [], 10);
        $this->onHookShort(self::HOOK_AFTER_SAVE, $checkFx, [], -10);
    }

    /**
     * Perform validation on a currently loaded values, must return Array in format:
     *  ['field'=>'must be 4 digits exactly'] or empty array if no errors were present.
     *
     * You may also use format:
     *  ['field'=>['must not have character [ch]', 'ch'=>$bad_character']] for better localization of error message.
     *
     * Always use
     *   return array_merge(parent::validate($intent), $errors);
     *
     * @param string $intent by default only 'save' is used (from beforeSave) but you can use other intents yourself
     *
     * @return array [field => err_spec]
     */
    public function validate(string $intent = null): array
    {
        $errors = [];
        foreach ($this->hook(self::HOOK_VALIDATE, [$intent]) as $handler_error) {
            if ($handler_error) {
                $errors = array_merge($errors, $handler_error);
            }
        }

        return $errors;
    }

    /**
     * TEMPORARY to spot any use of $model->add(new Field(), ['bleh']); form.
     */
    public function add(object $obj, array $defaults = []): object
    {
        if ($obj instanceof Field) {
            throw new Exception('You should always use addField() for adding fields, not add()');
        }

        return $this->_add($obj, $defaults);
    }

    /**
     * Adds new field into model.
     *
     * @param array|object $seed
     */
    public function addField(string $name, $seed = []): Field
    {
        if (is_object($seed)) {
            $field = $seed;
        } else {
            $field = $this->fieldFactory($seed);
        }

        return $this->_addIntoCollection($name, $field, 'fields');
    }

    /**
     * Given a field seed, return a field object.
     */
    public function fieldFactory(array $seed = null): Field
    {
        $seed = Factory::mergeSeeds(
            $seed,
            isset($seed['type']) ? ($this->typeToFieldSeed[$seed['type']] ?? null) : null,
            $this->_default_seed_addField
        );

        return Field::fromSeed($seed);
    }

    protected $typeToFieldSeed = [
        'boolean' => [Field\Boolean::class],
    ];

    /**
     * Adds multiple fields into model.
     *
     * @return $this
     */
    public function addFields(array $fields, array $defaults = [])
    {
        foreach ($fields as $key => $field) {
            if (!is_int($key)) {
                // field name can be passed as array key
                $name = $key;
            } elseif (is_string($field)) {
                // or it can be simple string = field name
                $name = $field;
                $field = [];
            } elseif (is_array($field) && is_string($field[0] ?? null)) {
                // or field name can be passed as first element of seed array (old behaviour)
                $name = array_shift($field);
            } else {
                // some unsupported format, maybe throw exception here?
                continue;
            }

            $seed = is_object($field) ? $field : array_merge($defaults, (array) $field);

            $this->addField($name, $seed);
        }

        return $this;
    }

    /**
     * Remove field that was added previously.
     *
     * @return $this
     */
    public function removeField(string $name)
    {
        $this->getField($name); // better exception if field does not exist

        $this->_removeFromCollection($name, 'fields');

        return $this;
    }

    public function hasField(string $name): bool
    {
        return $this->_hasInCollection($name, 'fields');
    }

    public function getField(string $name): Field
    {
        try {
            return $this->_getFromCollection($name, 'fields');
        } catch (\atk4\core\Exception $e) {
            throw (new Exception('Field is not defined in model', 0, $e))
                ->addMoreInfo('model', $this)
                ->addMoreInfo('field', $name);
        }
    }

    /**
     * Sets which fields we will select.
     *
     * @return $this
     */
    public function onlyFields(array $fields = [])
    {
        $this->hook(self::HOOK_ONLY_FIELDS, [&$fields]);
        $this->only_fields = $fields;

        return $this;
    }

    /**
     * Sets that we should select all available fields.
     *
     * @return $this
     */
    public function allFields()
    {
        $this->only_fields = false;

        return $this;
    }

    private function checkOnlyFieldsField(string $field)
    {
        $this->getField($field); // test if field exists

        if ($this->only_fields) {
            if (!in_array($field, $this->only_fields, true) && !$this->getField($field)->system) {
                throw (new Exception('Attempt to use field outside of those set by onlyFields'))
                    ->addMoreInfo('field', $field)
                    ->addMoreInfo('only_fields', $this->only_fields);
            }
        }
    }

    /**
     * Will return true if specified field is dirty.
     */
    public function isDirty(string $field): bool
    {
        $this->checkOnlyFieldsField($field);

        if (array_key_exists($field, $this->dirty)) {
            return true;
        }

        return false;
    }

    /**
     * @param string|array|null $filter
     *
     * @return Field[]
     */
    public function getFields($filter = null): array
    {
        if ($filter === null) {
            return $this->fields;
        } elseif (is_string($filter)) {
            $filter = [$filter];
        }

        return array_filter($this->fields, function (Field $field, $name) use ($filter) {
            // do not return fields outside of "only_fields" scope
            if ($this->only_fields && !in_array($name, $this->only_fields, true)) {
                return false;
            }
            foreach ($filter as $f) {
                if (
                    ($f === 'system' && $field->system)
                    || ($f === 'not system' && !$field->system)
                    || ($f === 'editable' && $field->isEditable())
                    || ($f === 'visible' && $field->isVisible())
                ) {
                    return true;
                } elseif (!in_array($f, ['system', 'not system', 'editable', 'visible'], true)) {
                    throw (new Exception('Filter is not supported'))
                        ->addMoreInfo('filter', $f);
                }
            }

            return false;
        }, ARRAY_FILTER_USE_BOTH);
    }

    /**
     * Set field value.
     *
     * @param mixed $value
     *
     * @return $this
     */
    public function set(string $field, $value)
    {
        $this->checkOnlyFieldsField($field);

        $f = $this->getField($field);

        try {
            $value = $f->normalize($value);
        } catch (Exception $e) {
            $e->addMoreInfo('field', $field);
            $e->addMoreInfo('value', $value);
            $e->addMoreInfo('f', $f);

            throw $e;
        }

        // do nothing when value has not changed
        $currentValue = array_key_exists($field, $this->data)
            ? $this->data[$field]
            : (array_key_exists($field, $this->dirty) ? $this->dirty[$field] : $f->default);
        if (!$value instanceof \atk4\dsql\Expression && $f->compare($value, $currentValue)) {
            return $this;
        }

        // perform bunch of standard validation here. This can be re-factored in the future.
        if ($f->read_only) {
            throw (new Exception('Attempting to change read-only field'))
                ->addMoreInfo('field', $field)
                ->addMoreInfo('model', $this);
        }

        // enum property support
        if (isset($f->enum) && $f->enum && $f->type !== 'boolean') {
            if ($value === '') {
                $value = null;
            }
            if ($value !== null && !in_array($value, $f->enum, true)) {
                throw (new Exception('This is not one of the allowed values for the field'))
                    ->addMoreInfo('field', $field)
                    ->addMoreInfo('model', $this)
                    ->addMoreInfo('value', $value)
                    ->addMoreInfo('enum', $f->enum);
            }
        }

        // values property support
        if ($f->values) {
            if ($value === '') {
                $value = null;
            } elseif ($value === null) {
                // all is good
            } elseif (!is_string($value) && !is_int($value)) {
                throw (new Exception('Field can be only one of pre-defined value, so only "string" and "int" keys are supported'))
                    ->addMoreInfo('field', $field)
                    ->addMoreInfo('model', $this)
                    ->addMoreInfo('value', $value)
                    ->addMoreInfo('values', $f->values);
            } elseif (!array_key_exists($value, $f->values)) {
                throw (new Exception('This is not one of the allowed values for the field'))
                    ->addMoreInfo('field', $field)
                    ->addMoreInfo('model', $this)
                    ->addMoreInfo('value', $value)
                    ->addMoreInfo('values', $f->values);
            }
        }

        if (array_key_exists($field, $this->dirty) && $f->compare($this->dirty[$field], $value)) {
            unset($this->dirty[$field]);
        } elseif (!array_key_exists($field, $this->dirty)) {
            $this->dirty[$field] = array_key_exists($field, $this->data) ? $this->data[$field] : $f->default;
        }
        $this->data[$field] = $value;

        return $this;
    }

    /**
     * Unset field value even if null value is not allowed.
     *
     * @return $this
     */
    public function setNull(string $field)
    {
        // set temporary hook to disable any normalization (null validation)
        $hookIndex = $this->onHookShort(self::HOOK_NORMALIZE, static function () {
            throw new \atk4\core\HookBreaker(false);
        }, [], PHP_INT_MIN);
        try {
            return $this->set($field, null);
        } finally {
            $this->removeHook(self::HOOK_NORMALIZE, $hookIndex, true);
        }
    }

    /**
     * Helper method to call self::set() for each input array element.
     *
     * This method does not revert the data when an exception is thrown.
     *
     * @return $this
     */
    public function setMulti(array $fields)
    {
        foreach ($fields as $field => $value) {
            $this->set($field, $value);
        }

        return $this;
    }

    /**
     * Returns field value.
     * If no field is passed, then returns array of all field values.
     *
     * @return mixed
     */
    public function get(string $field = null)
    {
        if ($field === null) {
            // Collect list of eligible fields
            $data = [];
            foreach ($this->only_fields ?: array_keys($this->getFields()) as $field) {
                $data[$field] = $this->get($field);
            }

            return $data;
        }

        $this->checkOnlyFieldsField($field);

        if (array_key_exists($field, $this->data)) {
            return $this->data[$field];
        }

        return $this->getField($field)->default;
    }

    private function assertHasIdField(): void
    {
        if (!is_string($this->id_field) || !$this->hasField($this->id_field)) {
            throw new Exception('ID field is not defined');
        }
    }

    /**
     * @return mixed
     */
    public function getId()
    {
        $this->assertHasIdField();

        return $this->get($this->id_field);
    }

    /**
     * @param mixed $value
     *
     * @return $this
     */
    public function setId($value)
    {
        $this->assertHasIdField();

        if ($value === null) {
            $this->setNull($this->id_field);
        } else {
            $this->set($this->id_field, $value);
        }

        // set entity ID to the first set ID
        if ($this->entityId === null) {
            $this->entityId = $this->getId();
        }

        return $this;
    }

    /**
     * Return (possibly localized) $model->caption.
     * If caption is not set, then generate it from model class name.
     */
    public function getModelCaption(): string
    {
        return $this->caption ?: $this->readableCaption(
            strpos(static::class, 'class@anonymous') === 0 ? get_parent_class(static::class) : static::class
        );
    }

    /**
     * Return value of $model->get($model->title_field). If not set, returns id value.
     *
     * @return mixed
     */
    public function getTitle()
    {
        if ($this->title_field && $this->hasField($this->title_field)) {
            return $this->getField($this->title_field)->get();
        }

        return $this->getId();
    }

    /**
     * Returns array of model record titles [id => title].
     */
    public function getTitles(): array
    {
        $field = $this->title_field && $this->hasField($this->title_field) ? $this->title_field : $this->id_field;

        return array_map(function ($row) use ($field) {
            return $row[$field];
        }, $this->export([$field], $this->id_field));
    }

    /**
     * @param mixed $value
     */
    public function compare(string $name, $value): bool
    {
        return $this->getField($name)->compare($value);
    }

    /**
     * Does field exist?
     */
    public function _isset(string $name): bool
    {
        $this->checkOnlyFieldsField($name);

        return array_key_exists($name, $this->dirty);
    }

    /**
     * Remove current field value and use default.
     *
     * @return $this
     */
    public function _unset(string $name)
    {
        $this->checkOnlyFieldsField($name);

        if (array_key_exists($name, $this->dirty)) {
            $this->data[$name] = $this->dirty[$name];
            unset($this->dirty[$name]);
        }

        return $this;
    }

    // }}}

    // {{{ DataSet logic

    /**
     * Narrow down data-set of the current model by applying
     * additional condition. There is no way to remove
     * condition once added, so if you need - clone model.
     *
     * This is the most basic for defining condition:
     *  ->addCondition('my_field', $value);
     *
     * This condition will work across all persistence drivers universally.
     *
     * In some cases a more complex logic can be used:
     *  ->addCondition('my_field', '>', $value);
     *  ->addCondition('my_field', '!=', $value);
     *  ->addCondition('my_field', 'in', [$value1, $value2]);
     *
     * Second argument could be '=', '>', '<', '>=', '<=', '!=', 'in', 'like' or 'regexp'.
     * Those conditions are still supported by most of persistence drivers.
     *
     * There are also vendor-specific expression support:
     *  ->addCondition('my_field', $expr);
     *  ->addCondition($expr);
     *
     * Conditions on referenced models are also supported:
     *  $contact->addCondition('company/country', 'US');
     * where 'company' is the name of the reference
     * This will limit scope of $contact model to contacts whose company country is set to 'US'
     *
     * Using # in conditions on referenced model will apply the condition on the number of records:
     * $contact->addCondition('tickets/#', '>', 5);
     * This will limit scope of $contact model to contacts that have more than 5 tickets
     *
     * To use those, you should consult with documentation of your
     * persistence driver.
     *
     * @param mixed $field
     * @param mixed $operator
     * @param mixed $value
     *
     * @return $this
     */
    public function addCondition($field, $operator = null, $value = null)
    {
        $this->scope()->addCondition(...func_get_args());

        return $this;
    }

    /**
     * Get the scope object of the Model.
     */
    public function scope(): Model\Scope\RootScope
    {
        return $this->scope->setModel($this);
    }

    /**
     * Shortcut for using addCondition(id_field, $id).
     *
     * @param mixed $id
     *
     * @return $this
     */
    public function withId($id)
    {
        return $this->addCondition($this->id_field, $id);
    }

    /**
     * Adds WITH cursor.
     *
     * @param Model $model
     *
     * @return $this
     */
    public function addWith(self $model, string $alias, array $mapping = [], bool $recursive = false)
    {
        if (isset($this->with[$alias])) {
            throw (new Exception('With cursor already set with this alias'))
                ->addMoreInfo('alias', $alias);
        }

        $this->with[$alias] = [
            'model' => $model,
            'mapping' => $mapping,
            'recursive' => $recursive,
        ];

        return $this;
    }

    /**
     * Set order for model records. Multiple calls.
     *
     * @param string|array $field
     * @param string       $direction "asc" or "desc"
     *
     * @return $this
     */
    public function setOrder($field, string $direction = 'asc')
    {
        // fields passed as array
        if (is_array($field)) {
            if (func_num_args() > 1) {
                throw (new Exception('If first argument is array, second argument must not be used'))
                    ->addMoreInfo('arg1', $field)
                    ->addMoreInfo('arg2', $direction);
            }

            foreach (array_reverse($field) as $key => $direction) {
                if (is_int($key)) {
                    if (is_array($direction)) {
                        // format [field, direction]
                        $this->setOrder(...$direction);
                    } else {
                        // format "field"
                        $this->setOrder($direction);
                    }
                } else {
                    // format "field" => direction
                    $this->setOrder($key, $direction);
                }
            }

            return $this;
        }

        $direction = strtolower($direction);
        if (!in_array($direction, ['asc', 'desc'], true)) {
            throw (new Exception('Invalid order direction, direction can be only "asc" or "desc"'))
                ->addMoreInfo('field', $field)
                ->addMoreInfo('direction', $direction);
        }

        // finally set order
        $this->order[] = [$field, $direction];

        return $this;
    }

    /**
     * Set limit of DataSet.
     *
     * @return $this
     */
    public function setLimit(int $count = null, int $offset = 0)
    {
        $this->limit = [$count, $offset];

        return $this;
    }

    // }}}

    // {{{ Persistence-related logic

    /**
     * Is model loaded?
     */
    public function loaded(): bool
    {
        return $this->id_field && $this->getId() !== null && $this->entityId !== null;
    }

    /**
     * Unload model.
     *
     * @return $this
     */
    public function unload()
    {
        $this->hook(self::HOOK_BEFORE_UNLOAD);
        $this->data = [];
        if ($this->id_field) {
            $this->setId(null);
        }
        $this->dirty = [];
        $this->hook(self::HOOK_AFTER_UNLOAD);

        return $this;
    }

    /**
     * Load model.
     *
     * @param mixed $id
     *
     * @return $this
     */
    public function load($id)
    {
        // deprecated, remove on 2021-03
        if (func_num_args() > 1) {
            throw new Exception('Model::load() with 2nd param $from_persistence is no longer supported');
        }

        if (!$this->persistence) {
            throw new Exception('Model is not associated with any database');
        }

        if ($this->loaded()) {
            $this->unload();
        }

        if ($this->hook(self::HOOK_BEFORE_LOAD, [$id]) === false) {
            return $this;
        }

        $this->data = $this->persistence->load($this, $id);
        if ($this->getId() === null) { // TODO what is the usecase?
            $this->setId($id);
        }

        $ret = $this->hook(self::HOOK_AFTER_LOAD);
        if ($ret === false) {
            return $this->unload();
        } elseif (is_object($ret)) {
            return $ret;
        }

        return $this;
    }

    /**
     * Reload model by taking its current ID.
     *
     * @return $this
     */
    public function reload()
    {
        $id = $this->getId();
        $this->unload();

        return $this->load($id);
    }

    /**
     * Keeps the model data, but wipes out the ID so
     * when you save it next time, it ends up as a new
     * record in the database.
     *
     * @param mixed|null $new_id
     *
     * @return $this
     */
    public function duplicate($new_id = null)
    {
        $this->setId(null);

        if ($this->id_field) {
            $this->setId($new_id);
        }

        return $this;
    }

    /**
     * Saves the current record by using a different
     * model class. This is similar to:.
     *
     * $m2 = $m->newInstance($class);
     * $m2->load($m->getId());
     * $m2->set($m->get());
     * $m2->save();
     *
     * but will assume that both models are compatible,
     * therefore will not perform any loading.
     */
    public function saveAs(string $class, array $options = []): self
    {
        return $this->asModel($class, $options)->save();
    }

    /**
     * Store the data into database, but will never attempt to
     * reload the data. Additionally any data will be unloaded.
     * Use this instead of save() if you want to squeeze a
     * little more performance out.
     *
     * @return $this
     */
    public function saveAndUnload(array $data = [])
    {
        $reloadAfterSaveBackup = $this->reload_after_save;
        try {
            $this->reload_after_save = false;
            $this->save($data);
        } finally {
            $this->reload_after_save = $reloadAfterSaveBackup;
        }

        $this->unload();

        return $this;
    }

    /**
     * This will cast Model into another class without
     * loosing state of your active record.
     */
    public function asModel(string $class, array $options = []): self
    {
        $m = $this->newInstance($class, $options);

        foreach ($this->data as $field => $value) {
            if ($value !== null && $value !== $this->getField($field)->default && $field !== $this->id_field) {
                // Copying only non-default value
                $m->set($field, $value);
            }
        }

        // next we need to go over fields to see if any system
        // values have changed and mark them as dirty

        return $m;
    }

    /**
     * Create new model from the same base class
     * as $this.
     *
     * @return static
     */
    public function newInstance(string $class = null, array $options = [])
    {
        $model = (self::class)::fromSeed([$class ?? static::class], $options);

        if ($this->persistence) {
            return $this->persistence->add($model);
        }

        return $model;
    }

    /**
     * Create new model from the same base class
     * as $this. If you omit $id,then when saving
     * a new record will be created with default ID.
     * If you specify $id then it will be used
     * to save/update your record. If set $id
     * to `true` then model will assume that there
     * is already record like that in the destination
     * persistence.
     *
     * See https://github.com/atk4/data/issues/111 for use-case examples.
     *
     * @param mixed $id
     *
     * @return static
     */
    public function withPersistence(Persistence $persistence, $id = null, string $class = null)
    {
        $class = $class ?? static::class;

        $model = new $class($persistence, $this->table);

        if ($this->id_field) {
            $model->setId($id === true ? $this->get($this->id_field) : $id);
        }

        // include any fields defined inline
        foreach ($this->fields as $fieldName => $field) {
            if (!$model->hasField($fieldName)) {
                $model->addField($fieldName, clone $field);
            }
        }

        $model->data = $this->data;
        $model->dirty = $this->dirty;
        $model->limit = $this->limit;
        $model->order = $this->order;
        $model->scope = (clone $this->scope)->setModel($model);

        return $model;
    }

    /**
     * Try to load record.
     * Will not throw exception if record doesn't exist.
     *
     * @param mixed $id
     *
     * @return $this
     */
    public function tryLoad($id)
    {
        $this->checkPersistence('tryLoad');

        if ($this->loaded()) {
            $this->unload();
        }

        $this->data = $this->persistence->tryLoad($this, $id);
        if ($this->data) {
            $this->setId($id);

            $ret = $this->hook(self::HOOK_AFTER_LOAD);
            if ($ret === false) {
                return $this->unload();
            } elseif (is_object($ret)) {
                return $ret;
            }
        } else {
            $this->unload();
        }

        return $this;
    }

    /**
     * Load any record.
     *
     * @return $this
     */
    public function loadAny()
    {
        $this->checkPersistence('loadAny');

        if ($this->loaded()) {
            $this->unload();
        }

        $this->data = $this->persistence->loadAny($this);

        if ($this->id_field) {
            $this->setId($this->data[$this->id_field]);
        }

        $ret = $this->hook(self::HOOK_AFTER_LOAD);
        if ($ret === false) {
            return $this->unload();
        } elseif (is_object($ret)) {
            return $ret;
        }

        return $this;
    }

    /**
     * Try to load any record.
     * Will not throw exception if record doesn't exist.
     *
     * @return $this
     */
    public function tryLoadAny()
    {
        $this->checkPersistence('tryLoadAny');

        if ($this->loaded()) {
            $this->unload();
        }

        $this->data = $this->persistence->tryLoadAny($this);
        if ($this->data) {
            if ($this->id_field) {
                if (isset($this->data[$this->id_field])) {
                    $this->setId($this->data[$this->id_field]);
                }
            }

            $ret = $this->hook(self::HOOK_AFTER_LOAD);
            if ($ret === false) {
                return $this->unload();
            } elseif (is_object($ret)) {
                return $ret;
            }
        } else {
            $this->unload();
        }

        return $this;
    }

    /**
     * Load record by condition.
     *
     * @param mixed $value
     *
     * @return $this
     */
    public function loadBy(string $fieldName, $value)
    {
        $field = $this->getField($fieldName);

        $scopeBak = $this->scope;
        $systemBak = $field->system;
        $defaultBak = $field->default;
        try {
            // add condition to cloned scope and try to load record
            $this->scope = clone $this->scope;
            $this->addCondition($field, $value);

            return $this->loadAny();
        } finally {
            $this->scope = $scopeBak;
            $field->system = $systemBak;
            $field->default = $defaultBak;
        }
    }

    /**
     * Try to load record by condition.
     * Will not throw exception if record doesn't exist.
     *
     * @param mixed $value
     *
     * @return $this
     */
    public function tryLoadBy(string $fieldName, $value)
    {
        $field = $this->getField($fieldName);

        $scopeBak = $this->scope;
        $systemBak = $field->system;
        $defaultBak = $field->default;
        try {
            // add condition to cloned scope and try to load record
            $this->scope = clone $this->scope;
            $this->addCondition($field, $value);

            return $this->tryLoadAny();
        } finally {
            $this->scope = $scopeBak;
            $field->system = $systemBak;
            $field->default = $defaultBak;
        }
    }

    /**
     * Check if model has persistence with specified method.
     *
     * @param string $method
     */
    public function checkPersistence(string $method = null)
    {
        if (!$this->persistence) {
            throw new Exception('Model is not associated with any persistence');
        }

        if ($method && !$this->persistence->hasMethod($method)) {
            throw new Exception("Persistence does not support {$method} method");
        }
    }

    /**
     * Save record.
     *
     * @return $this
     */
    public $_dirty_after_reload = [];

    public function save(array $data = [])
    {
        // deprecated, remove on 2021-03
        if (func_num_args() > 1) {
            throw new Exception('Model::save() with 2nd param $to_persistence is no longer supported');
        }

        if (!$this->persistence) {
            throw new Exception('Model is not associated with any persistence');
        }

        if ($this->read_only) {
            throw new Exception('Model is read-only and cannot be saved');
        }

        $this->setMulti($data);

        return $this->atomic(function () {
            if (($errors = $this->validate('save')) !== []) {
                throw new ValidationException($errors, $this);
            }
            $is_update = $this->loaded();
            if ($this->hook(self::HOOK_BEFORE_SAVE, [$is_update]) === false) {
                return $this;
            }

            if ($is_update) {
                $data = [];
                $dirty_join = false;
                foreach ($this->dirty as $name => $ignore) {
                    if (!$this->hasField($name)) {
                        continue;
                    }

                    $field = $this->getField($name);
                    if ($field->read_only || $field->never_persist || $field->never_save) {
                        continue;
                    }

                    // get the value of the field
                    $value = $this->get($name);

                    if ($field->hasJoin()) {
                        $dirty_join = true;
                        // storing into a different table join
                        $field->getJoin()->set($name, $value);
                    } else {
                        $data[$name] = $value;
                    }
                }

                // No save needed, nothing was changed
                if (!$data && !$dirty_join) {
                    return $this;
                }

                if ($this->hook(self::HOOK_BEFORE_UPDATE, [&$data]) === false) {
                    return $this;
                }

                $this->persistence->update($this, $this->getId(), $data);

                $this->hook(self::HOOK_AFTER_UPDATE, [&$data]);
            } else {
                $data = [];
                foreach ($this->get() as $name => $value) {
                    if (!$this->hasField($name)) {
                        continue;
                    }

                    $field = $this->getField($name);
                    if ($field->read_only || $field->never_persist || $field->never_save) {
                        continue;
                    }

                    if ($field->hasJoin()) {
                        // storing into a different table join
                        $field->getJoin()->set($name, $value);
                    } else {
                        $data[$name] = $value;
                    }
                }

                if ($this->hook(self::HOOK_BEFORE_INSERT, [&$data]) === false) {
                    return $this;
                }

                // Collect all data of a new record
                $id = $this->persistence->insert($this, $data);

                if (!$this->id_field) {
                    $this->hook(self::HOOK_AFTER_INSERT, [null]);

                    $this->dirty = [];
                } else {
                    $this->setId($id);
                    $this->hook(self::HOOK_AFTER_INSERT, [$this->getId()]);

                    if ($this->reload_after_save !== false) {
                        $d = $this->dirty;
                        $this->dirty = [];
                        $this->reload();
                        $this->_dirty_after_reload = $this->dirty;
                        $this->dirty = $d;
                    }
                }
            }

            if ($this->loaded()) {
                $this->dirty = $this->_dirty_after_reload;
            }

            $this->hook(self::HOOK_AFTER_SAVE, [$is_update]);

            return $this;
        });
    }

    /**
     * This is a temporary method to avoid code duplication, but insert / import should
     * be implemented differently.
     *
     * @param Model $m Model where to insert
     */
    protected function _rawInsert(self $m, array $row)
    {
        $m->unload();

        // Find any row values that do not correspond to fields, and they may correspond to
        // references instead
        $refs = [];
        foreach ($row as $key => $value) {
            // and we only support array values
            if (!is_array($value)) {
                continue;
            }

            // and reference must exist with same name
            if (!$this->hasRef($key)) {
                continue;
            }

            // Then we move value for later
            $refs[$key] = $value;
            unset($row[$key]);
        }

        // save data fields
        $reloadAfterSaveBackup = $m->reload_after_save;
        try {
            $m->reload_after_save = false;
            $m->save($row);
        } finally {
            $m->reload_after_save = $reloadAfterSaveBackup;
        }

        // store id value
        if ($this->id_field) {
            $m->data[$m->id_field] = $m->getId();
        }

        // if there was referenced data, then import it
        foreach ($refs as $key => $value) {
            $m->ref($key)->import($value);
        }
    }

    /**
     * Faster method to add data, that does not modify active record.
     *
     * Will be further optimized in the future.
     *
     * @return mixed
     */
    public function insert(array $row)
    {
        $model = clone $this;
        $model->entityId = null;
        $this->_rawInsert($model, $row);

        return $this->id_field ? $model->getId() : null;
    }

    /**
     * Even more faster method to add data, does not modify your
     * current record and will not return anything.
     *
     * Will be further optimized in the future.
     *
     * @return $this
     */
    public function import(array $rows)
    {
        $this->atomic(function () use ($rows) {
            foreach ($rows as $row) {
                $this->insert($row);
            }
        });

        return $this;
    }

    /**
     * Export DataSet as array of hashes.
     *
     * @param array|null $fields        Names of fields to export
     * @param string     $key_field     Optional name of field which value we will use as array key
     * @param bool       $typecast_data Should we typecast exported data
     */
    public function export(array $fields = null, $key_field = null, $typecast_data = true): array
    {
        $this->checkPersistence('export');

        // no key field - then just do export
        if ($key_field === null) {
            return $this->persistence->export($this, $fields, $typecast_data);
        }

        // do we have added key field in fields list?
        // if so, then will have to remove it afterwards
        $key_field_added = false;

        // prepare array with field names
        if ($fields === null) {
            $fields = [];

            if ($this->only_fields) {
                // Add requested fields first
                foreach ($this->only_fields as $field) {
                    $f_object = $this->getField($field);
                    if ($f_object->never_persist) {
                        continue;
                    }
                    $fields[$field] = true;
                }

                // now add system fields, if they were not added
                foreach ($this->getFields() as $field => $f_object) {
                    if ($f_object->never_persist) {
                        continue;
                    }
                    if ($f_object->system && !isset($fields[$field])) {
                        $fields[$field] = true;
                    }
                }

                $fields = array_keys($fields);
            } else {
                // Add all model fields
                foreach ($this->getFields() as $field => $f_object) {
                    if ($f_object->never_persist) {
                        continue;
                    }
                    $fields[] = $field;
                }
            }
        }

        // add key_field to array if it's not there
        if (!in_array($key_field, $fields, true)) {
            $fields[] = $key_field;
            $key_field_added = true;
        }

        // export
        $data = $this->persistence->export($this, $fields, $typecast_data);

        // prepare resulting array
        $res = [];
        foreach ($data as $row) {
            $key = $row[$key_field];
            if ($key_field_added) {
                unset($row[$key_field]);
            }
            $res[$key] = $row;
        }

        return $res;
    }

    /**
     * Returns iterator (yield values).
     *
     * @return mixed
     */
    public function getIterator(): iterable
    {
        foreach ($this->rawIterator() as $data) {
            $thisCloned = clone $this;

            $thisCloned->data = $this->persistence->typecastLoadRow($this, $data);
            if ($this->id_field) {
                $thisCloned->setId($data[$this->id_field] ?? null);
            }

            // you can return false in afterLoad hook to prevent to yield this data row
            // use it like this:
            // $model->onHook(self::HOOK_AFTER_LOAD, static function ($m) {
            //     if ($m->get('date') < $m->date_from) $m->breakHook(false);
            // })

            // you can also use breakHook() with specific object which will then be returned
            // as a next iterator value

            $ret = $thisCloned->hook(self::HOOK_AFTER_LOAD);

            if ($ret === false) {
                continue;
            }

            if (is_object($ret)) {
                if ($ret->id_field) {
                    yield $ret->getId() => $ret;
                } else {
                    yield $ret;
                }
            } else {
                if ($this->id_field) {
                    yield $thisCloned->getId() => $thisCloned;
                } else {
                    yield $thisCloned;
                }
            }
        }

        $this->unload();
    }

    /**
     * Returns iterator.
     */
    public function rawIterator(): iterable
    {
        return $this->persistence->prepareIterator($this);
    }

    /**
     * Executes specified callback for each record in DataSet.
     *
     * @return $this
     */
    public function each(\Closure $fx)
    {
        foreach ($this as $record) {
            $fx($record);
        }

        return $this;
    }

    /**
     * Delete record with a specified id. If no ID is specified
     * then current record is deleted.
     *
     * @param mixed $id
     *
     * @return $this
     */
    public function delete($id = null)
    {
        if ($this->read_only) {
            throw new Exception('Model is read-only and cannot be deleted');
        }

        if ($this->compare($this->id_field, $id)) {
            $id = null;
        }

        return $this->atomic(function () use ($id) {
            if ($id) {
                $c = clone $this;
                $c->load($id)->delete();

                return $this;
            } elseif ($this->loaded()) {
                if ($this->hook(self::HOOK_BEFORE_DELETE, [$this->getId()]) === false) {
                    return $this;
                }
                $this->persistence->delete($this, $this->getId());
                $this->hook(self::HOOK_AFTER_DELETE, [$this->getId()]);
                $this->unload();

                return $this;
            }

            throw new Exception('No active record is set, unable to delete.');
        });
    }

    /**
     * Atomic executes operations within one begin/end transaction, so if
     * the code inside callback will fail, then all of the transaction
     * will be also rolled back.
     *
     * @return mixed
     */
    public function atomic(\Closure $fx)
    {
        // deprecated, remove on 2021-03
        if (func_num_args() > 1) {
            throw new Exception('Model::atomic() with 2nd param $persistence is no longer supported');
        }

        try {
            return $this->persistence->atomic($fx);
        } catch (\Exception $e) {
            if ($this->hook(self::HOOK_ROLLBACK, [$this, $e]) !== false) {
                throw $e;
            }
        }
    }

    // }}}

    // {{{ Support for actions

    /**
     * Execute action.
     *
     * @param string $mode
     * @param array  $args
     *
     * @return Query
     */
    public function action($mode, $args = [])
    {
        $this->checkPersistence('action');

        return $this->persistence->action($this, $mode, $args);
    }

    // }}}

    // {{{ Expressions

    /**
     * Add expression field.
     *
     * @param string|array|\Closure $expression
     *
     * @return Field\Callback
     */
    public function addExpression(string $name, $expression)
    {
        if (!is_array($expression)) {
            $expression = ['expr' => $expression];
        } elseif (isset($expression[0])) {
            $expression['expr'] = $expression[0];
            unset($expression[0]);
        }

        $field = Field::fromSeed($this->_default_seed_addExpression, $expression);

        $this->addField($name, $field);

        return $field;
    }

    /**
     * Add expression field which will calculate its value by using callback.
     *
     * @param string|array|\Closure $expression
     *
     * @return Field\Callback
     */
    public function addCalculatedField(string $name, $expression)
    {
        if (!is_array($expression)) {
            $expression = ['expr' => $expression];
        } elseif (isset($expression[0])) {
            $expression['expr'] = $expression[0];
            unset($expression[0]);
        }

        return $this->addField($name, new Field\Callback($expression));
    }

    // }}}

    // {{{ Debug Methods

    /**
     * Returns array with useful debug info for var_dump.
     */
    public function __debugInfo(): array
    {
        return [
            'id' => $this->id_field && $this->hasField('id') ? $this->getId() : 'no id field',
            'scope' => $this->scope()->toWords(),
        ];
    }

    // }}}
}<|MERGE_RESOLUTION|>--- conflicted
+++ resolved
@@ -34,14 +34,10 @@
     use DiContainerTrait;
     use CollectionTrait;
     use ReadableCaptionTrait;
-<<<<<<< HEAD
-    use Model\HasUserActionsTrait;
+    use Model\ReferencesTrait;
     use Model\AggregatesTrait;
-=======
-    use Model\ReferencesTrait;
     use Model\JoinsTrait;
     use Model\UserActionsTrait;
->>>>>>> 01a4c02c
 
     /** @const string */
     public const HOOK_BEFORE_LOAD = self::class . '@beforeLoad';
