--- conflicted
+++ resolved
@@ -497,14 +497,7 @@
 
         $current_value = array_key_exists($field, $this->data) ? $this->data[$field] : $original_value;
 
-<<<<<<< HEAD
         if ($value === $current_value) {
-=======
-        if ($value === $current_value ||
-            (is_string($value) && is_numeric($current_value) && $value == $current_value) ||
-            (is_numeric($value) && is_string($current_value) && $value == $current_value)
-        ) {
->>>>>>> fea83a82
             // do nothing, value unchanged
             return $this;
         }
