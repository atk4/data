<?php

namespace atk4\data;

use atk4\core\AppScopeTrait;
use atk4\core\CollectionTrait;
use atk4\core\ContainerTrait;
use atk4\core\DIContainerTrait;
use atk4\core\DynamicMethodTrait;
use atk4\core\FactoryTrait;
use atk4\core\HookTrait;
use atk4\core\InitializerTrait;
use atk4\core\ReadableCaptionTrait;
use atk4\dsql\Query;

/**
 * Data model class.
 *
 * @property Field[]|Reference[] $elements
 */
class Model implements \IteratorAggregate
{
    use ContainerTrait {
        add as _add;
    }
    use DynamicMethodTrait;
    use HookTrait;
    use InitializerTrait {
        init as _init;
    }
    use DIContainerTrait;
    use FactoryTrait;
    use AppScopeTrait;
    use CollectionTrait;
    use ReadableCaptionTrait;

    /** @const string */
    public const HOOK_BEFORE_LOAD = self::class . '@beforeLoad';
    /** @const string */
    public const HOOK_AFTER_LOAD = self::class . '@afterLoad';
    /** @const string */
    public const HOOK_BEFORE_UNLOAD = self::class . '@beforeUnload';
    /** @const string */
    public const HOOK_AFTER_UNLOAD = self::class . '@afterUnload';

    /** @const string */
    public const HOOK_BEFORE_INSERT = self::class . '@beforeInsert';
    /** @const string */
    public const HOOK_AFTER_INSERT = self::class . '@afterInsert';
    /** @const string */
    public const HOOK_BEFORE_UPDATE = self::class . '@beforeUpdate';
    /** @const string */
    public const HOOK_AFTER_UPDATE = self::class . '@afterUpdate';
    /** @const string */
    public const HOOK_BEFORE_DELETE = self::class . '@beforeDelete';
    /** @const string */
    public const HOOK_AFTER_DELETE = self::class . '@afterDelete';

    /** @const string */
    public const HOOK_BEFORE_SAVE = self::class . '@beforeSave';
    /** @const string */
    public const HOOK_AFTER_SAVE = self::class . '@afterSave';

    /** @const string Executed when execution of self::atomic() failed. */
    public const HOOK_ROLLBACK = self::class . '@rollback';

    /** @const string Executed for every field set using self::set() method. */
    public const HOOK_NORMALIZE = self::class . '@normalize';
    /** @const string Executed when self::validate() method is called. */
    public const HOOK_VALIDATE = self::class . '@validate';
    /** @const string Executed when self::onlyFields() method is called. */
    public const HOOK_ONLY_FIELDS = self::class . '@onlyFields';

    // {{{ Properties of the class

    /**
     * The class used by addField() method.
     *
     * @todo use Field::class here and refactor addField() method to not use namespace prefixes.
     *       but because that's backward incompatible change, then we can do that only in next
     *       major version.
     *
     * @var string|array
     */
    public $_default_seed_addField = Field::class;

    /**
     * The class used by addField() method.
     *
     * @var string|array
     */
    public $_default_seed_addExpression = Field\Callback::class;

    /**
     * The class used by addRef() method.
     *
     * @var string|array
     */
    public $_default_seed_addRef = Reference::class;

    /**
     * The class used by hasOne() method.
     *
     * @var string|array
     */
    public $_default_seed_hasOne = Reference\HasOne::class;

    /**
     * The class used by hasMany() method.
     *
     * @var string|array
     */
    public $_default_seed_hasMany = Reference\HasMany::class;

    /**
     * The class used by containsOne() method.
     *
     * @var string|array
     */
    public $_default_seed_containsOne = Reference\ContainsOne::class;

    /**
     * The class used by containsMany() method.
     *
     * @var string
     */
    public $_default_seed_containsMany = Reference\ContainsMany::class;

    /**
     * The class used by join() method.
     *
     * @var string|array
     */
    public $_default_seed_join = Join::class;

    /**
     * Default class for addAction().
     *
     * @var string|array
     */
    public $_default_seed_action = UserAction\Generic::class;

    /**
     * @var array Collection containing Field Objects - using key as the field system name
     */
    protected $fields = [];

    /**
     * @var array Collection of actions - using key as action system name
     */
    protected $actions = [];

    /**
     * Contains name of table, session key, collection or file where this
     * model normally lives. The interpretation of the table will be decoded
     * by persistence driver.
     *
     * You can define this field as associative array where "key" is used
     * as the name of persistence driver. Here is example for mysql and default:
     *
     * $table = ['user', 'mysql'=>'tbl_user'];
     *
     * @var string|array
     */
    public $table;

    /**
     * Use alias for $table.
     *
     * @var string
     */
    public $table_alias;

    /**
     * Sequence name. Some DB engines use sequence for generating auto_increment IDs.
     *
     * @var string
     */
    public $sequence;

    /**
     * Persistence driver inherited from atk4\data\Persistence.
     *
     * @var Persistence
     */
    public $persistence;

    /**
     * Persistence store some custom information in here that may be useful
     * for them. The key is the name of persistence driver.
     *
     * @var array
     */
    public $persistence_data = [];

    /**
     * Conditions list several conditions that must be met by all the
     * records in the associated DataSet. Conditions are stored as
     * elements of array of 1 to 3. Use addCondition() to add new
     * conditions.
     *
     * @var array
     */
    public $conditions = [];

    /**
     * Array of limit set.
     *
     * @var array
     */
    public $limit = [];

    /**
     * Array of set order by.
     *
     * @var array
     */
    public $order = [];

    /**
     * Array of WITH cursors set.
     *
     * @var array
     */
    public $with = [];

    /**
     * Currently loaded record data. This record is associative array
     * that contain field=>data pairs. It may contain data for un-defined
     * fields only if $onlyFields mode is false.
     *
     * Avoid accessing $data directly, use set() / get() instead.
     *
     * @var array
     */
    public $data = [];

    /**
     * After loading an active record from DataSet it will be stored in
     * $data property and you can access it using get(). If you use
     * set() to change any of the data, the original value will be copied
     * here.
     *
     * If the value you set equal to the original value, then the key
     * in this array will be removed.
     *
     * The $dirty data will be reset after you save() the data but it is
     * still available to all before/after save handlers.
     *
     * @var array
     */
    public $dirty = [];

    /**
     * Setting model as read_only will protect you from accidentally
     * updating the model. This property is intended for UI and other code
     * detecting read-only models and acting accordingly.
     *
     * SECURITY WARNING: If you are looking for a RELIABLE way to restrict access
     * to model data, please check Secure Enclave extension.
     *
     * @var bool
     */
    public $read_only = false;

    /**
     * Contains ID of the current record. If the value is null then the record
     * is considered to be new.
     *
     * @var mixed
     */
    public $id;

    /**
     * While in most cases your id field will be called 'id', sometimes
     * you would want to use a different one or maybe don't create field
     * at all.
     *
     * @var string
     */
    public $id_field = 'id';

    /**
     * Title field has a special meaning in various situations and framework
     * provides various shortcuts for this field. Although it's not important
     * to set this property to an existing fields, it would enable several
     * shortcuts for you such as::.
     *
     *    $model->import(['Bananas','Oranges']); // 2 records imported
     *
     * @var string
     */
    public $title_field = 'name';

    /**
     * Caption of the model. Can be used in UI components, for example.
     * Should be in plain English and ready for proper localization.
     *
     * @var string
     */
    public $caption;

    /**
     * When using onlyFields() this property will contain list of desired
     * fields.
     *
     * If you set onlyFields() before loading the data for this model, then
     * only that set of fields will be available. Attempt to access any other
     * field will result in exception. This is to ensure that you do not
     * accidentally access field that you have explicitly excluded.
     *
     * The default behavior is to return NULL and allow you to set new
     * fields even if addField() was not used to set the field.
     *
     * onlyFields() always allows to access fields with system = true.
     *
     * @var false|array
     */
    public $only_fields = false;

    /**
     * When set to true, you can only change the fields inside a model,
     * that was properly declared. This helps you avoid mistake by
     * accessing or changing the field that does not exist.
     *
     * In some situations you want to set field value and then declare
     * it later, then set $strict_field_check = false, but it's not
     * recommended.
     *
     * @var bool
     */
    protected $strict_field_check = true;

    /**
     * When set to true, all the field types will be enforced and
     * normalized when setting.
     *
     * @var bool
     */
    public $strict_types = true;

    /**
     * When set to true, loading model from database will also
     * perform value normalization. Use this if you think that
     * persistence may contain badly formatted data that may
     * impact your business logic.
     *
     * @var bool
     */
    public $load_normalization = false;

    /**
     * Models that contain expressions will automatically reload after save.
     * This is to ensure that any SQL-based calculation are executed and
     * updated correctly after you have performed any modifications to
     * the fields.
     *
     * You can set this property to "true" or "false" if you want to explicitly
     * enable or disable reloading.
     *
     * @var bool|null
     */
    public $reload_after_save;

    /**
     * If this model is "contained into" another model by using containsOne
     * or containsMany reference, then this property will contain reference
     * to top most parent model.
     *
     * @var Model|null
     */
    public $contained_in_root_model;

    // }}}

    // {{{ Basic Functionality, field definition, set() and get()

    /**
     * Creation of the new model can be done in two ways:.
     *
     * $m = $db->add(new Model());
     *
     * or
     *
     * $m = new Model($db);
     *
     * The second use actually calls add() but is preferred usage because:
     *  - it's shorter
     *  - type hinting will work;
     *  - you can specify string for a table
     *
     * @param Persistence|array $persistence
     * @param string|array      $defaults
     *
     * @throws Exception
     */
    public function __construct($persistence = null, $defaults = [])
    {
        if (is_string($persistence) || is_array($persistence)) {
            $defaults = $persistence;
            $persistence = null;
        }

        if (is_string($defaults) || $defaults === false) {
            $defaults = ['table' => $defaults];
        }

        if (isset($defaults[0])) {
            $defaults['table'] = $defaults[0];
            unset($defaults[0]);
        }

        $this->setDefaults($defaults);

        if ($persistence) {
            $persistence->add($this);
        }
    }

    /**
     * Clones model object.
     */
    public function __clone()
    {
        $this->_cloneCollection('elements');
        $this->_cloneCollection('fields');
        $this->_cloneCollection('actions');
    }

    /**
     * Extend this method to define fields of your choice.
     */
    public function init(): void
    {
        $this->_init();

        if ($this->id_field) {
            $this->addField($this->id_field, [
                'system' => true,
            ]);
        } else {
            return; // don't declare actions for model without id_field
        }

        if ($this->read_only) {
            return; // don't declare action for read-only model
        }

        // Declare our basic CRUD actions for the model.
        $this->addAction('add', [
            'fields' => true,
            'modifier' => UserAction\Generic::MODIFIER_CREATE,
            'scope' => UserAction\Generic::NO_RECORDS,
            'callback' => 'save',
            'description' => 'Add ' . $this->getModelCaption(),
            'ui' => ['icon' => 'plus'],
        ]);
        $this->addAction('edit', [
            'fields' => true,
            'modifier' => UserAction\Generic::MODIFIER_UPDATE,
            'scope' => UserAction\Generic::SINGLE_RECORD,
            'callback' => 'save',
            'ui' => ['icon' => 'edit', 'button' => [null, 'icon' => 'edit'], 'execButton' => [\atk4\ui\Button::class, 'Save', 'blue']],
        ]);
        $this->addAction('delete', [
            'scope' => UserAction\Generic::SINGLE_RECORD,
            'modifier' => UserAction\Generic::MODIFIER_DELETE,
            'ui' => ['icon' => 'trash', 'button' => [null, 'icon' => 'red trash'], 'confirm' => 'Are you sure?'],
            'callback' => function ($model) {
                return $model->delete();
            },
        ]);

        $this->addAction('validate', [
            //'scope'=> any!
            'description' => 'Provided with modified values will validate them but will not save',
            'modifier' => UserAction\Generic::MODIFIER_READ,
            'fields' => true,
            'system' => true, // don't show by default
            'args' => ['intent' => 'string'],
        ]);
    }

    /**
     * Perform validation on a currently loaded values, must return Array in format:
     *  ['field'=>'must be 4 digits exactly'] or empty array if no errors were present.
     *
     * You may also use format:
     *  ['field'=>['must not have character [ch]', 'ch'=>$bad_character']] for better localization of error message.
     *
     * Always use
     *   return array_merge(parent::validate($intent), $errors);
     *
     * @param string $intent by default only 'save' is used (from beforeSave) but you can use other intents yourself
     *
     * @throws \atk4\core\Exception
     *
     * @return array ['field'=> err_spec]
     */
    public function validate($intent = null)
    {
        $errors = [];
        foreach ($this->hook(self::HOOK_VALIDATE, [$intent]) as $handler_error) {
            if ($handler_error) {
                $errors = array_merge($errors, $handler_error);
            }
        }

        return $errors;
    }

    /**
     * TEMPORARY to spot any use of $model->add(new Field(), 'bleh'); form.
     */
    public function add($obj, $args = [])
    {
        $obj = $this->_add($obj, $args);
        if ($obj instanceof Field) {
            throw new Exception(['You should always use addField() for adding fields, not add()']);
        }

        return $obj;
    }

    /**
     * Adds new field into model.
     *
     * @param string       $name
     * @param array|object $seed
     *
     * @throws \atk4\core\Exception
     *
     * @return Field
     */
    public function addField($name, $seed = [])
    {
        if (is_object($seed)) {
            $field = $seed;
        } else {
            $field = $this->fieldFactory($seed);
        }

        return $this->_addIntoCollection($name, $field, 'fields');
    }

    /**
     * Given a field seed, return a field object.
     *
     * @param array $seed
     *
     * @throws \atk4\core\Exception
     *
     * @return Field
     */
    public function fieldFactory($seed = [])
    {
        $seed = $this->mergeSeeds(
            $seed,
            isset($seed['type']) ? ($this->typeToFieldSeed[$seed['type']] ?? null) : null,
            $this->_default_seed_addField
        );

        /** @var Field $field */
        $field = $this->factory($seed, null, Field::class);

        return $field;
    }

    protected $typeToFieldSeed = [
        'boolean' => [Field\Boolean::class],
    ];

    /**
     * Adds multiple fields into model.
     *
     * @param array $defaults
     *
     * @throws \atk4\core\Exception
     *
     * @return $this
     */
    public function addFields(array $fields, $defaults = [])
    {
        foreach ($fields as $key => $field) {
            if (!is_int($key)) {
                // field name can be passed as array key
                $name = $key;
            } elseif (is_string($field)) {
                // or it can be simple string = field name
                $name = $field;
                $field = [];
            } elseif (is_array($field) && isset($field[0]) && is_string($field[0])) {
                // or field name can be passed as first element of seed array (old behaviour)
                $name = array_shift($field);
            } else {
                // some unsupported format, maybe throw exception here?
                continue;
            }

            $seed = array_merge($defaults, (array) $field);

            $this->addField($name, $seed);
        }

        return $this;
    }

    /**
     * Remove field that was added previously.
     *
     * @throws \atk4\core\Exception
     *
     * @return $this
     */
    public function removeField(string $name)
    {
        $this->_removeFromCollection($name, 'fields');

        return $this;
    }

    /**
     * Finds a field with a corresponding name. Returns false if field not found. Similar
     * to hasElement() but with extra checks to make sure it's certainly a field you are
     * getting.
     *
     * @return Field|false
     */
    public function hasField(string $name)
    {
        return $this->_hasInCollection($name, 'fields');
    }

    /**
     * Same as hasField, but will throw exception if field not found.
     * Similar to getElement().
     *
     * @throws \atk4\core\Exception
     *
     * @return Field
     */
    public function getField(string $name)
    {
        /** @var Field $field */
        $field = $this->_getFromCollection($name, 'fields');

        return $field;
    }

    /**
     * Sets which fields we will select.
     *
     * @param array $fields
     *
     * @throws \atk4\core\Exception
     *
     * @return $this
     */
    public function onlyFields($fields = [])
    {
        $this->hook(self::HOOK_ONLY_FIELDS, [&$fields]);
        $this->only_fields = $fields;

        return $this;
    }

    /**
     * Sets that we should select all available fields.
     *
     * @return $this
     */
    public function allFields()
    {
        $this->only_fields = false;

        return $this;
    }

    /**
     * Normalize field name.
     *
     * @param mixed $field
     *
     * @throws \atk4\core\Exception
     *
     * @return string
     */
    private function normalizeFieldName($field)
    {
        if (
            is_object($field)
            && isset($field->_trackableTrait)
            && $field->owner === $this
        ) {
            $field = $field->short_name;
        }

        if (!is_string($field) || $field === '' || is_numeric($field[0])) {
            throw new Exception([
                'Incorrect specification of field name',
                'arg' => $field,
            ]);
        }

        if ($this->only_fields) {
            if (!in_array($field, $this->only_fields, true) && !$this->getField($field)->system) {
                throw new Exception([
                    'Attempt to use field outside of those set by onlyFields',
                    'field' => $field,
                    'only_fields' => $this->only_fields,
                ]);
            }
        }

        if ($this->strict_field_check && !$this->hasField($field)) {
            throw new Exception([
                'Field is not defined inside a Model',
                'field' => $field,
                'model' => $this,
            ]);
        }

        return $field;
    }

    /**
     * Will return true if any of the specified fields are dirty.
     *
     * @param string|array $field
     *
     * @return bool
     */
    public function isDirty($fields = [])
    {
        if (!is_array($fields)) {
            $fields = [$fields];
        }

        foreach ($fields as $field) {
            $field = $this->normalizeFieldName($field);

            if (array_key_exists($field, $this->dirty)) {
                return true;
            }
        }

        return false;
    }

    /**
     * @param string|array|null $filter
     *
     * @return array
     */
    public function getFields($filter = null)
    {
        if (!$filter) {
            return $this->fields;
        }
        $filter = is_string($filter) ? explode(',', $filter) : $filter;

        return array_filter($this->fields, function (Field $field, $name) use ($filter) {
            // do not return fields outside of "only_fields" scope
            if ($this->only_fields && !in_array($name, $this->only_fields, true)) {
                return false;
            }
            foreach ($filter as $f) {
                if (
                    ($f === 'system' && $field->system)
                    || ($f === 'not system' && !$field->system)
                    || ($f === 'editable' && $field->isEditable())
                    || ($f === 'visible' && $field->isVisible())
                ) {
                    return true;
                } elseif (!in_array($f, ['system', 'not system', 'editable', 'visible'], true)) {
                    throw new Exception(['Filter is not supported', 'filter' => $f]);
                }
            }

            return false;
        }, ARRAY_FILTER_USE_BOTH);
    }

    /**
     * Set field value.
     *
     * @param string|array|Model $field
     * @param mixed              $value
     *
     * @return $this
     */
    public function set($field, $value = null)
    {
        if (func_num_args() === 1) {
            if (is_array($field)) {
                foreach ($field as $key => $value) {
                    if ($key === '0' || $key === 0) {
                        $this->set($value);
                    } else {
                        $this->set($key, $value);
                    }
                }

                return $this;
            } elseif ($field instanceof self) {
                $this->data = $field->data;
                //$this->id = $field->id;

                return $this;
            }

            $value = $field;
            $field = $this->title_field;
        }

        $field = $this->normalizeFieldName($field);

        $f = $this->hasField($field);

        try {
            if ($f && $this->hook(self::HOOK_NORMALIZE, [$f, $value]) !== false) {
                $value = $f->normalize($value);
            }
        } catch (Exception $e) {
            $e->addMoreInfo('field', $field);
            $e->addMoreInfo('value', $value);
            $e->addMoreInfo('f', $f);

            throw $e;
        }

        $default_value = $f ? $f->default : null;

        $original_value = array_key_exists($field, $this->dirty) ? $this->dirty[$field] :
            ((isset($f) && isset($f->default)) ? $f->default : null);

        $current_value = array_key_exists($field, $this->data) ? $this->data[$field] : $original_value;

        if (gettype($value) == gettype($current_value) && $value == $current_value) {
            // do nothing, value unchanged
            return $this;
        }

        if ($f) {
            // perform bunch of standard validation here. This can be re-factored in the future.
            if ($f->read_only) {
                throw new Exception([
                    'Attempting to change read-only field',
                    'field' => $field,
                    'model' => $this,
                ]);
            }

            // enum property support
            if (isset($f->enum) && $f->enum && $f->type !== 'boolean') {
                if ($value === '') {
                    $value = null;
                }
                if ($value !== null && !in_array($value, $f->enum, true)) {
                    throw new Exception([
                        'This is not one of the allowed values for the field',
                        'field' => $field,
                        'model' => $this,
                        'value' => $value,
                        'enum' => $f->enum,
                    ]);
                }
            }

            // values property support
            if ($f->values) {
                if ($value === '') {
                    $value = null;
                } elseif ($value === null) {
                    // all is good
                } elseif (!is_string($value) && !is_int($value)) {
                    throw new Exception([
                        'Field can be only one of pre-defined value, so only "string" and "int" keys are supported',
                        'field' => $field,
                        'model' => $this,
                        'value' => $value,
                        'values' => $f->values,
                    ]);
                } elseif (!array_key_exists($value, $f->values)) {
                    throw new Exception([
                        'This is not one of the allowed values for the field',
                        'field' => $field,
                        'model' => $this,
                        'value' => $value,
                        'values' => $f->values,
                    ]);
                }
            }
        }

        if (array_key_exists($field, $this->dirty) && (
            gettype($this->dirty[$field]) == gettype($value) && $this->dirty[$field] == $value
        )) {
            unset($this->dirty[$field]);
        } elseif (!array_key_exists($field, $this->dirty)) {
            $this->dirty[$field] =
                array_key_exists($field, $this->data) ?
                $this->data[$field] : $default_value;
        }
        $this->data[$field] = $value;

        return $this;
    }

    /**
     * Unset field value even if null value is not allowed.
     *
     * @param string|array|Model $field
     *
     * @return $this
     */
    public function setNull($field)
    {
        // set temporary hook to disable any normalization (null validation)
        $hookIndex = $this->onHook(self::HOOK_NORMALIZE, function () {
            throw new \atk4\core\HookBreaker(false);
        }, [], PHP_INT_MIN);

        try {
            $this->set($field, null);
        } finally {
            $this->removeHook(self::HOOK_NORMALIZE, $hookIndex, true);
        }

        return $this;
    }

    /**
     * Returns field value.
     * If no field is passed, then returns array of all field values.
     *
     * @param mixed $field
     *
     * @return mixed
     */
    public function get($field = null)
    {
        if ($field === null) {
            // Collect list of eligible fields
            $data = [];
            if ($this->only_fields) {
                // collect data for actual fields
                foreach ($this->only_fields as $field) {
                    $data[$field] = $this->get($field);
                }
            } else {
                // get all fields
                foreach ($this->getFields() as $field => $f) {
                    $data[$field] = $this->get($field);
                }
            }

            return $data;
        }

        $field = $this->normalizeFieldName($field);

        if (array_key_exists($field, $this->data)) {
            return $this->data[$field];
        }

        $f = $this->hasField($field);

        return $f ? $f->default : null;
    }

    /**
     * Return (possibly localized) $model->caption.
     * If caption is not set, then generate it from model class name.
     *
     * @return string
     */
    public function getModelCaption()
    {
        return $this->caption ?: $this->readableCaption(static::class);
    }

    /**
     * Return value of $model->get($model->title_field). If not set, returns id value.
     *
     * @return mixed
     */
    public function getTitle()
    {
        if (!$this->title_field) {
            return $this->id;
        }
        $f = $this->hasField($this->title_field);

        return $f ? $f->get() : $this->id;
    }

    /**
     * Returns array of model record titles [id => title].
     *
     * @return array
     */
    public function getTitles()
    {
        $field = $this->title_field && $this->hasField($this->title_field) ? $this->title_field : $this->id_field;

        return array_map(function ($row) use ($field) {
            return $row[$field];
        }, $this->export([$field], $this->id_field));
    }

    /**
     * You can compare new value of the field with existing one without
     * retrieving. In the trivial case it's same as ($value == $model->get($name))
     * but this method can be used for:.
     *
     *  - comparing values that can't be received - passwords, encrypted data
     *  - comparing images
     *  - if get() is expensive (e.g. retrieve object)
     *
     * @param string $name
     * @param mixed  $value
     *
     * @return bool true if $value matches saved one
     */
    public function compare($name, $value)
    {
        return $this->getField($name)->compare($value);
    }

    /**
     * Does field exist?
     */
    public function _isset(string $name): bool
    {
        return array_key_exists($this->normalizeFieldName($name), $this->dirty);
    }

    /**
     * Remove current field value and use default.
     *
     * @param string|array $name
     *
     * @return $this
     */
    public function _unset($name)
    {
        $name = $this->normalizeFieldName($name);
        if (array_key_exists($name, $this->dirty)) {
            $this->data[$name] = $this->dirty[$name];
            unset($this->dirty[$name]);
        }

        return $this;
    }

    // }}}

    // {{{ UserAction support

    /**
     * Register new user action for this model. By default UI will allow users to trigger actions
     * from UI.
     *
     * @param string         $name     Action name
     * @param array|callable $defaults
     *
     * @throws \atk4\core\Exception
     */
    public function addAction($name, $defaults = []): UserAction\Generic
    {
        if (is_callable($defaults)) {
            $defaults = ['callback' => $defaults];
        }

        if (!isset($defaults['caption'])) {
            $defaults['caption'] = $this->readableCaption($name);
        }

        /** @var UserAction\Generic $action */
        $action = $this->factory($this->_default_seed_action, $defaults);

        $this->_addIntoCollection($name, $action, 'actions');

        return $action;
    }

    /**
     * Returns list of actions for this model. Can filter actions by scope.
     * It will also skip system actions (where system === true).
     *
     * @param int $scope e.g. UserAction::ALL_RECORDS
     *
     * @throws \atk4\core\Exception
     */
    public function getActions($scope = null): array
    {
        return array_filter($this->actions, function ($action) use ($scope) {
            return !$action->system && ($scope === null || $action->scope === $scope);
        });
    }

    /**
     * Finds a user action with a corresponding name. Returns false if action not found. Similar
     * to hasElement() but with extra checks to make sure it's certainly an action you are
     * getting.
     *
     * @param string $name Action name
     *
     * @throws \atk4\core\Exception
     *
     * @return UserAction\Generic|false
     */
    public function hasAction($name)
    {
        return $this->_hasInCollection($name, 'actions');
    }

    /**
     * Returns one action object of this model. If action not defined, then throws exception.
     *
     * @param string $name Action name
     *
     * @throws \atk4\core\Exception
     * @throws Exception
     */
    public function getAction($name): UserAction\Generic
    {
        return $this->_getFromCollection($name, 'actions');
    }

    /**
     * Execute specified action with specified arguments.
     *
     * @param string $name Action name
     *
     * @throws Exception
     * @throws \atk4\core\Exception
     */
    public function executeAction($name, ...$args)
    {
        $this->getAction($name)->execute(...$args);
    }

    /**
     * Remove specified action(s).
     *
     * @param string|array $name
     *
     * @throws Exception
     * @throws \atk4\core\Exception
     *
     * @return $this
     */
    public function removeAction($name)
    {
        foreach ((array) $name as $action) {
            $this->_removeFromCollection($action, 'actions');
        }

        return $this;
    }

    // }}}

    // {{{ DataSet logic

    /**
     * Narrow down data-set of the current model by applying
     * additional condition. There is no way to remove
     * condition once added, so if you need - clone model.
     *
     * This is the most basic for defining condition:
     *  ->addCondition('my_field', $value);
     *
     * This condition will work across all persistence drivers universally.
     *
     * In some cases a more complex logic can be used:
     *  ->addCondition('my_field', '>', $value);
     *  ->addCondition('my_field', '!=', $value);
     *  ->addCondition('my_field', 'in', [$value1, $value2]);
     *
     * Second argument could be '=', '>', '<', '>=', '<=', '!=', 'in', 'like' or 'regexp'.
     * Those conditions are still supported by most of persistence drivers.
     *
     * There are also vendor-specific expression support:
     *  ->addCondition('my_field', $expr);
     *  ->addCondition($expr);
     *
     * To use those, you should consult with documentation of your
     * persistence driver.
     *
     * @param mixed $field
     * @param mixed $operator
     * @param mixed $value
     *
     * @return $this
     */
    public function addCondition($field, $operator = null, $value = null)
    {
        if (is_array($field)) {
            $this->conditions[] = [$field];

            return $this;
            /*
            $or = $this->persistence->orExpr();

            foreach ($field as list($field, $operator, $value)) {
                if (is_string($field)) {
                    $f = $this->hasField($field);
                    if (!$f) {
                        throw new Exception([
                            'Field does not exist',
                            'model' => $this,
                            'field' => $field,
                        ]);
                    }
                } elseif ($field instanceof Field) {
                    $f = $field;
                }

                $or->where($f, $operator, $value);
            }

            return $this;
            */
        }

        $f = is_string($field) ? $this->getField($field) : ($field instanceof Field ? $field : false);
        if ($f) {
            if ($operator === '=' || func_num_args() === 2) {
                $v = ($operator === '=' ? $value : $operator);

                if (!is_object($v) && !is_array($v)) {
                    $f->system = true;
                    $f->default = $v;
                }
            }
        }

        $this->conditions[] = func_get_args();

        return $this;
    }

    /**
     * Shortcut for using addCondition(id_field, $id).
     *
     * @param mixed $id
     *
     * @return $this
     */
    public function withID($id)
    {
        return $this->addCondition($this->id_field, $id);
    }

    /**
     * Adds WITH cursor.
     *
     * @param Model $model
     *
     * @return $this
     */
    public function addWith(self $model, string $alias, array $mapping = [], bool $recursive = false)
    {
        if (isset($this->with[$alias])) {
            throw new Exception(['With cursor already set with this alias', 'alias' => $alias]);
        }

        $this->with[$alias] = [
            'model' => $model,
            'mapping' => $mapping,
            'recursive' => $recursive,
        ];

        return $this;
    }

    /**
     * Set order for model records. Multiple calls.
     *
     * @param mixed     $field
     * @param bool|null $desc
     *
     * @return $this
     */
    public function setOrder($field, $desc = null)
    {
        // fields passed as CSV string
        if (is_string($field) && strpos($field, ',') !== false) {
            $field = explode(',', $field);
        }

        // fields passed as array
        if (is_array($field)) {
            if ($desc !== null) {
                throw new Exception([
                    'If first argument is array, second argument must not be used',
                    'arg1' => $field,
                    'arg2' => $desc,
                ]);
            }

            foreach (array_reverse($field) as $key => $o) {
                if (is_int($key)) {
                    if (is_array($o)) {
                        // format [field,order]
                        $this->setOrder(...$o);
                    } else {
                        // format "field order"
                        $this->setOrder($o);
                    }
                } else {
                    // format "field"=>order
                    $this->setOrder($key, $o);
                }
            }

            return $this;
        }

        // extract sort order from field name string
        if ($desc === null && is_string($field)) {
            // no realistic workaround in PHP for 2nd argument being null
            $field = trim($field);
            if (strpos($field, ' ') !== false) {
                list($field, $desc) = array_map('trim', explode(' ', $field, 2));
            }
        }

        // finally set order
        $this->order[] = [$field, $desc];

        return $this;
    }

    /**
     * Set limit of DataSet.
     *
     * @param int      $count
     * @param int|null $offset
     *
     * @return $this
     */
    public function setLimit($count, $offset = null)
    {
        $this->limit = [$count, $offset];

        return $this;
    }

    // }}}

    // {{{ Persistence-related logic

    /**
     * Is model loaded?
     *
     * @return bool
     */
    public function loaded()
    {
        return $this->id !== null;
    }

    /**
     * Unload model.
     *
     * @return $this
     */
    public function unload()
    {
        $this->hook(self::HOOK_BEFORE_UNLOAD);
        $this->id = null;
        $this->data = [];
        $this->dirty = [];
        $this->hook(self::HOOK_AFTER_UNLOAD);

        return $this;
    }

    /**
     * Load model.
     *
     * @param mixed $id
     *
     * @return $this
     */
    public function load($id, Persistence $from_persistence = null)
    {
        if (!$from_persistence) {
            $from_persistence = $this->persistence;
        }

        if (!$from_persistence) {
            throw new Exception(['Model is not associated with any database']);
        }

        if ($this->loaded()) {
            $this->unload();
        }

        if ($this->hook(self::HOOK_BEFORE_LOAD, [$id]) === false) {
            return $this;
        }

        $this->data = $from_persistence->load($this, $id);
        if ($this->id === null) {
            $this->id = $id;
        }

        $ret = $this->hook(self::HOOK_AFTER_LOAD);
        if ($ret === false) {
            return $this->unload();
        } elseif (is_object($ret)) {
            return $ret;
        }

        return $this;
    }

    /**
     * Reload model by taking its current ID.
     *
     * @return $this
     */
    public function reload()
    {
        $id = $this->id;
        $this->unload();

        return $this->load($id);
    }

    /**
     * Keeps the model data, but wipes out the ID so
     * when you save it next time, it ends up as a new
     * record in the database.
     *
     * @param mixed|null $new_id
     *
     * @return $this
     */
    public function duplicate($new_id = null)
    {
        $this->id = null;

        if ($this->id_field) {
            $this->set($this->id_field, $new_id);
        }

        return $this;
    }

    /**
     * Saves the current record by using a different
     * model class. This is similar to:.
     *
     * $m2 = $m->newInstance($class);
     * $m2->load($m->id);
     * $m2->set($m->get());
     * $m2->save();
     *
     * but will assume that both models are compatible,
     * therefore will not perform any loading.
     *
     * @param string|Model $class
     * @param array        $options
     *
     * @return Model
     */
    public function saveAs($class, $options = [])
    {
        return $this->asModel($class, $options)->save();
    }

    /**
     * Store the data into database, but will never attempt to
     * reload the data. Additionally any data will be unloaded.
     * Use this instead of save() if you want to squeeze a
     * little more performance out.
     *
     * @param array $data
     *
     * @return $this
     */
    public function saveAndUnload($data = [])
    {
        $ras = $this->reload_after_save;
        $this->reload_after_save = false;
        $this->save($data);
        $this->unload();

        // restore original value
        $this->reload_after_save = $ras;

        return $this;
    }

    /**
     * This will cast Model into another class without
     * loosing state of your active record.
     *
     * @param string|Model $class
     * @param array        $options
     *
     * @return Model
     */
    public function asModel($class, $options = [])
    {
        $m = $this->newInstance($class, $options);

        foreach ($this->data as $field => $value) {
            if ($value !== null && $value !== $this->getField($field)->default) {
                // Copying only non-default value
                $m->set($field, $value);
            }
        }

        // next we need to go over fields to see if any system
        // values have changed and mark them as dirty

        return $m;
    }

    /**
     * Create new model from the same base class
     * as $this.
     *
     * @param string|Model $class
     * @param array        $options
     *
     * @return Model
     */
    public function newInstance($class = null, $options = [])
    {
        if ($class === null) {
            $class = static::class;
        } elseif ($class instanceof self) {
            $class = get_class($class);
        }

        if (is_string($class) && $class[0] !== '\\') {
            $class = '\\' . $class;
        }

        if ($this->persistence) {
            return $this->persistence->add($class, $options);
        }

        return new $class($options);
    }

    /**
     * Create new model from the same base class
     * as $this. If you omit $id,then when saving
     * a new record will be created with default ID.
     * If you specify $id then it will be used
     * to save/update your record. If set $id
     * to `true` then model will assume that there
     * is already record like that in the destination
     * persistence.
     *
     * If you wish to fully copy the data from one
     * model to another you should use:
     *
     * $m->withPersistence($p2, false)->set($m)->save();
     *
     * See https://github.com/atk4/data/issues/111 for
     * use-case examples.
     *
     * @param Persistence $persistence
     * @param mixed       $id
     * @param string      $class
     *
     * @return $this
     */
    public function withPersistence($persistence, $id = null, string $class = null)
    {
        if (!$persistence instanceof Persistence) {
            throw new Exception([
                'Please supply valid persistence',
                'arg' => $persistence,
            ]);
        }

        if (!$class) {
            $class = static::class;
        }

        $m = new $class($persistence);

        if ($this->id_field) {
            if ($id === true) {
                $m->id = $this->id;
                $m->set($m->id_field, $this->get($this->id_field));
            } elseif ($id) {
                $m->id = null; // record shouldn't exist yet
                $m->set($m->id_field, $id);
            }
        }

        $m->data = $this->data;
        $m->dirty = $this->dirty;

        return $m;
    }

    /**
     * Try to load record.
     * Will not throw exception if record doesn't exist.
     *
     * @param mixed $id
     *
     * @return $this
     */
    public function tryLoad($id)
    {
        if (!$this->persistence) {
            throw new Exception(['Model is not associated with any database']);
        }

        if (!$this->persistence->hasMethod('tryLoad')) {
            throw new Exception('Persistence does not support tryLoad()');
        }

        if ($this->loaded()) {
            $this->unload();
        }

        $this->data = $this->persistence->tryLoad($this, $id);
        if ($this->data) {
            $this->id = $id;

            $ret = $this->hook(self::HOOK_AFTER_LOAD);
            if ($ret === false) {
                return $this->unload();
            } elseif (is_object($ret)) {
                return $ret;
            }
        } else {
            $this->unload();
        }

        return $this;
    }

    /**
     * Load any record.
     *
     * @return $this
     */
    public function loadAny()
    {
        if (!$this->persistence) {
            throw new Exception(['Model is not associated with any database']);
        }

        if (!$this->persistence->hasMethod('loadAny')) {
            throw new Exception('Persistence does not support loadAny()');
        }

        if ($this->loaded()) {
            $this->unload();
        }

        $this->data = $this->persistence->loadAny($this);
        if ($this->data) {
            if ($this->id_field) {
                $this->id = $this->data[$this->id_field];
            }

            $ret = $this->hook(self::HOOK_AFTER_LOAD);
            if ($ret === false) {
                return $this->unload();
            } elseif (is_object($ret)) {
                return $ret;
            }
        } else {
            $this->unload();
        }

        return $this;
    }

    /**
     * Try to load any record.
     * Will not throw exception if record doesn't exist.
     *
     * @return $this
     */
    public function tryLoadAny()
    {
        if (!$this->persistence) {
            throw new Exception(['Model is not associated with any database']);
        }

        if (!$this->persistence->hasMethod('tryLoadAny')) {
            throw new Exception('Persistence does not support tryLoadAny()');
        }

        if ($this->loaded()) {
            $this->unload();
        }

        $this->data = $this->persistence->tryLoadAny($this);
        if ($this->data) {
            if ($this->id_field) {
                if (isset($this->data[$this->id_field])) {
                    $this->id = $this->data[$this->id_field];
                }
            }

            $ret = $this->hook(self::HOOK_AFTER_LOAD);
            if ($ret === false) {
                return $this->unload();
            } elseif (is_object($ret)) {
                return $ret;
            }
        } else {
            $this->unload();
        }

        return $this;
    }

    /**
     * Load record by condition.
     *
     * @param mixed $field_name
     * @param mixed $value
     *
     * @throws \atk4\core\Exception
     *
     * @return $this
     */
    public function loadBy(string $field_name, $value)
    {
        // store
        $field = $this->getField($field_name);
        $system = $field->system;
        $default = $field->default;

        // add condition and load record
        $this->addCondition($field_name, $value);

        try {
            $this->loadAny();
        } catch (\Exception $e) {
            // restore
            array_pop($this->conditions);
            $field->system = $system;
            $field->default = $default;

            throw $e;
        }

        // restore
        array_pop($this->conditions);
        $field->system = $system;
        $field->default = $default;

        return $this;
    }

    /**
     * Try to load record by condition.
     * Will not throw exception if record doesn't exist.
     *
     * @param mixed $value
     *
     * @throws \atk4\core\Exception
     *
     * @return $this
     */
    public function tryLoadBy(string $field_name, $value)
    {
        // store
        $field_name = $this->getField($field_name);
        $system = $field_name->system;
        $default = $field_name->default;

        // add condition and try to load record
        $this->addCondition($field_name, $value);

        try {
            $this->tryLoadAny();
        } catch (\Exception $e) {
            // restore
            array_pop($this->conditions);
            $field_name->system = $system;
            $field_name->default = $default;

            throw $e;
        }

        // restore
        array_pop($this->conditions);
        $field_name->system = $system;
        $field_name->default = $default;

        return $this;
    }

    /**
     * Save record.
     *
     * @param array $data
     *
     * @return $this
     */
    public $_dirty_after_reload = [];

    public function save($data = [], Persistence $to_persistence = null)
    {
        if (!$to_persistence) {
            $to_persistence = $this->persistence;
        }

        if (!$to_persistence) {
            throw new Exception(['Model is not associated with any database']);
        }

        if ($this->read_only) {
            throw new Exception(['Model is read-only and cannot be saved']);
        }

        if ($data) {
            $this->set($data);
        }

        return $this->atomic(function () use ($to_persistence) {
            if (($errors = $this->validate('save')) !== []) {
                throw new ValidationException($errors, $this);
            }
            $is_update = $this->loaded();
            if ($this->hook(self::HOOK_BEFORE_SAVE, [$is_update]) === false) {
                return $this;
            }

            if ($is_update) {
                $data = [];
                $dirty_join = false;
                foreach ($this->dirty as $name => $junk) {
                    $field = $this->hasField($name);
                    if (!$field || $field->read_only || $field->never_persist || $field->never_save) {
                        continue;
                    }

                    // get the value of the field
                    $value = $this->get($name);

                    if (isset($field->join)) {
                        $dirty_join = true;
                        // storing into a different table join
                        $field->join->set($name, $value);
                    } else {
                        $data[$name] = $value;
                    }
                }

                // No save needed, nothing was changed
                if (!$data && !$dirty_join) {
                    return $this;
                }

                if ($this->hook(self::HOOK_BEFORE_UPDATE, [&$data]) === false) {
                    return $this;
                }

                $to_persistence->update($this, $this->id, $data);

                $this->hook(self::HOOK_AFTER_UPDATE, [&$data]);
            } else {
                $data = [];
                foreach ($this->get() as $name => $value) {
                    $field = $this->hasField($name);
                    if (!$field || $field->read_only || $field->never_persist || $field->never_save) {
                        continue;
                    }

                    if (isset($field->join)) {
                        // storing into a different table join
                        $field->join->set($name, $value);
                    } else {
                        $data[$name] = $value;
                    }
                }

                if ($this->hook(self::HOOK_BEFORE_INSERT, [&$data]) === false) {
                    return $this;
                }

                // Collect all data of a new record
                $this->id = $to_persistence->insert($this, $data);

                if (!$this->id_field) {
                    // Model inserted without any ID fields. Theoretically
                    // we should ignore $this->id even if it was returned.
                    $this->id = null;
                    $this->hook(self::HOOK_AFTER_INSERT, [null]);

                    $this->dirty = [];
                } elseif ($this->id) {
                    $this->set($this->id_field, $this->id);
                    $this->hook(self::HOOK_AFTER_INSERT, [$this->id]);

                    if ($this->reload_after_save !== false) {
                        $d = $this->dirty;
                        $this->dirty = [];
                        $this->reload();
                        $this->_dirty_after_reload = $this->dirty;
                        $this->dirty = $d;
                    }
                }
            }

            $this->hook(self::HOOK_AFTER_SAVE, [$is_update]);

            if ($this->loaded()) {
                $this->dirty = $this->_dirty_after_reload;
            }

            return $this;
        }, $to_persistence);
    }

    /**
     * This is a temporary method to avoid code duplication, but insert / import should
     * be implemented differently.
     *
     * @param Model        $m   Model where to insert
     * @param array|string $row Data row to insert or title field value
     */
    protected function _rawInsert($m, $row)
    {
        $m->reload_after_save = false;
        $m->unload();

        if (!is_array($row)) {
            $row = [$m->title_field => $row];
        }

        // Find any row values that do not correspond to fields, and they may correspond to
        // references instead
        $refs = [];
        foreach ($row as $key => $value) {
            // no field exists
            if ($field = $this->hasField($key)) {
                // In certain cases, there may be exceptions when providing field values
                if ($field instanceof Field_SQL_Expression && $field->concat && is_string($value) && $field->aggregate_relation) {
                    $refs[$field->aggregate_relation->link] = explode($field->concat, $value);
                    unset($row[$key]);
                }
            }

            // and we only support array values
            if (!is_array($value)) {
                continue;
            }

            // and reference must exist with same name
            if (!$this->hasRef($key)) {
                continue;
            }

            // Then we move value for later
            $refs[$key] = $value;
            unset($row[$key]);
        }

        // save data fields
        $m->save($row);

        // store id value
        if ($this->id_field) {
            $m->data[$m->id_field] = $m->id;
        }

        // if there was referenced data, then import it
        foreach ($refs as $key => $value) {
            $m->ref($key)->import($value);
        }
    }

    /**
     * Faster method to add data, that does not modify active record.
     *
     * Will be further optimized in the future.
     *
     * @param array|Model $row
     *
     * @return mixed
     */
    public function insert($row)
    {
        $m = clone $this;
        $this->_rawInsert($m, $row);

        return $m->id;
    }

    /**
     * Even more faster method to add data, does not modify your
     * current record and will not return anything.
     *
     * Will be further optimized in the future.
     *
     * @param array|Model $row
     *
     * @return $this
     */
    public function import($rows)
    {
        $m = clone $this;
        foreach ($rows as $row) {
            $this->_rawInsert($m, $row);
        }

        return $this;
    }

    /**
     * Export DataSet as array of hashes.
     *
     * @param array|null $fields        Names of fields to export
     * @param string     $key_field     Optional name of field which value we will use as array key
     * @param bool       $typecast_data Should we typecast exported data
     *
     * @return array
     */
    public function export($fields = null, $key_field = null, $typecast_data = true)
    {
        if (!$this->persistence->hasMethod('export')) {
            throw new Exception('Persistence does not support export()');
        }

        // no key field - then just do export
        if ($key_field === null) {
            return $this->persistence->export($this, $fields, $typecast_data);
        }

        // do we have added key field in fields list?
        // if so, then will have to remove it afterwards
        $key_field_added = false;

        // prepare array with field names
        if (!is_array($fields)) {
            $fields = [];

            if ($this->only_fields) {
                // Add requested fields first
                foreach ($this->only_fields as $field) {
                    $f_object = $this->getField($field);
                    if ($f_object->never_persist) {
                        continue;
                    }
                    $fields[$field] = true;
                }

                // now add system fields, if they were not added
                foreach ($this->getFields() as $field => $f_object) {
                    if ($f_object->never_persist) {
                        continue;
                    }
                    if ($f_object->system && !isset($fields[$field])) {
                        $fields[$field] = true;
                    }
                }

                $fields = array_keys($fields);
            } else {
                // Add all model fields
                foreach ($this->getFields() as $field => $f_object) {
                    if ($f_object->never_persist) {
                        continue;
                    }
                    $fields[] = $field;
                }
            }
        }

        // add key_field to array if it's not there
        if (!in_array($key_field, $fields, true)) {
            $fields[] = $key_field;
            $key_field_added = true;
        }

        // export
        $data = $this->persistence->export($this, $fields, $typecast_data);

        // prepare resulting array
        $return = [];
        foreach ($data as $row) {
            $key = $row[$key_field];
            if ($key_field_added) {
                unset($row[$key_field]);
            }
            $return[$key] = $row;
        }

        return $return;
    }

    /**
     * Returns iterator (yield values).
     *
     * @throws \atk4\core\Exception
     *
     * @return mixed
     */
    public function getIterator()
    {
        foreach ($this->rawIterator() as $data) {
            $this->data = $this->persistence->typecastLoadRow($this, $data);
            if ($this->id_field) {
                $this->id = $data[$this->id_field] ?? null;
            }

            // you can return false in afterLoad hook to prevent to yield this data row
            // use it like this:
<<<<<<< HEAD
            // $model->onHook('afterLoad', function ($m) {
            //     if ($m->get('date') < $m->date_from) $m->breakHook(false);
=======
            // $model->onHook(self::HOOK_AFTER_LOAD, function ($m) {
            //     if ($m['date'] < $m->date_from) $m->breakHook(false);
>>>>>>> 2c2895f1
            // })

            // you can also use breakHook() with specific object which will then be returned
            // as a next iterator value

            $ret = $this->hook(self::HOOK_AFTER_LOAD);

            if ($ret === false) {
                continue;
            }

            if (is_object($ret)) {
                if ($ret->id_field) {
                    yield $ret->id => $ret;
                } else {
                    yield $ret;
                }
            } else {
                if ($this->id_field) {
                    yield $this->id => $this;
                } else {
                    yield $this;
                }
            }
        }

        $this->unload();
    }

    /**
     * Returns iterator.
     *
     * @return Iterator
     */
    public function rawIterator()
    {
        return $this->persistence->prepareIterator($this);
    }

    /**
     * Executes specified method or callback for each record in DataSet.
     *
     * @param string|callable $method
     *
     * @return $this
     */
    public function each($method)
    {
        foreach ($this as $rec) {
            if (is_string($method)) {
                $rec->{$method}();
            } elseif (is_callable($method)) {
                call_user_func($method, $rec);
            }
        }

        return $this;
    }

    /**
     * Delete record with a specified id. If no ID is specified
     * then current record is deleted.
     *
     * @param mixed $id
     *
     * @throws Exception
     *
     * @return $this
     */
    public function delete($id = null)
    {
        if ($this->read_only) {
            throw new Exception(['Model is read-only and cannot be deleted']);
        }

        if ($id == $this->id) {
            $id = null;
        }

        return $this->atomic(function () use ($id) {
            if ($id) {
                $c = clone $this;
                $c->load($id)->delete();

                return $this;
            } elseif ($this->loaded()) {
                if ($this->hook(self::HOOK_BEFORE_DELETE, [$this->id]) === false) {
                    return $this;
                }
                $this->persistence->delete($this, $this->id);
                $this->hook(self::HOOK_AFTER_DELETE, [$this->id]);
                $this->unload();

                return $this;
            }

            throw new Exception(['No active record is set, unable to delete.']);
        });
    }

    /**
     * Atomic executes operations within one begin/end transaction, so if
     * the code inside callback will fail, then all of the transaction
     * will be also rolled back.
     *
     * @param callable $f
     *
     * @return mixed
     */
    public function atomic($f, Persistence $persistence = null)
    {
        if (!$persistence) {
            $persistence = $this->persistence;
        }

        try {
            return $persistence->atomic($f);
        } catch (\Exception $e) {
            if ($this->hook(self::HOOK_ROLLBACK, [$this, $e]) !== false) {
                throw $e;
            }
        }
    }

    // }}}

    // {{{ Support for actions

    /**
     * Execute action.
     *
     * @param string $mode
     * @param array  $args
     *
     * @throws Exception
     *
     * @return Query
     */
    public function action($mode, $args = [])
    {
        if (!$this->persistence) {
            throw new Exception(['action() requires model to be associated with db']);
        }

        if (!$this->persistence->hasMethod('action')) {
            throw new Exception('Persistence does not support action()');
        }

        return $this->persistence->action($this, $mode, $args);
    }

    // }}}

    // {{{ Join support

    /**
     * Creates an objects that describes relationship between multiple tables (or collections).
     *
     * When object is loaded, then instead of pulling all the data from a single table,
     * join will also query $foreign_table in order to find additional fields. When inserting
     * the record will be also added inside $foreign_table and relationship will be maintained.
     *
     * @param string $foreign_table
     * @param array  $defaults
     *
     * @throws \atk4\core\Exception
     *
     * @return Join
     */
    public function join($foreign_table, $defaults = [])
    {
        if (!is_array($defaults)) {
            $defaults = ['master_field' => $defaults];
        } elseif (isset($defaults[0])) {
            $defaults['master_field'] = $defaults[0];
            unset($defaults[0]);
        }

        $defaults[0] = $foreign_table;

        $c = $this->_default_seed_join;

        return $this->add($this->factory($c, $defaults));
    }

    /**
     * Left Join support.
     *
     * @see join()
     *
     * @param string $foreign_table
     * @param array  $defaults
     *
     * @throws \atk4\core\Exception
     *
     * @return Join
     */
    public function leftJoin($foreign_table, $defaults = [])
    {
        if (!is_array($defaults)) {
            $defaults = ['master_field' => $defaults];
        }
        $defaults['weak'] = true;

        return $this->join($foreign_table, $defaults);
    }

    // }}}

    // {{{ References

    /**
     * Private method.
     *
     * @param string         $c        Class name
     * @param string         $link     Link
     * @param array|callable $defaults Properties which we will pass to Reference object constructor
     *
     * @throws Exception
     * @throws \atk4\core\Exception
     */
    protected function _hasReference($c, $link, $defaults = []): Reference
    {
        if (!is_array($defaults)) {
            $defaults = ['model' => $defaults ?: 'Model_' . $link];
        } elseif (isset($defaults[0])) {
            $defaults['model'] = $defaults[0];
            unset($defaults[0]);
        }

        $defaults[0] = $link;

        $obj = $this->factory($c, $defaults);

        // if reference with such name already exists, then throw exception
        if ($this->hasElement($name = $obj->getDesiredName())) {
            throw new Exception([
                'Reference with such name already exists',
                'name' => $name,
                'link' => $link,
                'defaults' => $defaults,
            ]);
        }

        return $this->add($obj);
    }

    /**
     * Add generic relation. Provide your own call-back that will
     * return the model.
     *
     * @param string         $link     Link
     * @param array|callable $callback Callback
     *
     * @throws Exception
     * @throws \atk4\core\Exception
     */
    public function addRef($link, $callback): Reference
    {
        return $this->_hasReference($this->_default_seed_addRef, $link, $callback);
    }

    /**
     * Add hasOne field.
     *
     * @param string $link
     * @param array  $defaults
     *
     * @throws Exception
     * @throws \atk4\core\Exception
     *
     * @return Reference\HasOne
     */
    public function hasOne($link, $defaults = []): Reference
    {
        return $this->_hasReference($this->_default_seed_hasOne, $link, $defaults);
    }

    /**
     * Add hasMany field.
     *
     * @param string $link
     * @param array  $defaults
     *
     * @throws Exception
     * @throws \atk4\core\Exception
     *
     * @return Reference\HasMany
     */
    public function hasMany($link, $defaults = []): Reference
    {
        return $this->_hasReference($this->_default_seed_hasMany, $link, $defaults);
    }

    /**
     * Add containsOne field.
     *
     * @param string $link
     * @param array  $defaults
     *
     * @throws Exception
     * @throws \atk4\core\Exception
     *
     * @return Reference\ContainsOne
     */
    public function containsOne($link, $defaults = []): Reference
    {
        return $this->_hasReference($this->_default_seed_containsOne, $link, $defaults);
    }

    /**
     * Add containsMany field.
     *
     * @param string $link
     * @param array  $defaults
     *
     * @throws Exception
     * @throws \atk4\core\Exception
     *
     * @return Reference\ContainsMany
     */
    public function containsMany($link, $defaults = []): Reference
    {
        return $this->_hasReference($this->_default_seed_containsMany, $link, $defaults);
    }

    /**
     * Traverse to related model.
     *
     * @param string $link
     * @param array  $defaults
     *
     * @throws \atk4\core\Exception
     *
     * @return Model
     */
    public function ref($link, $defaults = []): self
    {
        return $this->getRef($link)->ref($defaults);
    }

    /**
     * Return related model.
     *
     * @param string $link
     * @param array  $defaults
     *
     * @throws \atk4\core\Exception
     *
     * @return Model
     */
    public function refModel($link, $defaults = []): self
    {
        return $this->getRef($link)->refModel($defaults);
    }

    /**
     * Returns model that can be used for generating sub-query actions.
     *
     * @param string $link
     * @param array  $defaults
     *
     * @throws \atk4\core\Exception
     *
     * @return Model
     */
    public function refLink($link, $defaults = []): self
    {
        return $this->getRef($link)->refLink($defaults);
    }

    /**
     * Return reference field.
     *
     * @param string $link
     *
     * @throws \atk4\core\Exception
     */
    public function getRef($link): Reference
    {
        return $this->getElement('#ref_' . $link);
    }

    /**
     * Returns all reference fields.
     */
    public function getRefs(): array
    {
        $refs = [];
        foreach ($this->elements as $key => $val) {
            if (substr($key, 0, 5) === '#ref_') {
                $refs[substr($key, 5)] = $val;
            }
        }

        return $refs;
    }

    /**
     * Return reference field or false if reference field does not exist.
     *
     * @param string $link
     *
     * @return Field|bool
     */
    public function hasRef($link)
    {
        return $this->hasElement('#ref_' . $link);
    }

    // }}}

    // {{{ Expressions

    /**
     * Add expression field.
     *
     * @param string                $name
     * @param string|array|callable $expression
     *
     * @throws \atk4\core\Exception
     *
     * @return Field\Callback
     */
    public function addExpression($name, $expression)
    {
        if (!is_array($expression)) {
            $expression = ['expr' => $expression];
        } elseif (isset($expression[0])) {
            $expression['expr'] = $expression[0];
            unset($expression[0]);
        }

        $c = $this->_default_seed_addExpression;

        $field = $this->factory($c, $expression);

        $this->addField($name, $field);

        return $field;
    }

    /**
     * Add expression field which will calculate its value by using callback.
     *
     * @param string                $name
     * @param string|array|callable $expression
     *
     * @throws \atk4\core\Exception
     *
     * @return Field\Callback
     */
    public function addCalculatedField($name, $expression)
    {
        if (!is_array($expression)) {
            $expression = ['expr' => $expression];
        } elseif (isset($expression[0])) {
            $expression['expr'] = $expression[0];
            unset($expression[0]);
        }

        return $this->addField($name, new Field\Callback($expression));
    }

    // }}}

    // {{{ Misc methods

    /**
     * Last ID inserted.
     *
     * @throws Exception
     *
     * @return mixed
     */
    public function lastInsertID()
    {
        if ($this->persistence instanceof Persistence\SQL) {
            return $this->persistence->lastInsertID($this);
        }

        throw new Exception('Model is not associated with SQL-enabled persistence');
    }

    // }}}

    // {{{ Debug Methods

    /**
     * Returns array with useful debug info for var_dump.
     */
    public function __debugInfo(): array
    {
        $arr = [
            'id' => $this->id,
            'conditions' => $this->conditions,
        ];

        return $arr;
    }

    // }}}
}<|MERGE_RESOLUTION|>--- conflicted
+++ resolved
@@ -2120,13 +2120,8 @@
 
             // you can return false in afterLoad hook to prevent to yield this data row
             // use it like this:
-<<<<<<< HEAD
-            // $model->onHook('afterLoad', function ($m) {
+            // $model->onHook(self::HOOK_AFTER_LOAD, function ($m) {
             //     if ($m->get('date') < $m->date_from) $m->breakHook(false);
-=======
-            // $model->onHook(self::HOOK_AFTER_LOAD, function ($m) {
-            //     if ($m['date'] < $m->date_from) $m->breakHook(false);
->>>>>>> 2c2895f1
             // })
 
             // you can also use breakHook() with specific object which will then be returned
