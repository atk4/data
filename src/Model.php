--- conflicted
+++ resolved
@@ -151,11 +151,7 @@
      * the fields.
      *
      * You can set this property to "true" or "false" if you want to explicitly
-<<<<<<< HEAD
-     * enable ro disable reloading.
-=======
      * enable or disable reloading.
->>>>>>> 93e5d667
      */
     public $reload_after_save = null;
 
