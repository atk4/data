--- conflicted
+++ resolved
@@ -421,17 +421,10 @@
             'ui' => ['icon' => 'plus'],
         ]);
         $this->addAction('edit', [
-<<<<<<< HEAD
-            'fields' => true,
-            'scope' => UserAction\Generic::SINGLE_RECORD,
-            'callback' => 'save',
-            'ui' => ['icon' => 'edit', 'button' => [null, 'icon' => 'edit'], 'execButton' => ['Button', 'Save', 'blue']],
-=======
             'fields'  => true,
             'scope'   => UserAction\Generic::SINGLE_RECORD,
             'callback'=> 'save',
             'ui'      => ['icon'=>'edit', 'button'=>[null, 'icon'=>'edit'], 'execButton'=>[\atk4\ui\Button::class, 'Save', 'blue']],
->>>>>>> 08080b1e
         ]);
         $this->addAction('delete', [
             'scope' => UserAction\Generic::SINGLE_RECORD,
