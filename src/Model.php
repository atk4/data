--- conflicted
+++ resolved
@@ -1719,15 +1719,10 @@
      */
     public function getIterator(): iterable
     {
-<<<<<<< HEAD
         foreach ($this->toQuery() as $data) {
-            $this->data = $this->persistence->typecastLoadRow($this, $data);
-=======
-        foreach ($this->rawIterator() as $data) {
             $thisCloned = clone $this;
 
             $thisCloned->data = $this->persistence->typecastLoadRow($this, $data);
->>>>>>> 53e4437b
             if ($this->id_field) {
                 $thisCloned->id = $data[$this->id_field] ?? null;
             }
@@ -1748,21 +1743,13 @@
             }
 
             if (!is_object($ret)) {
-                $ret = $this;
+                $ret = $thisCloned;
             }
 
             if ($ret->id_field) {
                 yield $ret->id => $ret;
             } else {
-<<<<<<< HEAD
                 yield $ret;
-=======
-                if ($this->id_field) {
-                    yield $thisCloned->id => $thisCloned;
-                } else {
-                    yield $thisCloned;
-                }
->>>>>>> 53e4437b
             }
         }
 
