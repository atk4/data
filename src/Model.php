<?php

declare(strict_types=1);

namespace atk4\data;

use atk4\core\CollectionTrait;
use atk4\core\ContainerTrait;
use atk4\core\DiContainerTrait;
use atk4\core\DynamicMethodTrait;
use atk4\core\FactoryTrait;
use atk4\core\HookTrait;
use atk4\core\InitializerTrait;
use atk4\core\ReadableCaptionTrait;

/**
 * Data model class.
 *
 * @property Field[]|Reference[] $elements
 * @property mixed               $id       Contains ID of the current record. If the value is null then the record
 *                                         is considered to be new.
 */
class Model implements \IteratorAggregate
{
    use ContainerTrait {
        add as _add;
    }
    use DynamicMethodTrait;
    use HookTrait;
    use InitializerTrait {
        init as _init;
    }
    use DiContainerTrait;
    use FactoryTrait;
    use CollectionTrait;
    use ReadableCaptionTrait;
    use Model\ReferencesTrait;
    use Model\JoinsTrait;
    use Model\UserActionsTrait;

    /** @const string */
    public const HOOK_BEFORE_LOAD = self::class . '@beforeLoad';
    /** @const string */
    public const HOOK_AFTER_LOAD = self::class . '@afterLoad';
    /** @const string */
    public const HOOK_BEFORE_UNLOAD = self::class . '@beforeUnload';
    /** @const string */
    public const HOOK_AFTER_UNLOAD = self::class . '@afterUnload';

    /** @const string */
    public const HOOK_BEFORE_INSERT = self::class . '@beforeInsert';
    /** @const string */
    public const HOOK_AFTER_INSERT = self::class . '@afterInsert';
    /** @const string */
    public const HOOK_BEFORE_UPDATE = self::class . '@beforeUpdate';
    /** @const string */
    public const HOOK_AFTER_UPDATE = self::class . '@afterUpdate';
    /** @const string */
    public const HOOK_BEFORE_DELETE = self::class . '@beforeDelete';
    /** @const string */
    public const HOOK_AFTER_DELETE = self::class . '@afterDelete';

    /** @const string */
    public const HOOK_BEFORE_SAVE = self::class . '@beforeSave';
    /** @const string */
    public const HOOK_AFTER_SAVE = self::class . '@afterSave';

    /** @const string Executed when execution of self::atomic() failed. */
    public const HOOK_ROLLBACK = self::class . '@rollback';

    /** @const string Executed for every field set using self::set() method. */
    public const HOOK_NORMALIZE = self::class . '@normalize';
    /** @const string Executed when self::validate() method is called. */
    public const HOOK_VALIDATE = self::class . '@validate';
    /** @const string Executed when self::onlyFields() method is called. */
    public const HOOK_ONLY_FIELDS = self::class . '@onlyFields';

    // {{{ Properties of the class

    /**
     * The class used by addField() method.
     *
     * @todo use Field::class here and refactor addField() method to not use namespace prefixes.
     *       but because that's backward incompatible change, then we can do that only in next
     *       major version.
     *
     * @var string|array
     */
    public $_default_seed_addField = [Field::class];

    /**
     * The class used by addField() method.
     *
     * @var string|array
     */
    public $_default_seed_addExpression = [Field\Callback::class];

    /**
     * @var array Collection containing Field Objects - using key as the field system name
     */
    protected $fields = [];

    /**
     * Contains name of table, session key, collection or file where this
     * model normally lives. The interpretation of the table will be decoded
     * by persistence driver.
     *
     * You can define this field as associative array where "key" is used
     * as the name of persistence driver. Here is example for mysql and default:
     *
     * $table = ['user', 'mysql'=>'tbl_user'];
     *
     * @var string|array
     */
    public $table;

    /**
     * Use alias for $table.
     *
     * @var string
     */
    public $table_alias;

    /**
     * Sequence name. Some DB engines use sequence for generating auto_increment IDs.
     *
     * @var string
     */
    public $sequence;

    /**
     * Persistence driver inherited from atk4\data\Persistence.
     *
     * @var Persistence|Persistence\Sql
     */
    public $persistence;

    /**
     * Persistence store some custom information in here that may be useful
     * for them. The key is the name of persistence driver.
     *
     * @var array
     */
    public $persistence_data = [];

    /** @var Model\Scope\RootScope */
    protected $scope;

    /**
     * Array of limit set.
     *
     * @var array
     */
    public $limit = [];

    /**
     * Array of set order by.
     *
     * @var array
     */
    public $order = [];

    /**
     * Array of WITH cursors set.
     *
     * @var array
     */
    public $with = [];

    /**
     * Currently loaded record data. This record is associative array
     * that contain field=>data pairs. It may contain data for un-defined
     * fields only if $onlyFields mode is false.
     *
     * Avoid accessing $data directly, use set() / get() instead.
     *
     * @var array
     */
    public $data = [];

    /**
     * After loading an active record from DataSet it will be stored in
     * $data property and you can access it using get(). If you use
     * set() to change any of the data, the original value will be copied
     * here.
     *
     * If the value you set equal to the original value, then the key
     * in this array will be removed.
     *
     * The $dirty data will be reset after you save() the data but it is
     * still available to all before/after save handlers.
     *
     * @var array
     */
    public $dirty = [];

    /**
     * Setting model as read_only will protect you from accidentally
     * updating the model. This property is intended for UI and other code
     * detecting read-only models and acting accordingly.
     *
     * SECURITY WARNING: If you are looking for a RELIABLE way to restrict access
     * to model data, please check Secure Enclave extension.
     *
     * @var bool
     */
    public $read_only = false;

    /**
     * Once set, Model behaves like an entity and loading a different ID
     * will result in an error.
     *
     * @var mixed
     */
    private $entityId;

    /**
     * While in most cases your id field will be called 'id', sometimes
     * you would want to use a different one or maybe don't create field
     * at all.
     *
     * @var string
     */
    public $id_field = 'id';

    /**
     * Title field is used typically by UI components for a simple human
     * readable row title/description.
     *
     * @var string
     */
    public $title_field = 'name';

    /**
     * Caption of the model. Can be used in UI components, for example.
     * Should be in plain English and ready for proper localization.
     *
     * @var string
     */
    public $caption;

    /**
     * When using onlyFields() this property will contain list of desired
     * fields.
     *
     * If you set onlyFields() before loading the data for this model, then
     * only that set of fields will be available. Attempt to access any other
     * field will result in exception. This is to ensure that you do not
     * accidentally access field that you have explicitly excluded.
     *
     * The default behavior is to return NULL and allow you to set new
     * fields even if addField() was not used to set the field.
     *
     * onlyFields() always allows to access fields with system = true.
     *
     * @var false|array
     */
    public $only_fields = false;

    /**
     * When set to true, all the field types will be enforced and
     * normalized when setting.
     *
     * @var bool
     */
    public $strict_types = true;

    /**
     * When set to true, loading model from database will also
     * perform value normalization. Use this if you think that
     * persistence may contain badly formatted data that may
     * impact your business logic.
     *
     * @var bool
     */
    public $load_normalization = false;

    /**
     * Models that contain expressions will automatically reload after save.
     * This is to ensure that any SQL-based calculation are executed and
     * updated correctly after you have performed any modifications to
     * the fields.
     *
     * You can set this property to "true" or "false" if you want to explicitly
     * enable or disable reloading.
     *
     * @var bool|null
     */
    public $reload_after_save;

    /**
     * If this model is "contained into" another model by using containsOne
     * or containsMany reference, then this property will contain reference
     * to top most parent model.
     *
     * @var Model|null
     */
    public $contained_in_root_model;

    /** @var Reference Only for Reference class */
    public $ownerReference;

    // }}}

    // {{{ Basic Functionality, field definition, set() and get()

    /**
     * Creation of the new model can be done in two ways:.
     *
     * $m = $db->add(new Model());
     *
     * or
     *
     * $m = new Model($db);
     *
     * The second use actually calls add() but is preferred usage because:
     *  - it's shorter
     *  - type hinting will work;
     *  - you can specify string for a table
     *
     * @param Persistence|array $persistence
     * @param string|array      $defaults
     */
    public function __construct($persistence = null, $defaults = [])
    {
        $this->scope = \Closure::bind(function () {
            return new Model\Scope\RootScope();
        }, null, Model\Scope\RootScope::class)();

        if ((is_string($persistence) || is_array($persistence)) && func_num_args() === 1) {
            $defaults = $persistence;
            $persistence = null;
        }

        if (is_string($defaults) || $defaults === false) {
            $defaults = ['table' => $defaults];
        }

        if (isset($defaults[0])) {
            $defaults['table'] = $defaults[0];
            unset($defaults[0]);
        }

        $this->setDefaults($defaults);

        if ($persistence) {
            $persistence->add($this);
        }
    }

    /**
     * Clones model object.
     */
    public function __clone()
    {
        $this->scope = (clone $this->scope)->setModel($this);
        $this->_cloneCollection('elements');
        $this->_cloneCollection('fields');
        $this->_cloneCollection('userActions');

        // update links with newly cloned joins
        foreach ($this->fields as $field) {
            if ($field->join !== null) {
                $field->join = $this->getElement($field->join->short_name);
            }
        }

        // check for clone errors immediately, otherwise not strictly needed
        $this->_rebindHooksIfCloned();
    }

    /**
     * Extend this method to define fields of your choice.
     */
    protected function init(): void
    {
        $this->_init();

        if ($this->id_field) {
            $this->addField($this->id_field, ['type' => 'integer', 'system' => true]);
        } else {
            return; // don't declare actions for model without id_field
        }

        $this->initEntityHooks();

        if ($this->read_only) {
            return; // don't declare action for read-only model
        }

        // Declare our basic Crud actions for the model.
        $this->addUserAction('add', [
            'fields' => true,
            'modifier' => Model\UserAction::MODIFIER_CREATE,
            'appliesTo' => Model\UserAction::APPLIES_TO_NO_RECORDS,
            'callback' => 'save',
            'description' => 'Add ' . $this->getModelCaption(),
            'ui' => ['icon' => 'plus'],
        ]);

        $this->addUserAction('edit', [
            'fields' => true,
            'modifier' => Model\UserAction::MODIFIER_UPDATE,
            'appliesTo' => Model\UserAction::APPLIES_TO_SINGLE_RECORD,
            'callback' => 'save',
            'ui' => ['icon' => 'edit', 'button' => [null, 'icon' => [\atk4\ui\Icon::class, 'edit']], 'execButton' => [\atk4\ui\Button::class, 'Save', 'blue']],
        ]);

        $this->addUserAction('delete', [
            'appliesTo' => Model\UserAction::APPLIES_TO_SINGLE_RECORD,
            'modifier' => Model\UserAction::MODIFIER_DELETE,
            'ui' => ['icon' => 'trash', 'button' => [null, 'icon' => [\atk4\ui\Icon::class, 'red trash']], 'confirm' => 'Are you sure?'],
            'callback' => function ($model) {
                return $model->delete();
            },
        ]);

        $this->addUserAction('validate', [
            //'appliesTo'=> any!
            'description' => 'Provided with modified values will validate them but will not save',
            'modifier' => Model\UserAction::MODIFIER_READ,
            'fields' => true,
            'system' => true, // don't show by default
            'args' => ['intent' => 'string'],
        ]);
    }

    private function initEntityHooks(): void
    {
        $checkFx = function () {
            if ($this->getId() === null) { // allow unload
                return;
            }

            if ($this->entityId === null) {
                $this->entityId = $this->getId();
            } else {
                if (!$this->compare($this->id_field, $this->entityId)) {
                    $newId = $this->getId();
                    $this->unload(); // data for different ID were loaded, make sure to discard them

                    throw (new Exception('Model is loaded as an entity, ID can not be changed to a different one'))
                        ->addMoreInfo('entityId', $this->entityId)
                        ->addMoreInfo('newId', $newId);
                }
            }
        };

        $this->onHookShort(self::HOOK_BEFORE_LOAD, $checkFx, [], 10);
        $this->onHookShort(self::HOOK_AFTER_LOAD, $checkFx, [], -10);
        $this->onHookShort(self::HOOK_BEFORE_INSERT, $checkFx, [], 10);
        $this->onHookShort(self::HOOK_AFTER_INSERT, $checkFx, [], -10);
        $this->onHookShort(self::HOOK_BEFORE_UPDATE, $checkFx, [], 10);
        $this->onHookShort(self::HOOK_AFTER_UPDATE, $checkFx, [], -10);
        $this->onHookShort(self::HOOK_BEFORE_DELETE, $checkFx, [], 10);
        $this->onHookShort(self::HOOK_AFTER_DELETE, $checkFx, [], -10);
        $this->onHookShort(self::HOOK_BEFORE_SAVE, $checkFx, [], 10);
        $this->onHookShort(self::HOOK_AFTER_SAVE, $checkFx, [], -10);
    }

    /**
     * Perform validation on a currently loaded values, must return Array in format:
     *  ['field'=>'must be 4 digits exactly'] or empty array if no errors were present.
     *
     * You may also use format:
     *  ['field'=>['must not have character [ch]', 'ch'=>$bad_character']] for better localization of error message.
     *
     * Always use
     *   return array_merge(parent::validate($intent), $errors);
     *
     * @param string $intent by default only 'save' is used (from beforeSave) but you can use other intents yourself
     *
     * @return array [field => err_spec]
     */
    public function validate(string $intent = null): array
    {
        $errors = [];
        foreach ($this->hook(self::HOOK_VALIDATE, [$intent]) as $handler_error) {
            if ($handler_error) {
                $errors = array_merge($errors, $handler_error);
            }
        }

        return $errors;
    }

    /**
     * TEMPORARY to spot any use of $model->add(new Field(), ['bleh']); form.
     */
    public function add(object $obj, array $defaults = []): object
    {
        if ($obj instanceof Field) {
            throw new Exception('You should always use addField() for adding fields, not add()');
        }

        return $this->_add($obj, $defaults);
    }

    /**
     * Adds new field into model.
     *
     * @param array|object $seed
     */
    public function addField(string $name, $seed = []): Field
    {
        if (is_object($seed)) {
            $field = $seed;
        } else {
            $field = $this->fieldFactory($seed);
        }

        return $this->_addIntoCollection($name, $field, 'fields');
    }

    /**
     * Given a field seed, return a field object.
     */
    public function fieldFactory(array $seed = null): Field
    {
        $seed = $this->mergeSeeds(
            $seed,
            isset($seed['type']) ? ($this->typeToFieldSeed[$seed['type']] ?? null) : null,
            $this->_default_seed_addField
        );

        return Field::fromSeed($seed);
    }

    protected $typeToFieldSeed = [
        'boolean' => [Field\Boolean::class],
    ];

    /**
     * Adds multiple fields into model.
     *
     * @return $this
     */
    public function addFields(array $fields, array $defaults = [])
    {
        foreach ($fields as $key => $field) {
            if (!is_int($key)) {
                // field name can be passed as array key
                $name = $key;
            } elseif (is_string($field)) {
                // or it can be simple string = field name
                $name = $field;
                $field = [];
            } elseif (is_array($field) && is_string($field[0] ?? null)) {
                // or field name can be passed as first element of seed array (old behaviour)
                $name = array_shift($field);
            } else {
                // some unsupported format, maybe throw exception here?
                continue;
            }

            $seed = is_object($field) ? $field : array_merge($defaults, (array) $field);

            $this->addField($name, $seed);
        }

        return $this;
    }

    /**
     * Remove field that was added previously.
     *
     * @return $this
     */
    public function removeField(string $name)
    {
        $this->getField($name); // better exception if field does not exist

        $this->_removeFromCollection($name, 'fields');

        return $this;
    }

    public function hasField(string $name): bool
    {
        return $this->_hasInCollection($name, 'fields');
    }

    public function getField(string $name): Field
    {
        try {
            return $this->_getFromCollection($name, 'fields');
        } catch (\atk4\core\Exception $e) {
            throw (new Exception('Field is not defined in model', 0, $e))
                ->addMoreInfo('model', $this)
                ->addMoreInfo('field', $name);
        }
    }

    /**
     * Sets which fields we will select.
     *
     * @return $this
     */
    public function onlyFields(array $fields = [])
    {
        $this->hook(self::HOOK_ONLY_FIELDS, [&$fields]);
        $this->only_fields = $fields;

        return $this;
    }

    /**
     * Sets that we should select all available fields.
     *
     * @return $this
     */
    public function allFields()
    {
        $this->only_fields = false;

        return $this;
    }

    private function checkOnlyFieldsField(string $field)
    {
        $this->getField($field); // test if field exists

        if ($this->only_fields) {
            if (!in_array($field, $this->only_fields, true) && !$this->getField($field)->system) {
                throw (new Exception('Attempt to use field outside of those set by onlyFields'))
                    ->addMoreInfo('field', $field)
                    ->addMoreInfo('only_fields', $this->only_fields);
            }
        }
    }

    /**
     * Will return true if specified field is dirty.
     */
    public function isDirty(string $field): bool
    {
        $this->checkOnlyFieldsField($field);

        if (array_key_exists($field, $this->dirty)) {
            return true;
        }

        return false;
    }

    /**
     * @param string|array|null $filter
     *
     * @return Field[]
     */
    public function getFields($filter = null): array
    {
        if ($filter === null) {
            return $this->fields;
        } elseif (is_string($filter)) {
            $filter = [$filter];
        }

        return array_filter($this->fields, function (Field $field, $name) use ($filter) {
            // do not return fields outside of "only_fields" scope
            if ($this->only_fields && !in_array($name, $this->only_fields, true)) {
                return false;
            }
            foreach ($filter as $f) {
                if (
                    ($f === 'system' && $field->system)
                    || ($f === 'not system' && !$field->system)
                    || ($f === 'editable' && $field->isEditable())
                    || ($f === 'visible' && $field->isVisible())
                ) {
                    return true;
                } elseif (!in_array($f, ['system', 'not system', 'editable', 'visible'], true)) {
                    throw (new Exception('Filter is not supported'))
                        ->addMoreInfo('filter', $f);
                }
            }

            return false;
        }, ARRAY_FILTER_USE_BOTH);
    }

    /**
     * Set field value.
     *
     * @param mixed $value
     *
     * @return $this
     */
    public function set(string $field, $value)
    {
        $this->checkOnlyFieldsField($field);

        $f = $this->getField($field);

        try {
            $value = $f->normalize($value);
        } catch (Exception $e) {
            $e->addMoreInfo('field', $field);
            $e->addMoreInfo('value', $value);
            $e->addMoreInfo('f', $f);

            throw $e;
        }

        // do nothing when value has not changed
        $currentValue = array_key_exists($field, $this->data)
            ? $this->data[$field]
            : (array_key_exists($field, $this->dirty) ? $this->dirty[$field] : $f->default);
        if ($f->compare($value, $currentValue)) {
            return $this;
        }

        // perform bunch of standard validation here. This can be re-factored in the future.
        if ($f->read_only) {
            throw (new Exception('Attempting to change read-only field'))
                ->addMoreInfo('field', $field)
                ->addMoreInfo('model', $this);
        }

        // enum property support
        if (isset($f->enum) && $f->enum && $f->type !== 'boolean') {
            if ($value === '') {
                $value = null;
            }
            if ($value !== null && !in_array($value, $f->enum, true)) {
                throw (new Exception('This is not one of the allowed values for the field'))
                    ->addMoreInfo('field', $field)
                    ->addMoreInfo('model', $this)
                    ->addMoreInfo('value', $value)
                    ->addMoreInfo('enum', $f->enum);
            }
        }

        // values property support
        if ($f->values) {
            if ($value === '') {
                $value = null;
            } elseif ($value === null) {
                // all is good
            } elseif (!is_string($value) && !is_int($value)) {
                throw (new Exception('Field can be only one of pre-defined value, so only "string" and "int" keys are supported'))
                    ->addMoreInfo('field', $field)
                    ->addMoreInfo('model', $this)
                    ->addMoreInfo('value', $value)
                    ->addMoreInfo('values', $f->values);
            } elseif (!array_key_exists($value, $f->values)) {
                throw (new Exception('This is not one of the allowed values for the field'))
                    ->addMoreInfo('field', $field)
                    ->addMoreInfo('model', $this)
                    ->addMoreInfo('value', $value)
                    ->addMoreInfo('values', $f->values);
            }
        }

        if (array_key_exists($field, $this->dirty) && $f->compare($this->dirty[$field], $value)) {
            unset($this->dirty[$field]);
        } elseif (!array_key_exists($field, $this->dirty)) {
            $this->dirty[$field] = array_key_exists($field, $this->data) ? $this->data[$field] : $f->default;
        }
        $this->data[$field] = $value;

        return $this;
    }

    /**
     * Unset field value even if null value is not allowed.
     *
     * @return $this
     */
    public function setNull(string $field)
    {
        // set temporary hook to disable any normalization (null validation)
        $hookIndex = $this->onHookShort(self::HOOK_NORMALIZE, static function () {
            throw new \atk4\core\HookBreaker(false);
        }, [], PHP_INT_MIN);
        try {
            return $this->set($field, null);
        } finally {
            $this->removeHook(self::HOOK_NORMALIZE, $hookIndex, true);
        }
    }

    /**
     * Helper method to call self::set() for each input array element.
     *
     * This method does not revert the data when an exception is thrown.
     *
     * @return $this
     */
    public function setMulti(array $fields)
    {
        foreach ($fields as $field => $value) {
            $this->set($field, $value);
        }

        return $this;
    }

    /**
     * Returns field value.
     * If no field is passed, then returns array of all field values.
     *
     * @return mixed
     */
    public function get(string $field = null)
    {
        if ($field === null) {
            // Collect list of eligible fields
            $data = [];
            foreach ($this->only_fields ?: array_keys($this->getFields()) as $field) {
                $data[$field] = $this->get($field);
            }

            return $data;
        }

        $this->checkOnlyFieldsField($field);

        if (array_key_exists($field, $this->data)) {
            return $this->data[$field];
        }

        return $this->getField($field)->default;
    }

    private function assertHasIdField(): void
    {
        if (!is_string($this->id_field) || !$this->hasField($this->id_field)) {
            throw new Exception('ID field is not defined');
        }
    }

    /**
     * @return mixed
     */
    public function getId()
    {
        $this->assertHasIdField();

        return $this->get($this->id_field);
    }

    /**
     * @param mixed $value
     *
     * @return $this
     */
    public function setId($value)
    {
        $this->assertHasIdField();

        if ($value === null) {
            $this->setNull($this->id_field);
        } else {
            $this->set($this->id_field, $value);
        }

        // set entity ID to the first set ID
        if ($this->entityId === null) {
            $this->entityId = $this->getId();
        }

        return $this;
    }

    /**
     * Return (possibly localized) $model->caption.
     * If caption is not set, then generate it from model class name.
     */
    public function getModelCaption(): string
    {
        return $this->caption ?: $this->readableCaption(
            strpos(static::class, 'class@anonymous') === 0 ? get_parent_class(static::class) : static::class
        );
    }

    /**
     * Return value of $model->get($model->title_field). If not set, returns id value.
     *
     * @return mixed
     */
    public function getTitle()
    {
        if ($this->title_field && $this->hasField($this->title_field)) {
            return $this->getField($this->title_field)->get();
        }

        return $this->getId();
    }

    /**
     * Returns array of model record titles [id => title].
     */
    public function getTitles(): array
    {
        $field = $this->title_field && $this->hasField($this->title_field) ? $this->title_field : $this->id_field;

        return array_map(function ($row) use ($field) {
            return $row[$field];
        }, $this->export([$field], $this->id_field));
    }

    /**
     * @param mixed $value
     */
    public function compare(string $name, $value): bool
    {
        return $this->getField($name)->compare($value);
    }

    /**
     * Does field exist?
     */
    public function _isset(string $name): bool
    {
        $this->checkOnlyFieldsField($name);

        return array_key_exists($name, $this->dirty);
    }

    /**
     * Remove current field value and use default.
     *
     * @return $this
     */
    public function _unset(string $name)
    {
        $this->checkOnlyFieldsField($name);

        if (array_key_exists($name, $this->dirty)) {
            $this->data[$name] = $this->dirty[$name];
            unset($this->dirty[$name]);
        }

        return $this;
    }

    // }}}

    // {{{ DataSet logic

    /**
     * Narrow down data-set of the current model by applying
     * additional condition. There is no way to remove
     * condition once added, so if you need - clone model.
     *
     * This is the most basic for defining condition:
     *  ->addCondition('my_field', $value);
     *
     * This condition will work across all persistence drivers universally.
     *
     * In some cases a more complex logic can be used:
     *  ->addCondition('my_field', '>', $value);
     *  ->addCondition('my_field', '!=', $value);
     *  ->addCondition('my_field', 'in', [$value1, $value2]);
     *
     * Second argument could be '=', '>', '<', '>=', '<=', '!=', 'in', 'like' or 'regexp'.
     * Those conditions are still supported by most of persistence drivers.
     *
     * There are also vendor-specific expression support:
     *  ->addCondition('my_field', $expr);
     *  ->addCondition($expr);
     *
     * Conditions on referenced models are also supported:
     *  $contact->addCondition('company/country', 'US');
     * where 'company' is the name of the reference
     * This will limit scope of $contact model to contacts whose company country is set to 'US'
     *
     * Using # in conditions on referenced model will apply the condition on the number of records:
     * $contact->addCondition('tickets/#', '>', 5);
     * This will limit scope of $contact model to contacts that have more than 5 tickets
     *
     * To use those, you should consult with documentation of your
     * persistence driver.
     *
     * @param mixed $field
     * @param mixed $operator
     * @param mixed $value
     *
     * @return $this
     */
    public function addCondition($field, $operator = null, $value = null)
    {
        $this->scope()->addCondition(...func_get_args());

        return $this;
    }

    /**
     * Get the scope object of the Model.
     */
    public function scope(): Model\Scope\RootScope
    {
        return $this->scope->setModel($this);
    }

    /**
     * Shortcut for using addCondition(id_field, $id).
     *
     * @param mixed $id
     *
     * @return $this
     */
    public function withId($id)
    {
        return $this->addCondition($this->id_field, $id);
    }

    /**
     * Adds WITH cursor.
     *
     * @param Model $model
     *
     * @return $this
     */
    public function addWith(self $model, string $alias, array $mapping = [], bool $recursive = false)
    {
        if (isset($this->with[$alias])) {
            throw (new Exception('With cursor already set with this alias'))
                ->addMoreInfo('alias', $alias);
        }

        $this->with[$alias] = [
            'model' => $model,
            'mapping' => $mapping,
            'recursive' => $recursive,
        ];

        return $this;
    }

    /**
     * Set order for model records. Multiple calls.
     *
     * @param string|array $field
     * @param string       $direction "asc" or "desc"
     *
     * @return $this
     */
    public function setOrder($field, string $direction = 'asc')
    {
        // fields passed as array
        if (is_array($field)) {
            if (func_num_args() > 1) {
                throw (new Exception('If first argument is array, second argument must not be used'))
                    ->addMoreInfo('arg1', $field)
                    ->addMoreInfo('arg2', $direction);
            }

            foreach (array_reverse($field) as $key => $direction) {
                if (is_int($key)) {
                    if (is_array($direction)) {
                        // format [field, direction]
                        $this->setOrder(...$direction);
                    } else {
                        // format "field"
                        $this->setOrder($direction);
                    }
                } else {
                    // format "field" => direction
                    $this->setOrder($key, $direction);
                }
            }

            return $this;
        }

        $direction = strtolower($direction);
        if (!in_array($direction, ['asc', 'desc'], true)) {
            throw (new Exception('Invalid order direction, direction can be only "asc" or "desc"'))
                ->addMoreInfo('field', $field)
                ->addMoreInfo('direction', $direction);
        }

        // finally set order
        $this->order[] = [$field, $direction];

        return $this;
    }

    /**
     * Set limit of DataSet.
     *
     * @return $this
     */
    public function setLimit(int $count = null, int $offset = 0)
    {
        $this->limit = [$count, $offset];

        return $this;
    }

    // }}}

    // {{{ Persistence-related logic

    /**
     * Is model loaded?
     */
    public function loaded(): bool
    {
        return $this->id_field && $this->getId() !== null && $this->entityId !== null;
    }

    /**
     * Unload model.
     *
     * @return $this
     */
    public function unload()
    {
        $this->hook(self::HOOK_BEFORE_UNLOAD);
        $this->data = [];
        if ($this->id_field) {
            $this->setId(null);
        }
        $this->dirty = [];
        $this->hook(self::HOOK_AFTER_UNLOAD);

        return $this;
    }

    /**
<<<<<<< HEAD
=======
     * Load model.
     *
     * @param mixed $id
     *
     * @return $this
     */
    public function load($id)
    {
        // deprecated, remove on 2021-03
        if (func_num_args() > 1) {
            throw new Exception('Model::load() with 2nd param $from_persistence is no longer supported');
        }

        if (!$this->persistence) {
            throw new Exception('Model is not associated with any database');
        }

        if ($this->loaded()) {
            $this->unload();
        }

        if ($this->hook(self::HOOK_BEFORE_LOAD, [$id]) === false) {
            return $this;
        }

        $this->data = $this->persistence->load($this, $id);
        if ($this->getId() === null) { // TODO what is the usecase?
            $this->setId($id);
        }

        $ret = $this->hook(self::HOOK_AFTER_LOAD);
        if ($ret === false) {
            return $this->unload();
        } elseif (is_object($ret)) {
            return $ret;
        }

        return $this;
    }

    /**
>>>>>>> 6b77d915
     * Reload model by taking its current ID.
     *
     * @return $this
     */
    public function reload()
    {
        $id = $this->getId();
        $this->unload();

        return $this->load($id);
    }

    /**
     * Keeps the model data, but wipes out the ID so
     * when you save it next time, it ends up as a new
     * record in the database.
     *
     * @param mixed|null $new_id
     *
     * @return $this
     */
    public function duplicate($new_id = null)
    {
        $this->setId(null);

        if ($this->id_field) {
            $this->setId($new_id);
        }

        return $this;
    }

    /**
     * Saves the current record by using a different
     * model class. This is similar to:.
     *
     * $m2 = $m->newInstance($class);
     * $m2->load($m->getId());
     * $m2->set($m->get());
     * $m2->save();
     *
     * but will assume that both models are compatible,
     * therefore will not perform any loading.
     */
    public function saveAs(string $class, array $options = []): self
    {
        return $this->asModel($class, $options)->save();
    }

    /**
     * Store the data into database, but will never attempt to
     * reload the data. Additionally any data will be unloaded.
     * Use this instead of save() if you want to squeeze a
     * little more performance out.
     *
     * @return $this
     */
    public function saveAndUnload(array $data = [])
    {
        $reloadAfterSaveBackup = $this->reload_after_save;
        try {
            $this->reload_after_save = false;
            $this->save($data);
        } finally {
            $this->reload_after_save = $reloadAfterSaveBackup;
        }

        $this->unload();

        return $this;
    }

    /**
     * This will cast Model into another class without
     * loosing state of your active record.
     */
    public function asModel(string $class, array $options = []): self
    {
        $m = $this->newInstance($class, $options);

        foreach ($this->data as $field => $value) {
            if ($value !== null && $value !== $this->getField($field)->default && $field !== $this->id_field) {
                // Copying only non-default value
                $m->set($field, $value);
            }
        }

        // next we need to go over fields to see if any system
        // values have changed and mark them as dirty

        return $m;
    }

    /**
     * Create new model from the same base class
     * as $this.
     *
     * @return static
     */
    public function newInstance(string $class = null, array $options = [])
    {
        $model = (self::class)::fromSeed([$class ?? static::class], $options);

        if ($this->persistence) {
            return $this->persistence->add($model);
        }

        return $model;
    }

    /**
     * Create new model from the same base class
     * as $this. If you omit $id,then when saving
     * a new record will be created with default ID.
     * If you specify $id then it will be used
     * to save/update your record. If set $id
     * to `true` then model will assume that there
     * is already record like that in the destination
     * persistence.
     *
     * See https://github.com/atk4/data/issues/111 for use-case examples.
     *
     * @param mixed $id
     *
     * @return static
     */
    public function withPersistence(Persistence $persistence, $id = null, string $class = null)
    {
        $class = $class ?? static::class;

        $model = new $class($persistence, $this->table);

        if ($this->id_field) {
            $model->setId($id === true ? $this->get($this->id_field) : $id);
        }

        // include any fields defined inline
        foreach ($this->fields as $fieldName => $field) {
            if (!$model->hasField($fieldName)) {
                $model->addField($fieldName, clone $field);
            }
        }

        $model->data = $this->data;
        $model->dirty = $this->dirty;
        $model->limit = $this->limit;
        $model->order = $this->order;
        $model->scope = (clone $this->scope)->setModel($model);

        return $model;
    }

    /**
     * Try to load record.
     * Will not throw exception if record doesn't exist.
     *
     * @param mixed $id
     *
     * @return $this
     */
    public function tryLoad($id)
    {
        try {
            return $this->load($id);
        } catch (Exception\RecordNotFound $e) {
        }

        return $this;
    }

    /**
     * Load any record.
     *
     * @return $this
     */
    public function loadAny()
    {
        return $this->load();
    }

    /**
     * Try to load any record.
     * Will not throw exception if record doesn't exist.
     *
     * @return $this
     */
    public function tryLoadAny()
    {
        try {
            return $this->load();
        } catch (Exception\RecordNotFound $e) {
        }

        return $this;
    }

    /**
     * Load model.
     *
     * @param mixed $id
     *
     * @return $this
     */
    public function load($id = null)
    {
        $this->checkPersistence('getRow');

        if ($this->loaded()) {
            $this->unload();
        }

        if ($this->hook(self::HOOK_BEFORE_LOAD, [$id]) === false) {
            return $this;
        }

        $this->data = $this->persistence->getRow($this, $id);

        if ($this->data) {
            if ($this->id_field) {
                if (isset($this->data[$this->id_field])) {
                    $this->setId($this->data[$this->id_field]);
                }
            }

            $ret = $this->hook(self::HOOK_AFTER_LOAD);
            if ($ret === false) {
                return $this->unload();
            } elseif (is_object($ret)) {
                return $ret;
            }
        } else {
            $this->unload();
        }

        if (!$this->data) {
            throw (new Exception\RecordNotFound())
                ->setRecordParameters($this, $id);
        }

        return $this;
    }

    /**
     * Load record by condition.
     *
     * @param mixed $value
     *
     * @return $this
     */
    public function loadBy(string $fieldName, $value)
    {
        $field = $this->getField($fieldName);

        $scopeBak = $this->scope;
        $systemBak = $field->system;
        $defaultBak = $field->default;
        try {
            // add condition to cloned scope and try to load record
            $this->scope = clone $this->scope;
            $this->addCondition($field, $value);

            return $this->loadAny();
        } finally {
            $this->scope = $scopeBak;
            $field->system = $systemBak;
            $field->default = $defaultBak;
        }
    }

    /**
     * Try to load record by condition.
     * Will not throw exception if record doesn't exist.
     *
     * @param mixed $value
     *
     * @return $this
     */
    public function tryLoadBy(string $fieldName, $value)
    {
        $field = $this->getField($fieldName);

        $scopeBak = $this->scope;
        $systemBak = $field->system;
        $defaultBak = $field->default;
        try {
            // add condition to cloned scope and try to load record
            $this->scope = clone $this->scope;
            $this->addCondition($field, $value);

            return $this->tryLoadAny();
        } finally {
            $this->scope = $scopeBak;
            $field->system = $systemBak;
            $field->default = $defaultBak;
        }
    }

    /**
     * Check if model has persistence with specified method.
     *
     * @param string $method
     */
    public function checkPersistence(string $method = null)
    {
        if (!$this->persistence) {
            throw new Exception('Model is not associated with any persistence');
        }

        if ($method && !$this->persistence->hasMethod($method)) {
            throw (new Exception('Method is not supported by persistence'))
                ->addMoreInfo('persistence', get_class($this->persistence))
                ->addMoreInfo('method', $method);
        }
    }

    /**
     * Save record.
     *
     * @return $this
     */
    public $_dirty_after_reload = [];

    public function save(array $data = [])
    {
        // deprecated, remove on 2021-03
        if (func_num_args() > 1) {
            throw new Exception('Model::save() with 2nd param $to_persistence is no longer supported');
        }

        if (!$this->persistence) {
            throw new Exception('Model is not associated with any persistence');
        }

        if ($this->read_only) {
            throw new Exception('Model is read-only and cannot be saved');
        }

        $this->setMulti($data);

        return $this->atomic(function () {
            if (($errors = $this->validate('save')) !== []) {
                throw new ValidationException($errors, $this);
            }
            $is_update = $this->loaded();
            if ($this->hook(self::HOOK_BEFORE_SAVE, [$is_update]) === false) {
                return $this;
            }

            if ($is_update) {
                $data = [];
                $dirty_join = false;
                foreach ($this->dirty as $name => $ignore) {
                    if (!$this->hasField($name)) {
                        continue;
                    }

                    $field = $this->getField($name);
                    if ($field->read_only || $field->never_persist || $field->never_save) {
                        continue;
                    }

                    // get the value of the field
                    $value = $this->get($name);

                    if (isset($field->join)) {
                        $dirty_join = true;
                        // storing into a different table join
                        $field->join->set($name, $value);
                    } else {
                        $data[$name] = $value;
                    }
                }

                // No save needed, nothing was changed
                if (!$data && !$dirty_join) {
                    return $this;
                }

                if ($this->hook(self::HOOK_BEFORE_UPDATE, [&$data]) === false) {
                    return $this;
                }

                $this->persistence->update($this, $this->getId(), $data);

                $this->hook(self::HOOK_AFTER_UPDATE, [&$data]);
            } else {
                $data = [];
                foreach ($this->get() as $name => $value) {
                    if (!$this->hasField($name)) {
                        continue;
                    }

                    $field = $this->getField($name);
                    if ($field->read_only || $field->never_persist || $field->never_save) {
                        continue;
                    }

                    if (isset($field->join)) {
                        // storing into a different table join
                        $field->join->set($name, $value);
                    } else {
                        $data[$name] = $value;
                    }
                }

                if ($this->hook(self::HOOK_BEFORE_INSERT, [&$data]) === false) {
                    return $this;
                }

                // Collect all data of a new record
                $id = $this->persistence->insert($this, $data);

                if (!$this->id_field) {
                    $this->hook(self::HOOK_AFTER_INSERT, [null]);

                    $this->dirty = [];
                } else {
                    $this->setId($id);
                    $this->hook(self::HOOK_AFTER_INSERT, [$this->getId()]);

                    if ($this->reload_after_save !== false) {
                        $d = $this->dirty;
                        $this->dirty = [];
                        $this->reload();
                        $this->_dirty_after_reload = $this->dirty;
                        $this->dirty = $d;
                    }
                }
            }

            if ($this->loaded()) {
                $this->dirty = $this->_dirty_after_reload;
            }

            $this->hook(self::HOOK_AFTER_SAVE, [$is_update]);

            return $this;
        });
    }

    /**
     * This is a temporary method to avoid code duplication, but insert / import should
     * be implemented differently.
     *
     * @param Model $m Model where to insert
     */
    protected function _rawInsert(self $m, array $row)
    {
        $m->unload();

        // Find any row values that do not correspond to fields, and they may correspond to
        // references instead
        $refs = [];
        foreach ($row as $key => $value) {
            // and we only support array values
            if (!is_array($value)) {
                continue;
            }

            // and reference must exist with same name
            if (!$this->hasRef($key)) {
                continue;
            }

            // Then we move value for later
            $refs[$key] = $value;
            unset($row[$key]);
        }

        // save data fields
        $reloadAfterSaveBackup = $m->reload_after_save;
        try {
            $m->reload_after_save = false;
            $m->save($row);
        } finally {
            $m->reload_after_save = $reloadAfterSaveBackup;
        }

        // store id value
        if ($this->id_field) {
            $m->data[$m->id_field] = $m->getId();
        }

        // if there was referenced data, then import it
        foreach ($refs as $key => $value) {
            $m->ref($key)->import($value);
        }
    }

    /**
     * Faster method to add data, that does not modify active record.
     *
     * Will be further optimized in the future.
     *
     * @return mixed
     */
    public function insert(array $row)
    {
        $model = clone $this;
        $model->entityId = null;
        $this->_rawInsert($model, $row);

        return $this->id_field ? $model->getId() : null;
    }

    /**
     * Even more faster method to add data, does not modify your
     * current record and will not return anything.
     *
     * Will be further optimized in the future.
     *
     * @return $this
     */
    public function import(array $rows)
    {
        foreach ($rows as $row) {
            $this->insert($row);
        }

        return $this;
    }

    /**
     * Export DataSet as array of hashes.
     *
     * @param array|null $fields        Names of fields to export
     * @param string     $key_field     Optional name of field which value we will use as array key
     * @param bool       $typecast_data Should we typecast exported data
     */
    public function export(array $fields = null, $key_field = null, $typecast_data = true): array
    {
        $this->checkPersistence('export');

        // no key field - then just do export
        if ($key_field === null) {
            return $this->persistence->export($this, $fields, $typecast_data);
        }

        // do we have added key field in fields list?
        // if so, then will have to remove it afterwards
        $key_field_added = false;

        // prepare array with field names
        if ($fields === null) {
            $fields = [];

            if ($this->only_fields) {
                // Add requested fields first
                foreach ($this->only_fields as $field) {
                    $f_object = $this->getField($field);
                    if ($f_object->never_persist) {
                        continue;
                    }
                    $fields[$field] = true;
                }

                // now add system fields, if they were not added
                foreach ($this->getFields() as $field => $f_object) {
                    if ($f_object->never_persist) {
                        continue;
                    }
                    if ($f_object->system && !isset($fields[$field])) {
                        $fields[$field] = true;
                    }
                }

                $fields = array_keys($fields);
            } else {
                // Add all model fields
                foreach ($this->getFields() as $field => $f_object) {
                    if ($f_object->never_persist) {
                        continue;
                    }
                    $fields[] = $field;
                }
            }
        }

        // add key_field to array if it's not there
        if (!in_array($key_field, $fields, true)) {
            $fields[] = $key_field;
            $key_field_added = true;
        }

        // export
        $data = $this->persistence->export($this, $fields, $typecast_data);

        // prepare resulting array
        $res = [];
        foreach ($data as $row) {
            $key = $row[$key_field];
            if ($key_field_added) {
                unset($row[$key_field]);
            }
            $res[$key] = $row;
        }

        return $res;
    }

    /**
     * Number of records in current model scope.
     */
    public function getCount(): int
    {
        return (int) $this->toQuery()->count()->getOne();
    }

    /**
     * Returns iterator (yield values).
     *
     * @return mixed
     */
    public function getIterator(): iterable
    {
        foreach ($this->toQuery() as $data) {
            $thisCloned = clone $this;

            $thisCloned->data = $this->persistence->typecastLoadRow($this, $data);
            if ($this->id_field) {
                $thisCloned->setId($data[$this->id_field] ?? null);
            }

            // you can return false in afterLoad hook to prevent to yield this data row
            // use it like this:
            // $model->onHook(self::HOOK_AFTER_LOAD, static function ($m) {
            //     if ($m->get('date') < $m->date_from) $m->breakHook(false);
            // })

            // you can also use breakHook() with specific object which will then be returned
            // as a next iterator value

            $ret = $thisCloned->hook(self::HOOK_AFTER_LOAD);

            if ($ret === false) {
                continue;
            }

            if (!is_object($ret)) {
                $ret = $thisCloned;
            }

            if ($ret->id_field) {
                yield $ret->getId() => $ret;
            } else {
                yield $ret;
            }
        }

        $this->unload();
    }

    /**
     * Executes specified callback for each record in DataSet.
     *
     * @return $this
     */
    public function each(\Closure $fx)
    {
        foreach ($this as $record) {
            $fx($record);
        }

        return $this;
    }

    /**
     * Delete record with a specified id. If no ID is specified
     * then current record is deleted.
     *
     * @param mixed $id
     *
     * @return $this
     */
    public function delete($id = null)
    {
        if ($this->read_only) {
            throw new Exception('Model is read-only and cannot be deleted');
        }

        if ($this->compare($this->id_field, $id)) {
            $id = null;
        }

        return $this->atomic(function () use ($id) {
            if ($id) {
                $c = clone $this;
                $c->load($id)->delete();

                return $this;
            } elseif ($this->loaded()) {
                if ($this->hook(self::HOOK_BEFORE_DELETE, [$this->getId()]) === false) {
                    return $this;
                }
                $this->persistence->delete($this, $this->getId());
                $this->hook(self::HOOK_AFTER_DELETE, [$this->getId()]);
                $this->unload();

                return $this;
            }

            throw new Exception('No active record is set, unable to delete.');
        });
    }

    /**
     * Atomic executes operations within one begin/end transaction, so if
     * the code inside callback will fail, then all of the transaction
     * will be also rolled back.
     *
     * @return mixed
     */
    public function atomic(\Closure $fx)
    {
        // deprecated, remove on 2021-03
        if (func_num_args() > 1) {
            throw new Exception('Model::atomic() with 2nd param $persistence is no longer supported');
        }

        try {
            return $this->persistence->atomic($fx);
        } catch (\Exception $e) {
            if ($this->hook(self::HOOK_ROLLBACK, [$this, $e]) !== false) {
                throw $e;
            }
        }
    }

    // }}}

    // {{{ Support for query and expressions

    /**
     * @deprecated use toQuery instead - will be removed in dec-2020
     */
    public function action($mode, $args = []): Persistence\AbstractQuery
    {
        'trigger_error'('Method Model::action is deprecated. Use Model::toQuery instead', E_USER_DEPRECATED);

        $this->checkPersistence('query');

        // start backward compatibility -->
        switch ($mode) {
            case 'fx':
            case 'fx0':
                [$fx, $field] = $args;
                $alias = $args['alias'] ?? null;
                $coalesce = $mode === 'fx0';

                $args = [$fx, $field, $alias, $coalesce];
                $mode = 'aggregate';

                break;
            case 'field':
                $args = [$args[0], $args['alias'] ?? null];

                break;
            case 'count':
                $args = [$args['alias'] ?? null];

                break;
            default:
                break;
        }
        // <-- end backward compatibility

        $query = $this->persistence->query($this);

        if (!method_exists($query, $mode)) {
            throw (new Exception('Unsupported query mode'))
                ->addMoreInfo('type', $mode);
        }

        return $this->toQuery()->{$mode}(...$args);
    }

    /**
     * Get query object to perform query on raw persistence data.
     */
    public function toQuery(): Persistence\AbstractQuery
    {
        $this->checkPersistence('query');

        return $this->persistence->query($this);
    }

    // }}}

    // {{{ Expressions

    /**
     * Add expression field.
     *
     * @param string|array|\Closure $expression
     *
     * @return Field\Callback
     */
    public function addExpression(string $name, $expression)
    {
        if (!is_array($expression)) {
            $expression = ['expr' => $expression];
        } elseif (isset($expression[0])) {
            $expression['expr'] = $expression[0];
            unset($expression[0]);
        }

        $field = Field::fromSeed($this->_default_seed_addExpression, $expression);

        $this->addField($name, $field);

        return $field;
    }

    /**
     * Add expression field which will calculate its value by using callback.
     *
     * @param string|array|\Closure $expression
     *
     * @return Field\Callback
     */
    public function addCalculatedField(string $name, $expression)
    {
        if (!is_array($expression)) {
            $expression = ['expr' => $expression];
        } elseif (isset($expression[0])) {
            $expression['expr'] = $expression[0];
            unset($expression[0]);
        }

        return $this->addField($name, new Field\Callback($expression));
    }

    // }}}

    // {{{ Debug Methods

    /**
     * Returns array with useful debug info for var_dump.
     */
    public function __debugInfo(): array
    {
        return [
            'id' => $this->id_field && $this->hasField('id') ? $this->getId() : 'no id field',
            'scope' => $this->scope()->toWords(),
        ];
    }

    // }}}
}<|MERGE_RESOLUTION|>--- conflicted
+++ resolved
@@ -1121,50 +1121,6 @@
     }
 
     /**
-<<<<<<< HEAD
-=======
-     * Load model.
-     *
-     * @param mixed $id
-     *
-     * @return $this
-     */
-    public function load($id)
-    {
-        // deprecated, remove on 2021-03
-        if (func_num_args() > 1) {
-            throw new Exception('Model::load() with 2nd param $from_persistence is no longer supported');
-        }
-
-        if (!$this->persistence) {
-            throw new Exception('Model is not associated with any database');
-        }
-
-        if ($this->loaded()) {
-            $this->unload();
-        }
-
-        if ($this->hook(self::HOOK_BEFORE_LOAD, [$id]) === false) {
-            return $this;
-        }
-
-        $this->data = $this->persistence->load($this, $id);
-        if ($this->getId() === null) { // TODO what is the usecase?
-            $this->setId($id);
-        }
-
-        $ret = $this->hook(self::HOOK_AFTER_LOAD);
-        if ($ret === false) {
-            return $this->unload();
-        } elseif (is_object($ret)) {
-            return $ret;
-        }
-
-        return $this;
-    }
-
-    /**
->>>>>>> 6b77d915
      * Reload model by taking its current ID.
      *
      * @return $this
@@ -1399,7 +1355,7 @@
             $this->unload();
         }
 
-        if (!$this->data) {
+        if ($this->id_field && !$this->loaded()) {
             throw (new Exception\RecordNotFound())
                 ->setRecordParameters($this, $id);
         }
