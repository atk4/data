--- conflicted
+++ resolved
@@ -1152,15 +1152,9 @@
             return $this;
         }
 
-<<<<<<< HEAD
-        $this->data = $from_persistence->load($this, $id);
+        $this->data = $this->persistence->load($this, $id);
         if ($this->getId() === null) { // TODO what is the usecase?
             $this->setId($id);
-=======
-        $this->data = $this->persistence->load($this, $id);
-        if ($this->id === null) {
-            $this->id = $id;
->>>>>>> dbcc808a
         }
 
         $ret = $this->hook(self::HOOK_AFTER_LOAD);
@@ -1373,16 +1367,9 @@
         }
 
         $this->data = $this->persistence->loadAny($this);
-<<<<<<< HEAD
-        if ($this->data) {
-            if ($this->id_field) {
-                $this->setId($this->data[$this->id_field]);
-            }
-=======
->>>>>>> dbcc808a
 
         if ($this->id_field) {
-            $this->id = $this->data[$this->id_field];
+            $this->setId($this->data[$this->id_field]);
         }
 
         $ret = $this->hook(self::HOOK_AFTER_LOAD);
