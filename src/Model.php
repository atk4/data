<?php

// vim:ts=4:sw=4:et:fdm=marker:fdl=0

namespace atk4\data;

use ArrayAccess;
use atk4\core\AppScopeTrait;
use atk4\core\CollectionTrait;
use atk4\core\ContainerTrait;
use atk4\core\DIContainerTrait;
use atk4\core\DynamicMethodTrait;
use atk4\core\FactoryTrait;
use atk4\core\HookTrait;
use atk4\core\InitializerTrait;
use atk4\core\NameTrait;
use atk4\core\ReadableCaptionTrait;
use atk4\data\UserAction\Generic;
use atk4\dsql\Query;
use IteratorAggregate;

/**
 * Data model class.
 */
class Model implements ArrayAccess, IteratorAggregate
{
    use ContainerTrait {
        add as _add;
    }
    use DynamicMethodTrait;
    use HookTrait;
    use InitializerTrait {
        init as _init;
    }
    use NameTrait;
    use DIContainerTrait;
    use FactoryTrait;
    use AppScopeTrait;
    use CollectionTrait;
    use ReadableCaptionTrait;

    // {{{ Properties of the class

    /**
     * The class used by addField() method.
     *
     * @todo use Field::class here and refactor addField() method to not use namespace prefixes.
     *       but because that's backward incomatible change, then we can do that only in next
     *       major version.
     *
     * @var string|array
     */
    public $_default_seed_addField = Field::class;

    /**
     * The class used by addField() method.
     *
     * @var string|array
     */
    public $_default_seed_addExpression = Field\Callback::class;

    /**
     * The class used by addRef() method.
     *
     * @var string|array
     */
    public $_default_seed_addRef = Reference::class;

    /**
     * The class used by hasOne() method.
     *
     * @var string|array
     */
    public $_default_seed_hasOne = Reference\HasOne::class;

    /**
     * The class used by hasMany() method.
     *
     * @var string|array
     */
    public $_default_seed_hasMany = Reference\HasMany::class;

    /**
     * The class used by containsOne() method.
     *
     * @var string|array
     */
    public $_default_seed_containsOne = Reference\ContainsOne::class;

    /**
     * The class used by containsMany() method.
     *
     * @var string
     */
    public $_default_seed_containsMany = Reference\ContainsMany::class;

    /**
     * The class used by join() method.
     *
     * @var string|array
     */
    public $_default_seed_join = Join::class;

    /**
     * Default class for addAction().
     *
     * @var string|array
     */
    public $_default_seed_action = UserAction\Generic::class;

    /**
     * Default class for models ID field.
     *
     * @var string|array
     */
    public $_default_seed_id_field = Field\Integer::class;

    /**
     * @var array Collection containing Field Objects - using key as the field system name
     */
    protected $fields = [];

    /**
     * @var array Collection of actions - using key as action system name
     */
    protected $actions = [];

    /**
     * Contains name of table, session key, collection or file where this
     * model normally lives. The interpretation of the table will be decoded
     * by persistence driver.
     *
     * You can define this field as associative array where "key" is used
     * as the name of persistence driver. Here is example for mysql and default:
     *
     * $table = ['user', 'mysql'=>'tbl_user'];
     *
     * @var string|array
     */
    public $table = null;

    /**
     * Use alias for $table.
     *
     * @var string
     */
    public $table_alias = null;

    /**
     * Sequence name. Some DB engines use sequence for generating auto_increment IDs.
     *
     * @var string
     */
    public $sequence = null;

    /**
     * Persistence driver inherited from atk4\data\Persistence.
     *
     * @var Persistence
     */
    public $persistence = null;

    /**
     * Persistence store some custom information in here that may be useful
     * for them. The key is the name of persistence driver.
     *
     * @var array
     */
    public $persistence_data = [];

    /**
     * Conditions list several conditions that must be met by all the
     * records in the associated DataSet. Conditions are stored as
     * elements of array of 1 to 3. Use addCondition() to add new
     * conditions.
     *
     * @var array
     */
    public $conditions = [];

    /**
     * Array of limit set.
     *
     * @var array
     */
    public $limit = [];

    /**
     * Array of set order by.
     *
     * @var array
     */
    public $order = [];

    /**
     * Currently loaded record data. This record is associative array
     * that contain field=>data pairs. It may contain data for un-defined
     * fields only if $onlyFields mode is false.
     *
     * Avoid accessing $data directly, use set() / get() instead.
     *
     * @var array
     */
    public $data = [];

    /**
     * After loading an active record from DataSet it will be stored in
     * $data property and you can access it using get(). If you use
     * set() to change any of the data, the original value will be copied
     * here.
     *
     * If the value you set equal to the original value, then the key
     * in this array will be removed.
     *
     * The $dirty data will be reset after you save() the data but it is
     * still available to all before/after save handlers.
     *
     * @var array
     */
    public $dirty = [];

    /**
     * Setting model as read_only will protect you from accidentally
     * updating the model. This property is intended for UI and other code
     * detecting read-only models and acting accordingly.
     *
     * SECURITY WARNING: If you are looking for a RELIABLE way to restrict access
     * to model data, please check Secure Enclave extension.
     *
     * @param bool
     */
    public $read_only = false;

    /**
     * Contains ID of the current record. If the value is null then the record
     * is considered to be new.
     *
     * @var mixed
     */
    public $id = null;

    /**
     * While in most cases your id field will be called 'id', sometimes
     * you would want to use a different one or maybe don't create field
     * at all.
     *
     * @var string
     */
    public $id_field = 'id';

    /**
     * Title field has a special meaning in various situations and framework
     * provides various shortcuts for this field. Although it's not important
     * to set this property to an existing fields, it would enable several
     * shortcuts for you such as::.
     *
     *    $model->import(['Bananas','Oranges']); // 2 records imported
     *
     * @var string
     */
    public $title_field = 'name';

    /**
     * Caption of the model. Can be used in UI components, for example.
     * Should be in plain English and ready for proper localization.
     *
     * @var string
     */
    public $caption = null;

    /**
     * When using onlyFields() this property will contain list of desired
     * fields.
     *
     * If you set onlyFields() before loading the data for this model, then
     * only that set of fields will be available. Attempt to access any other
     * field will result in exception. This is to ensure that you do not
     * accidentally access field that you have explicitly excluded.
     *
     * The default behavior is to return NULL and allow you to set new
     * fields even if addField() was not used to set the field.
     *
     * onlyFields() always allows to access fields with system = true.
     *
     * @var false|array
     */
    public $only_fields = false;

    /**
     * When set to true, you can only change the fields inside a model,
     * that was properly declared. This helps you avoid mistake by
     * accessing or changing the field that does not exist.
     *
     * In some situations you want to set field value and then declare
     * it later, then set $strict_field_check = false, but it's not
     * recommended.
     *
     * @var bool
     */
    protected $strict_field_check = true;

    /**
     * When set to true, all the field types will be enforced and
     * normalized when setting.
     *
     * @var bool
     */
    public $strict_types = true;

    /**
     * When set to true, loading model from database will also
     * perform value normalization. Use this if you think that
     * persistence may contain badly formatted data that may
     * impact your business logic.
     *
     * @var bool
     */
    public $load_normalization = false;

    /**
     * Models that contain expressions will automatically reload after save.
     * This is to ensure that any SQL-based calculation are executed and
     * updated correctly after you have performed any modifications to
     * the fields.
     *
     * You can set this property to "true" or "false" if you want to explicitly
     * enable or disable reloading.
     *
     * @var bool|null
     */
    public $reload_after_save = null;

    /**
     * If this model is "contained into" another model by using containsOne
     * or containsMany reference, then this property will contain reference
     * to top most parent model.
     *
     * @var Model|null
     */
    public $contained_in_root_model = null;

    // }}}

    // {{{ Basic Functionality, field definition, set() and get()

    /**
     * Creation of the new model can be done in two ways:.
     *
     * $m = $db->add(new Model());
     *
     * or
     *
     * $m = new Model($db);
     *
     * The second use actually calls add() but is preferred usage because:
     *  - it's shorter
     *  - type hinting will work;
     *  - you can specify string for a table
     *
     * @param Persistence|array $persistence
     * @param string|array      $defaults
     *
     * @throws Exception
     */
    public function __construct($persistence = null, $defaults = [])
    {
        if (is_string($persistence) || is_array($persistence)) {
            $defaults = $persistence;
            $persistence = null;
        }

        if (is_string($defaults) || $defaults === false) {
            $defaults = ['table' => $defaults];
        }

        if (isset($defaults[0])) {
            $defaults['table'] = $defaults[0];
            unset($defaults[0]);
        }

        $this->setDefaults($defaults);

        if ($persistence) {
            $persistence->add($this);
        }
    }

    /**
     * Clones model object.
     */
    public function __clone()
    {
        $this->_cloneCollection('elements');
        $this->_cloneCollection('fields');
        $this->_cloneCollection('actions');
    }

    /**
     * Extend this method to define fields of your choice.
     */
    public function init()
    {
        $this->_init();

        // adds ID field if needed
        if ($this->id_field) {
            $this->addField($this->id_field, array_replace(
                is_array($this->_default_seed_id_field) ? $this->_default_seed_id_field : [$this->_default_seed_id_field],
                [
                    'system' => true,
                ]
            ));
        } else {
            return; // don't declare actions for model without id_field
        }

        if ($this->read_only) {
            return; // don't declare action for read-only model
        }

        // Declare our basic CRUD actions for the model.
        $this->addAction('add', [
            'fields'      => true,
            'scope'       => UserAction\Generic::NO_RECORDS,
            'callback'    => 'save',
            'description' => 'Add '.$this->getModelCaption(),
            'ui'          => ['icon'=>'plus'],
        ]);
        $this->addAction('edit', [
            'fields'  => true,
            'scope'   => UserAction\Generic::SINGLE_RECORD,
            'callback'=> 'save',
            'ui'      => ['icon'=>'edit', 'button'=>[null, 'icon'=>'edit'], 'execButton'=>['Button', 'Save', 'blue']],
        ]);
        $this->addAction('delete', [
            'scope'    => UserAction\Generic::SINGLE_RECORD,
            'ui'       => ['icon'=>'trash', 'button'=>[null, 'icon'=>'red trash'], 'confirm'=>'Are you sure?'],
            'callback' => function ($model) {
                return $model->delete();
            },
        ]);

        $this->addAction('validate', [
            //'scope'=> any!
            'description'=> 'Provided with modified values will validate them but will not save',
            'fields'     => true,
            'system'     => true, // don't show by default
            'args'       => ['intent'=>'string'],
        ]);
    }

    /**
     * Perform validation on a currently loaded values, must return Array in format:
     *  ['field'=>'must be 4 digits exactly'] or empty array if no errors were present.
     *
     * You may also use format:
     *  ['field'=>['must not have character [ch]', 'ch'=>$bad_character']] for better localization of error message.
     *
     * Always use
     *   return array_merge(parent::validate($intent), $errors);
     *
     * @param string $intent By default only 'save' is used (from beforeSave) but you can use other intents yourself.
     *
     * @throws \atk4\core\Exception
     *
     * @return array ['field'=> err_spec]
     */
    public function validate($intent = null)
    {
        $errors = [];
        foreach ($this->hook('validate', [$intent]) as $handler_error) {
            if ($handler_error) {
                $errors = array_merge($errors, $handler_error);
            }
        }

        return $errors;
    }

    /**
     * TEMPORARY to spot any use of $model->add(new Field(), 'bleh'); form.
     */
    public function add($obj, $args = [])
    {
        $obj = $this->_add($obj, $args);
        if ($obj instanceof Field) {
            throw new Exception(['You should always use addField() for adding fields, not add()']);
        }

        return $obj;
    }

    /**
     * Adds new field into model.
     *
     * @param string       $name
     * @param array|object $seed
     *
     * @throws \atk4\core\Exception
     *
     * @return Field
     */
    public function addField($name, $seed = [])
    {
        if (is_object($seed)) {
            $field = $seed;
        } else {
            $field = $this->fieldFactory($seed);
        }

        return $this->_addIntoCollection($name, $field, 'fields');
    }

    /**
     * Given a field seed, return a field object.
     *
     * @param array $seed
     *
     * @throws \atk4\core\Exception
     *
     * @return Field
     */
    public function fieldFactory($seed = [])
    {
        $seed = $this->mergeSeeds(
            $seed,
<<<<<<< HEAD
            isset($seed['type']) ? (static::$defaultFieldTypeSeed[$seed['type']] ?? null) : null,
            [Field::class]
=======
            isset($seed['type']) ? ($this->typeToFieldSeed[$seed['type']] ?? null) : null,
            $this->_default_seed_addField
>>>>>>> 16e524f7
        );

        /** @var Field $field */
        $field = $this->factory($seed, null, '\atk4\data\Field');

        return $field;
    }

    /** @var array [type => classname] */
    protected static $defaultFieldTypeSeed = [
        'boolean'  => Field\Boolean::class,
        'float'    => Field\Numeric::class,
        'integer'  => Field\Integer::class,
        'money'    => Field\Money::class,
        'text'     => Field\Text::class,
        'string'   => Field\Line::class,
        'datetime' => Field\DateTime::class,
        'date'     => Field\Date::class,
        'time'     => Field\Time::class,
        'array'    => Field\Array_::class,
        'object'   => Field\Object_::class,
    ];

    /**
     * Adds multiple fields into model.
     *
     * @param array $fields
     * @param array $defaults
     *
     * @throws \atk4\core\Exception
     *
     * @return $this
     */
    public function addFields(array $fields, $defaults = [])
    {
        foreach ($fields as $key => $field) {
            if (!is_int($key)) {
                // field name can be passed as array key
                $name = $key;
            } elseif (is_string($field)) {
                // or it can be simple string = field name
                $name = $field;
                $field = [];
            } elseif (is_array($field) && isset($field[0]) && is_string($field[0])) {
                // or field name can be passed as first element of seed array (old behaviour)
                $name = array_shift($field);
            } else {
                // some unsupported format, maybe throw exception here?
                continue;
            }

            $seed = array_merge($defaults, (array) $field);

            $this->addField($name, $seed);
        }

        return $this;
    }

    /**
     * Remove field that was added previously.
     *
     * @param string $name
     *
     * @throws \atk4\core\Exception
     *
     * @return $this
     */
    public function removeField(string $name)
    {
        $this->_removeFromCollection($name, 'fields');

        return $this;
    }

    /**
     * Finds a field with a corresponding name. Returns false if field not found. Similar
     * to hasElement() but with extra checks to make sure it's certainly a field you are
     * getting.
     *
     * @param string $name
     *
     * @return Field|false
     */
    public function hasField(string $name)
    {
        return $this->_hasInCollection($name, 'fields');
    }

    /**
     * Same as hasField, but will throw exception if field not found.
     * Similar to getElement().
     *
     * @param string $name
     *
     * @throws \atk4\core\Exception
     *
     * @return Field
     */
    public function getField(string $name)
    {
        /** @var Field $field */
        $field = $this->_getFromCollection($name, 'fields');

        return $field;
    }

    /**
     * Sets which fields we will select.
     *
     * @param array $fields
     *
     * @throws \atk4\core\Exception
     *
     * @return $this
     */
    public function onlyFields($fields = [])
    {
        $this->hook('onlyFields', [&$fields]);
        $this->only_fields = $fields;

        return $this;
    }

    /**
     * Sets that we should select all available fields.
     *
     * @return $this
     */
    public function allFields()
    {
        $this->only_fields = false;

        return $this;
    }

    /**
     * Normalize field name.
     *
     * @param mixed $field
     *
     * @throws \atk4\core\Exception
     *
     * @return string
     */
    private function normalizeFieldName($field)
    {
        if (
            is_object($field)
            && isset($field->_trackableTrait)
            && $field->owner === $this
        ) {
            $field = $field->short_name;
        }

        if (!is_string($field) || $field === '' || is_numeric($field[0])) {
            throw new Exception([
                'Incorrect specification of field name',
                'arg' => $field,
            ]);
        }

        if ($this->only_fields) {
            if (!in_array($field, $this->only_fields) && !$this->getField($field)->system) {
                throw new Exception([
                    'Attempt to use field outside of those set by onlyFields',
                    'field'       => $field,
                    'only_fields' => $this->only_fields,
                ]);
            }
        }

        if ($this->strict_field_check && !$this->hasField($field)) {
            throw new Exception([
                'Field is not defined inside a Model',
                'field'       => $field,
                'model'       => $this,
            ]);
        }

        return $field;
    }

    /**
     * Will return true if any of the specified fields are dirty.
     *
     * @param string|array $field
     *
     * @return bool
     */
    public function isDirty($fields = [])
    {
        if (!is_array($fields)) {
            $fields = [$fields];
        }

        foreach ($fields as $field) {
            $field = $this->normalizeFieldName($field);

            if (array_key_exists($field, $this->dirty)) {
                return true;
            }
        }

        return false;
    }

    /**
     * @param string|null $filter
     *
     * @return array
     */
    public function getFields(string $filter = null)
    {
        if (!$filter) {
            return $this->fields;
        }

        return array_filter($this->fields, function (Field $field, $name) use ($filter) {

            // do not return fields outside of "only_fields" scope
            if ($this->only_fields && !in_array($name, $this->only_fields)) {
                return false;
            }

            switch ($filter) {
                case 'system': return $field->system;
                case 'not system': return !$field->system;
                case 'editable': return $field->isEditable();
                case 'visible': return $field->isVisible();
                default:
                    throw new Exception(['Filter is not supported', 'filter'=>$filter]);
            }
        }, ARRAY_FILTER_USE_BOTH);
    }

    /**
     * Set field value.
     *
     * @param string|array|Model $field
     * @param mixed              $value
     *
     * @return $this
     */
    public function set($field, $value = null)
    {
        if (func_num_args() == 1) {
            if (is_array($field)) {
                foreach ($field as $key => $value) {
                    if ($key === '0' || $key === 0) {
                        $this->set($value);
                    } else {
                        $this->set($key, $value);
                    }
                }

                return $this;
            } elseif ($field instanceof self) {
                $this->data = $field->data;
                //$this->id = $field->id;

                return $this;
            } else {
                $value = $field;
                $field = $this->title_field;
            }
        }

        $field = $this->normalizeFieldName($field);

        $f = $this->hasField($field);

        try {
            if (
                $f
                && $this->hook('normalize', [$f, $value]) !== false
                && $this->strict_types
            ) {
                $value = $f->normalize($value);
            }
        } catch (Exception $e) {
            $e->addMoreInfo('field', $field);
            $e->addMoreInfo('value', $value);
            $e->addMoreInfo('f', $f);

            throw $e;
        }

        $default_value = $f ? $f->default : null;
        $original_value = array_key_exists($field, $this->dirty) ? $this->dirty[$field] : $default_value;
        $current_value = array_key_exists($field, $this->data) ? $this->data[$field] : $original_value;

        if (gettype($value) == gettype($current_value) && $value == $current_value) {
            // do nothing, value unchanged
            return $this;
        }

        if ($f) {
            // perform bunch of standard validation here. This can be re-factored in the future.
            if ($f->read_only) {
                throw new Exception([
                    'Attempting to change read-only field',
                    'field' => $field,
                    'model' => $this,
                ]);
            }

            // enum property support
            if (isset($f->enum) && $f->enum && $f->type != 'boolean') {
                if ($value === '') {
                    $value = null;
                }
                if ($value !== null && !in_array($value, $f->enum, true)) {
                    throw new Exception([
                        'This is not one of the allowed values for the field',
                        'field' => $field,
                        'model' => $this,
                        'value' => $value,
                        'enum'  => $f->enum,
                    ]);
                }
            }

            // values property support
            if ($f->values) {
                if ($value === '') {
                    $value = null;
                } elseif ($value === null) {
                    // all is good
                } elseif (!is_string($value) && !is_int($value)) {
                    throw new Exception([
                        'Field can be only one of pre-defined value, so only "string" and "int" keys are supported',
                        'field' => $field,
                        'model' => $this,
                        'value' => $value,
                        'values'=> $f->values,
                    ]);
                } elseif (!array_key_exists($value, $f->values)) {
                    throw new Exception([
                        'This is not one of the allowed values for the field',
                        'field'   => $field,
                        'model'   => $this,
                        'value'   => $value,
                        'values'  => $f->values,
                    ]);
                }
            }
        }

        if (array_key_exists($field, $this->dirty) && (
            gettype($this->dirty[$field]) == gettype($value) && $this->dirty[$field] == $value
        )) {
            unset($this->dirty[$field]);
        } elseif (!array_key_exists($field, $this->dirty)) {
            $this->dirty[$field] =
                array_key_exists($field, $this->data) ?
                $this->data[$field] : $default_value;
        }
        $this->data[$field] = $value;

        return $this;
    }

    /**
     * Returns field value.
     * If no field is passed, then returns array of all field values.
     *
     * @param mixed $field
     *
     * @return mixed
     */
    public function get($field = null)
    {
        if ($field === null) {

            // Collect list of eligible fields
            $data = [];
            if ($this->only_fields) {
                // collect data for actual fields
                foreach ($this->only_fields as $field) {
                    $data[$field] = $this->get($field);
                }
            } else {
                // get all fields
                foreach ($this->getFields() as $field => $f) {
                    $data[$field] = $this->get($field);
                }
            }

            return $data;
        }

        $field = $this->normalizeFieldName($field);

        if (array_key_exists($field, $this->data)) {
            return $this->data[$field];
        }

        $f = $this->hasField($field);

        return $f ? $f->default : null;
    }

    /**
     * Return (possibly localized) $model->caption.
     * If caption is not set, then generate it from model class name.
     *
     * @return string
     */
    public function getModelCaption()
    {
        return $this->caption ?: $this->readableCaption(get_class($this));
    }

    /**
     * Return value of $model[$model->title_field]. If not set, returns id value.
     *
     * @return mixed
     */
    public function getTitle()
    {
        if (!$this->title_field) {
            return $this->id;
        }
        $f = $this->hasField($this->title_field);

        return $f ? $f->get() : $this->id;
    }

    /**
     * You can compare new value of the field with existing one without
     * retrieving. In the trivial case it's same as ($value == $model[$name])
     * but this method can be used for:.
     *
     *  - comparing values that can't be received - passwords, encrypted data
     *  - comparing images
     *  - if get() is expensive (e.g. retrieve object)
     *
     * @param string $name
     * @param mixed  $value
     *
     * @return bool true if $value matches saved one
     */
    public function compare($name, $value)
    {
        return $this->getField($name)->compare($value);
    }

    /**
     * Remove current field value and use default.
     *
     * @param string|array $name
     *
     * @return $this
     */
    public function _unset($name)
    {
        $name = $this->normalizeFieldName($name);
        if (array_key_exists($name, $this->dirty)) {
            $this->data[$name] = $this->dirty[$name];
            unset($this->dirty[$name]);
        }

        return $this;
    }

    // }}}

    // {{{ ArrayAccess support

    /**
     * Do field exist?
     *
     * @param string $name
     *
     * @return bool
     */
    public function offsetExists($name)
    {
        return array_key_exists($this->normalizeFieldName($name), $this->dirty);
    }

    /**
     * Returns field value.
     *
     * @param string $name
     *
     * @return mixed
     */
    public function offsetGet($name)
    {
        return $this->get($name);
    }

    /**
     * Set field value.
     *
     * @param string $name
     * @param mixed  $val
     */
    public function offsetSet($name, $val)
    {
        $this->set($name, $val);
    }

    /**
     * Redo field value.
     *
     * @param string $name
     */
    public function offsetUnset($name)
    {
        $this->_unset($name);
    }

    // }}}

    // {{{ UserAction support

    /**
     * Register new user action for this model. By default UI will allow users to trigger actions
     * from UI.
     *
     * @param string         $name     Action name
     * @param array|callable $defaults
     *
     * @throws \atk4\core\Exception
     *
     * @return UserAction\Generic
     */
    public function addAction($name, $defaults = []): UserAction\Generic
    {
        if (is_callable($defaults)) {
            $defaults = ['callback'=>$defaults];
        }

        if (!isset($defaults['caption'])) {
            $defaults['caption'] = $this->readableCaption($name);
        }

        /** @var UserAction\Generic $action */
        $action = $this->factory($this->_default_seed_action, $defaults);

        $this->_addIntoCollection($name, $action, 'actions');

        return $action;
    }

    /**
     * Returns list of actions for this model. Can filter actions by scope.
     * It will also skip system actions (where system === true).
     *
     * @param int $scope e.g. UserAction::ALL_RECORDS
     *
     * @throws \atk4\core\Exception
     *
     * @return array
     */
    public function getActions($scope = null): array
    {
        return array_filter($this->actions, function ($action) use ($scope) {
            return !$action->system && ($scope === null || $action->scope === $scope);
        });
    }

    /**
     * Finds a user action with a corresponding name. Returns false if action not found. Similar
     * to hasElement() but with extra checks to make sure it's certainly an action you are
     * getting.
     *
     * @param string $name Action name
     *
     * @throws \atk4\core\Exception
     *
     * @return UserAction\Generic|false
     */
    public function hasAction($name)
    {
        return $this->_hasInCollection($name, 'actions');
    }

    /**
     * Returns one action object of this model. If action not defined, then throws exception.
     *
     * @param string $name Action name
     *
     * @throws \atk4\core\Exception
     * @throws Exception
     *
     * @return UserAction\Generic
     */
    public function getAction($name): UserAction\Generic
    {
        return $this->_getFromCollection($name, 'actions');
    }

    /**
     * Execute specified action with specified arguments.
     *
     * @param $name
     * @param $args
     *
     * @throws Exception
     * @throws \atk4\core\Exception
     */
    public function executeAction($name, ...$args)
    {
        $this->getAction($name)->execute(...$args);
    }

    /**
     * Remove specified action(s).
     *
     * @param string|array $name
     *
     * @throws Exception
     * @throws \atk4\core\Exception
     *
     * @return $this
     */
    public function removeAction($name)
    {
        foreach ((array) $name as $action) {
            $this->_removeFromCollection($action, 'actions');
        }

        return $this;
    }

    // }}}

    // {{{ DataSet logic

    /**
     * Narrow down data-set of the current model by applying
     * additional condition. There is no way to remove
     * condition once added, so if you need - clone model.
     *
     * This is the most basic for defining condition:
     *  ->addCondition('my_field', $value);
     *
     * This condition will work across all persistence drivers universally.
     *
     * In some cases a more complex logic can be used:
     *  ->addCondition('my_field', '>', $value);
     *  ->addCondition('my_field', '!=', $value);
     *  ->addCondition('my_field', 'in', [$value1, $value2]);
     *
     * Second argument could be '=', '>', '<', '>=', '<=', '!=' or 'in'.
     * Those conditions are still supported by most of persistence drivers.
     *
     * There are also vendor-specific expression support:
     *  ->addCondition('my_field', $expr);
     *  ->addCondition($expr);
     *
     * To use those, you should consult with documentation of your
     * persistence driver.
     *
     * @param mixed $field
     * @param mixed $operator
     * @param mixed $value
     *
     * @return $this
     */
    public function addCondition($field, $operator = null, $value = null)
    {
        if (is_array($field)) {
            $this->conditions[] = [$field];

            return $this;

            /*
            $or = $this->persistence->orExpr();

            foreach ($field as list($field, $operator, $value)) {
                if (is_string($field)) {
                    $f = $this->hasField($field);
                    if (!$f) {
                        throw new Exception([
                            'Field does not exist',
                            'model' => $this,
                            'field' => $field,
                        ]);
                    }
                } elseif ($field instanceof Field) {
                    $f = $field;
                }

                $or->where($f, $operator, $value);
            }

            return $this;
            */
        }

        $f = is_string($field) ? $this->getField($field) : ($field instanceof Field ? $field : false);
        if ($f) {
            if ($operator === '=' || func_num_args() == 2) {
                $v = $operator === '=' ? $value : $operator;

                if (!is_object($v) && !is_array($v)) {
                    $f->system = true;
                    $f->default = $v;
                }
            }
        }

        $this->conditions[] = func_get_args();

        return $this;
    }

    /**
     * Shortcut for using addCondition(id_field, $id).
     *
     * @param mixed $id
     *
     * @return $this
     */
    public function withID($id)
    {
        return $this->addCondition($this->id_field, $id);
    }

    /**
     * Set order for model records. Multiple calls.
     *
     * @param mixed     $field
     * @param bool|null $desc
     *
     * @return $this
     */
    public function setOrder($field, $desc = null)
    {
        // fields passed as CSV string
        if (is_string($field) && strpos($field, ',') !== false) {
            $field = explode(',', $field);
        }

        // fields passed as array
        if (is_array($field)) {
            if (null !== $desc) {
                throw new Exception([
                    'If first argument is array, second argument must not be used',
                    'arg1' => $field,
                    'arg2' => $desc,
                ]);
            }

            foreach (array_reverse($field) as $key=>$o) {
                if (is_int($key)) {
                    if (is_array($o)) {
                        // format [field,order]
                        $this->setOrder(...$o);
                    } else {
                        // format "field order"
                        $this->setOrder($o);
                    }
                } else {
                    // format "field"=>order
                    $this->setOrder($key, $o);
                }
            }

            return $this;
        }

        // extract sort order from field name string
        if (null === $desc && is_string($field)) {
            // no realistic workaround in PHP for 2nd argument being null
            $field = trim($field);
            if (strpos($field, ' ') !== false) {
                list($field, $desc) = array_map('trim', explode(' ', $field, 2));
            }
        }

        // finally set order
        $this->order[] = [$field, $desc];

        return $this;
    }

    /**
     * Set limit of DataSet.
     *
     * @param int      $count
     * @param int|null $offset
     *
     * @return $this
     */
    public function setLimit($count, $offset = null)
    {
        $this->limit = [$count, $offset];

        return $this;
    }

    // }}}

    // {{{ Persistence-related logic

    /**
     * Is model loaded?
     *
     * @return bool
     */
    public function loaded()
    {
        return $this->id !== null;
    }

    /**
     * Unload model.
     *
     * @return $this
     */
    public function unload()
    {
        $this->hook('beforeUnload');
        $this->id = null;
        $this->data = [];
        $this->dirty = [];
        $this->hook('afterUnload');

        return $this;
    }

    /**
     * Load model.
     *
     * @param mixed $id
     *
     * @return $this
     */
    public function load($id, Persistence $from_persistence = null)
    {
        if (!$from_persistence) {
            $from_persistence = $this->persistence;
        }

        if (!$from_persistence) {
            throw new Exception(['Model is not associated with any database']);
        }

        if ($this->loaded()) {
            $this->unload();
        }

        if ($this->hook('beforeLoad', [$id]) === false) {
            return $this;
        }

        $this->data = $from_persistence->load($this, $id);
        if (null === $this->id) {
            $this->id = $id;
        }

        $ret = $this->hook('afterLoad');
        if ($ret === false) {
            return $this->unload();
        } elseif (is_object($ret)) {
            return $ret;
        }

        return $this;
    }

    /**
     * Reload model by taking its current ID.
     *
     * @return $this
     */
    public function reload()
    {
        $id = $this->id;
        $this->unload();

        return $this->load($id);
    }

    /**
     * Keeps the model data, but wipes out the ID so
     * when you save it next time, it ends up as a new
     * record in the database.
     *
     * @param mixed|null $new_id
     *
     * @return $this
     */
    public function duplicate($new_id = null)
    {
        $this->id = null;

        if ($this->id_field) {
            $this[$this->id_field] = $new_id;
        }

        return $this;
    }

    /**
     * Saves the current record by using a different
     * model class. This is similar to:.
     *
     * $m2 = $m->newInstance($class);
     * $m2->load($m->id);
     * $m2->set($m->get());
     * $m2->save();
     *
     * but will assume that both models are compatible,
     * therefore will not perform any loading.
     *
     * @param string|Model $class
     * @param array        $options
     *
     * @return Model
     */
    public function saveAs($class, $options = [])
    {
        return $this->asModel($class, $options)->save();
    }

    /**
     * Store the data into database, but will never attempt to
     * reload the data. Additionally any data will be unloaded.
     * Use this instead of save() if you want to squeeze a
     * little more performance out.
     *
     * @param array $data
     *
     * @return $this
     */
    public function saveAndUnload($data = [])
    {
        $ras = $this->reload_after_save;
        $this->reload_after_save = false;
        $this->save($data);
        $this->unload();

        // restore original value
        $this->reload_after_save = $ras;

        return $this;
    }

    /**
     * This will cast Model into another class without
     * loosing state of your active record.
     *
     * @param string|Model $class
     * @param array        $options
     *
     * @return Model
     */
    public function asModel($class, $options = [])
    {
        $m = $this->newInstance($class, $options);

        foreach ($this->data as $field=> $value) {
            if ($value !== null && $value !== $this->getField($field)->default) {

                // Copying only non-default value
                $m[$field] = $value;
            }
        }

        // next we need to go over fields to see if any system
        // values have changed and mark them as dirty

        return $m;
    }

    /**
     * Create new model from the same base class
     * as $this.
     *
     * @param string|Model $class
     * @param array        $options
     *
     * @return Model
     */
    public function newInstance($class = null, $options = [])
    {
        if ($class === null) {
            $class = get_class($this);
        } elseif ($class instanceof self) {
            $class = get_class($class);
        }

        if (is_string($class) && $class[0] != '\\') {
            $class = '\\'.$class;
        }

        if ($this->persistence) {
            return $this->persistence->add($class, $options);
        }

        return new $class($options);
    }

    /**
     * Create new model from the same base class
     * as $this. If you omit $id,then when saving
     * a new record will be created with default ID.
     * If you specify $id then it will be used
     * to save/update your record. If set $id
     * to `true` then model will assume that there
     * is already record like that in the destination
     * persistence.
     *
     * If you wish to fully copy the data from one
     * model to another you should use:
     *
     * $m->withPersistence($p2, false)->set($m)->save();
     *
     * See https://github.com/atk4/data/issues/111 for
     * use-case examples.
     *
     * @param Persistence $persistence
     * @param mixed       $id
     * @param string      $class
     *
     * @return $this
     */
    public function withPersistence($persistence, $id = null, string $class = null)
    {
        if (!$persistence instanceof Persistence) {
            throw new Exception([
                'Please supply valid persistence',
                'arg' => $persistence,
            ]);
        }

        if (!$class) {
            $class = get_class($this);
        }

        $m = new $class($persistence);

        if ($this->id_field) {
            if ($id === true) {
                $m->id = $this->id;
                $m[$m->id_field] = $this[$this->id_field];
            } elseif ($id) {
                $m->id = null; // record shouldn't exist yet
                $m[$m->id_field] = $id;
            }
        }

        $m->data = $this->data;
        $m->dirty = $this->dirty;

        return $m;
    }

    /**
     * Try to load record.
     * Will not throw exception if record doesn't exist.
     *
     * @param mixed $id
     *
     * @return $this
     */
    public function tryLoad($id)
    {
        if (!$this->persistence) {
            throw new Exception(['Model is not associated with any database']);
        }

        if (!$this->persistence->hasMethod('tryLoad')) {
            throw new Exception('Persistence does not support tryLoad()');
        }

        if ($this->loaded()) {
            $this->unload();
        }

        $this->data = $this->persistence->tryLoad($this, $id);
        if ($this->data) {
            $this->id = $id;

            $ret = $this->hook('afterLoad');
            if ($ret === false) {
                return $this->unload();
            } elseif (is_object($ret)) {
                return $ret;
            }
        } else {
            $this->unload();
        }

        return $this;
    }

    /**
     * Load any record.
     *
     * @return $this
     */
    public function loadAny()
    {
        if (!$this->persistence) {
            throw new Exception(['Model is not associated with any database']);
        }

        if (!$this->persistence->hasMethod('loadAny')) {
            throw new Exception('Persistence does not support loadAny()');
        }

        if ($this->loaded()) {
            $this->unload();
        }

        $this->data = $this->persistence->loadAny($this);
        if ($this->data) {
            if ($this->id_field) {
                $this->id = $this->data[$this->id_field];
            }

            $ret = $this->hook('afterLoad');
            if ($ret === false) {
                return $this->unload();
            } elseif (is_object($ret)) {
                return $ret;
            }
        } else {
            $this->unload();
        }

        return $this;
    }

    /**
     * Try to load any record.
     * Will not throw exception if record doesn't exist.
     *
     * @return $this
     */
    public function tryLoadAny()
    {
        if (!$this->persistence) {
            throw new Exception(['Model is not associated with any database']);
        }

        if (!$this->persistence->hasMethod('tryLoadAny')) {
            throw new Exception('Persistence does not support tryLoadAny()');
        }

        if ($this->loaded()) {
            $this->unload();
        }

        $this->data = $this->persistence->tryLoadAny($this);
        if ($this->data) {
            if ($this->id_field) {
                if (isset($this->data[$this->id_field])) {
                    $this->id = $this->data[$this->id_field];
                }
            }

            $ret = $this->hook('afterLoad');
            if ($ret === false) {
                return $this->unload();
            } elseif (is_object($ret)) {
                return $ret;
            }
        } else {
            $this->unload();
        }

        return $this;
    }

    /**
     * Load record by condition.
     *
     * @param mixed $field_name
     * @param mixed $value
     *
     * @throws \atk4\core\Exception
     *
     * @return $this
     */
    public function loadBy(string $field_name, $value)
    {
        // store
        $field = $this->getField($field_name);
        $system = $field->system;
        $default = $field->default;

        // add condition and load record
        $this->addCondition($field_name, $value);

        try {
            $this->loadAny();
        } catch (\Exception $e) {
            // restore
            array_pop($this->conditions);
            $field->system = $system;
            $field->default = $default;

            throw $e;
        }

        // restore
        array_pop($this->conditions);
        $field->system = $system;
        $field->default = $default;

        return $this;
    }

    /**
     * Try to load record by condition.
     * Will not throw exception if record doesn't exist.
     *
     * @param string $field_name
     * @param mixed  $value
     *
     * @throws \atk4\core\Exception
     *
     * @return $this
     */
    public function tryLoadBy(string $field_name, $value)
    {
        // store
        $field_name = $this->getField($field_name);
        $system = $field_name->system;
        $default = $field_name->default;

        // add condition and try to load record
        $this->addCondition($field_name, $value);

        try {
            $this->tryLoadAny();
        } catch (\Exception $e) {
            // restore
            array_pop($this->conditions);
            $field_name->system = $system;
            $field_name->default = $default;

            throw $e;
        }

        // restore
        array_pop($this->conditions);
        $field_name->system = $system;
        $field_name->default = $default;

        return $this;
    }

    /**
     * Save record.
     *
     * @param array $data
     *
     * @return $this
     */
    public $_dirty_after_reload = [];

    public function save($data = [], Persistence $to_persistence = null)
    {
        if (!$to_persistence) {
            $to_persistence = $this->persistence;
        }

        if (!$to_persistence) {
            throw new Exception(['Model is not associated with any database']);
        }

        if ($this->read_only) {
            throw new Exception(['Model is read-only and cannot be saved']);
        }

        if ($data) {
            $this->set($data);
        }

        return $this->atomic(function () use ($to_persistence) {
            if (($errors = $this->validate('save')) !== []) {
                throw new ValidationException($errors, $this);
            }
            $is_update = $this->loaded();
            if ($this->hook('beforeSave', [$is_update]) === false) {
                return $this;
            }

            if ($is_update) {
                $data = [];
                $dirty_join = false;
                foreach ($this->dirty as $name => $junk) {
                    $field = $this->hasField($name);
                    if (!$field || $field->read_only || $field->never_persist || $field->never_save) {
                        continue;
                    }

                    // get the value of the field
                    $value = $this->get($name);

                    if (isset($field->join)) {
                        $dirty_join = true;
                        // storing into a different table join
                        $field->join->set($name, $value);
                    } else {
                        $data[$name] = $value;
                    }
                }

                // No save needed, nothing was changed
                if (!$data && !$dirty_join) {
                    return $this;
                }

                if ($this->hook('beforeUpdate', [&$data]) === false) {
                    return $this;
                }

                $to_persistence->update($this, $this->id, $data);

                $this->hook('afterUpdate', [&$data]);
            } else {
                $data = [];
                foreach ($this->get() as $name => $value) {
                    $field = $this->hasField($name);
                    if (!$field || $field->read_only || $field->never_persist || $field->never_save) {
                        continue;
                    }

                    if (isset($field->join)) {
                        // storing into a different table join
                        $field->join->set($name, $value);
                    } else {
                        $data[$name] = $value;
                    }
                }

                if ($this->hook('beforeInsert', [&$data]) === false) {
                    return $this;
                }

                // Collect all data of a new record
                $this->id = $to_persistence->insert($this, $data);

                if (!$this->id_field) {
                    // Model inserted without any ID fields. Theoretically
                    // we should ignore $this->id even if it was returned.
                    $this->id = null;
                    $this->hook('afterInsert', [null]);

                    $this->dirty = [];
                } elseif ($this->id) {
                    $this->set($this->id_field, $this->id);
                    $this->hook('afterInsert', [$this->id]);

                    if ($this->reload_after_save !== false) {
                        $d = $this->dirty;
                        $this->dirty = [];
                        $this->reload();
                        $this->_dirty_after_reload = $this->dirty;
                        $this->dirty = $d;
                    }
                }
            }

            $this->hook('afterSave', [$is_update]);

            if ($this->loaded()) {
                $this->dirty = $this->_dirty_after_reload;
            }

            return $this;
        }, $to_persistence);
    }

    /**
     * This is a temporary method to avoid code duplication, but insert / import should
     * be implemented differently.
     *
     * @param Model        $m   Model where to insert
     * @param array|string $row Data row to insert or title field value
     */
    protected function _rawInsert($m, $row)
    {
        $m->reload_after_save = false;
        $m->unload();

        if (!is_array($row)) {
            $row = [$m->title_field => $row];
        }

        // Find any row values that do not correspond to fields, and they may correspond to
        // references instead
        $refs = [];
        foreach ($row as $key => $value) {

            // no field exists
            if ($field = $this->hasField($key)) {

                // In certain cases, there may be exceptions when providing field values
                if ($field instanceof Field_SQL_Expression && $field->concat && is_string($value) && $field->aggregate_relation) {
                    $refs[$field->aggregate_relation->link] = explode($field->concat, $value);
                    unset($row[$key]);
                }
            }

            // and we only support array values
            if (!is_array($value)) {
                continue;
            }

            // and reference must exist with same name
            if (!$this->hasRef($key)) {
                continue;
            }

            // Then we move value for later
            $refs[$key] = $value;
            unset($row[$key]);
        }

        // save data fields
        $m->save($row);

        // store id value
        if ($this->id_field) {
            $m->data[$m->id_field] = $m->id;
        }

        // if there was referenced data, then import it
        foreach ($refs as $key => $value) {
            $m->ref($key)->import($value);
        }
    }

    /**
     * Faster method to add data, that does not modify active record.
     *
     * Will be further optimized in the future.
     *
     * @param array|Model $row
     *
     * @return mixed
     */
    public function insert($row)
    {
        $m = clone $this;
        $this->_rawInsert($m, $row);

        return $m->id;
    }

    /**
     * Even more faster method to add data, does not modify your
     * current record and will not return anything.
     *
     * Will be further optimized in the future.
     *
     * @param array|Model $row
     *
     * @return $this
     */
    public function import($rows)
    {
        $m = clone $this;
        foreach ($rows as $row) {
            $this->_rawInsert($m, $row);
        }

        return $this;
    }

    /**
     * Export DataSet as array of hashes.
     *
     * @param array|null $fields        Names of fields to export
     * @param string     $key_field     Optional name of field which value we will use as array key
     * @param bool       $typecast_data Should we typecast exported data
     *
     * @return array
     */
    public function export($fields = null, $key_field = null, $typecast_data = true)
    {
        if (!$this->persistence->hasMethod('export')) {
            throw new Exception('Persistence does not support export()');
        }

        // no key field - then just do export
        if ($key_field === null) {
            return $this->persistence->export($this, $fields, $typecast_data);
        }

        // do we have added key field in fields list?
        // if so, then will have to remove it afterwards
        $key_field_added = false;

        // prepare array with field names
        if (!is_array($fields)) {
            $fields = [];

            if ($this->only_fields) {

                // Add requested fields first
                foreach ($this->only_fields as $field) {
                    $f_object = $this->getField($field);
                    if ($f_object->never_persist) {
                        continue;
                    }
                    $fields[$field] = true;
                }

                // now add system fields, if they were not added
                foreach ($this->getFields() as $field => $f_object) {
                    if ($f_object->never_persist) {
                        continue;
                    }
                    if ($f_object->system && !isset($fields[$field])) {
                        $fields[$field] = true;
                    }
                }

                $fields = array_keys($fields);
            } else {

                // Add all model fields
                foreach ($this->getFields() as $field => $f_object) {
                    if ($f_object->never_persist) {
                        continue;
                    }
                    $fields[] = $field;
                }
            }
        }

        // add key_field to array if it's not there
        if (!in_array($key_field, $fields)) {
            $fields[] = $key_field;
            $key_field_added = true;
        }

        // export
        $data = $this->persistence->export($this, $fields, $typecast_data);

        // prepare resulting array
        $return = [];
        foreach ($data as $row) {
            $key = $row[$key_field];
            if ($key_field_added) {
                unset($row[$key_field]);
            }
            $return[$key] = $row;
        }

        return $return;
    }

    /**
     * Returns iterator (yield values).
     *
     * @throws \atk4\core\Exception
     *
     * @return mixed
     */
    public function getIterator()
    {
        foreach ($this->rawIterator() as $data) {
            $this->data = $this->persistence->typecastLoadRow($this, $data);
            if ($this->id_field) {
                $this->id = $data[$this->id_field] ?? null;
            }

            // you can return false in afterLoad hook to prevent to yield this data row
            // use it like this:
            // $model->addHook('afterLoad', function ($m) {
            //     if ($m['date'] < $m->date_from) $m->breakHook(false);
            // })

            // you can also use breakHook() with specific object which will then be returned
            // as a next iterator value

            $ret = $this->hook('afterLoad');

            if ($ret === false) {
                continue;
            }

            if (is_object($ret)) {
                if ($ret->id_field) {
                    yield $ret->id => $ret;
                } else {
                    yield $ret;
                }
            } else {
                if ($this->id_field) {
                    yield $this->id => $this;
                } else {
                    yield $this;
                }
            }
        }

        $this->unload();
    }

    /**
     * Returns iterator.
     *
     * @return Iterator
     */
    public function rawIterator()
    {
        return $this->persistence->prepareIterator($this);
    }

    /**
     * Executes specified method or callback for each record in DataSet.
     *
     * @param string|callable $method
     *
     * @return $this
     */
    public function each($method)
    {
        foreach ($this as $rec) {
            if (is_string($method)) {
                $rec->$method();
            } elseif (is_callable($method)) {
                call_user_func($method, $rec);
            }
        }

        return $this;
    }

    /**
     * Delete record with a specified id. If no ID is specified
     * then current record is deleted.
     *
     * @param mixed $id
     *
     * @throws Exception
     *
     * @return $this
     */
    public function delete($id = null)
    {
        if ($this->read_only) {
            throw new Exception(['Model is read-only and cannot be deleted']);
        }

        if ($id == $this->id) {
            $id = null;
        }

        return $this->atomic(function () use ($id) {
            if ($id) {
                $c = clone $this;
                $c->load($id)->delete();

                return $this;
            } elseif ($this->loaded()) {
                if ($this->hook('beforeDelete', [$this->id]) === false) {
                    return $this;
                }
                $this->persistence->delete($this, $this->id);
                $this->hook('afterDelete', [$this->id]);
                $this->unload();

                return $this;
            } else {
                throw new Exception(['No active record is set, unable to delete.']);
            }
        });
    }

    /**
     * Atomic executes operations within one begin/end transaction, so if
     * the code inside callback will fail, then all of the transaction
     * will be also rolled back.
     *
     * @param callable $f
     *
     * @return mixed
     */
    public function atomic($f, Persistence $persistence = null)
    {
        if (!$persistence) {
            $persistence = $this->persistence;
        }

        try {
            return $persistence->atomic($f);
        } catch (\Exception $e) {
            if ($this->hook('onRollback', [$this, $e]) !== false) {
                throw $e;
            }
        }
    }

    // }}}

    // {{{ Support for actions

    /**
     * Execute action.
     *
     * @param string $mode
     * @param array  $args
     *
     * @throws Exception
     *
     * @return Query
     */
    public function action($mode, $args = [])
    {
        if (!$this->persistence) {
            throw new Exception(['action() requires model to be associated with db']);
        }

        if (!$this->persistence->hasMethod('action')) {
            throw new Exception('Persistence does not support action()');
        }

        return $this->persistence->action($this, $mode, $args);
    }

    // }}}

    // {{{ Join support

    /**
     * Creates an objects that describes relationship between multiple tables (or collections).
     *
     * When object is loaded, then instead of pulling all the data from a single table,
     * join will also query $foreign_table in order to find additional fields. When inserting
     * the record will be also added inside $foreign_table and relationship will be maintained.
     *
     * @param string $foreign_table
     * @param array  $defaults
     *
     * @throws \atk4\core\Exception
     *
     * @return Join
     */
    public function join($foreign_table, $defaults = [])
    {
        if (!is_array($defaults)) {
            $defaults = ['master_field' => $defaults];
        } elseif (isset($defaults[0])) {
            $defaults['master_field'] = $defaults[0];
            unset($defaults[0]);
        }

        $defaults[0] = $foreign_table;

        $c = $this->_default_seed_join;

        return $this->add($this->factory($c, $defaults));
    }

    /**
     * Left Join support.
     *
     * @see join()
     *
     * @param string $foreign_table
     * @param array  $defaults
     *
     * @throws \atk4\core\Exception
     *
     * @return Join
     */
    public function leftJoin($foreign_table, $defaults = [])
    {
        if (!is_array($defaults)) {
            $defaults = ['master_field' => $defaults];
        }
        $defaults['weak'] = true;

        return $this->join($foreign_table, $defaults);
    }

    // }}}

    // {{{ References

    /**
     * Private method.
     *
     * @param string         $c        Class name
     * @param string         $link     Link
     * @param array|callable $defaults Properties which we will pass to Reference object constructor
     *
     * @throws Exception
     * @throws \atk4\core\Exception
     *
     * @return Reference
     */
    protected function _hasReference($c, $link, $defaults = []): Reference
    {
        if (!is_array($defaults)) {
            $defaults = ['model' => $defaults ?: 'Model_'.$link];
        } elseif (isset($defaults[0])) {
            $defaults['model'] = $defaults[0];
            unset($defaults[0]);
        }

        $defaults[0] = $link;

        $obj = $this->factory($c, $defaults);

        // if reference with such name already exists, then throw exception
        if ($this->hasElement($name = $obj->getDesiredName())) {
            throw new Exception([
                'Reference with such name already exists',
                'name'     => $name,
                'link'     => $link,
                'defaults' => $defaults,
            ]);
        }

        return $this->add($obj);
    }

    /**
     * Add generic relation. Provide your own call-back that will
     * return the model.
     *
     * @param string         $link     Link
     * @param array|callable $callback Callback
     *
     * @throws Exception
     * @throws \atk4\core\Exception
     *
     * @return Reference
     */
    public function addRef($link, $callback): Reference
    {
        return $this->_hasReference($this->_default_seed_addRef, $link, $callback);
    }

    /**
     * Add hasOne field.
     *
     * @param string $link
     * @param array  $defaults
     *
     * @throws Exception
     * @throws \atk4\core\Exception
     *
     * @return Reference\HasOne
     */
    public function hasOne($link, $defaults = []): Reference
    {
        return $this->_hasReference($this->_default_seed_hasOne, $link, $defaults);
    }

    /**
     * Add hasMany field.
     *
     * @param string $link
     * @param array  $defaults
     *
     * @throws Exception
     * @throws \atk4\core\Exception
     *
     * @return Reference\HasMany
     */
    public function hasMany($link, $defaults = []): Reference
    {
        return $this->_hasReference($this->_default_seed_hasMany, $link, $defaults);
    }

    /**
     * Add containsOne field.
     *
     * @param string $link
     * @param array  $defaults
     *
     * @throws Exception
     * @throws \atk4\core\Exception
     *
     * @return Reference\ContainsOne
     */
    public function containsOne($link, $defaults = []): Reference
    {
        return $this->_hasReference($this->_default_seed_containsOne, $link, $defaults);
    }

    /**
     * Add containsMany field.
     *
     * @param string $link
     * @param array  $defaults
     *
     * @throws Exception
     * @throws \atk4\core\Exception
     *
     * @return Reference\ContainsMany
     */
    public function containsMany($link, $defaults = []): Reference
    {
        return $this->_hasReference($this->_default_seed_containsMany, $link, $defaults);
    }

    /**
     * Traverse to related model.
     *
     * @param string $link
     * @param array  $defaults
     *
     * @throws \atk4\core\Exception
     *
     * @return Model
     */
    public function ref($link, $defaults = []): self
    {
        return $this->getRef($link)->ref($defaults);
    }

    /**
     * Return related model.
     *
     * @param string $link
     * @param array  $defaults
     *
     * @throws \atk4\core\Exception
     *
     * @return Model
     */
    public function refModel($link, $defaults = []): self
    {
        return $this->getRef($link)->refModel($defaults);
    }

    /**
     * Returns model that can be used for generating sub-query actions.
     *
     * @param string $link
     * @param array  $defaults
     *
     * @throws \atk4\core\Exception
     *
     * @return Model
     */
    public function refLink($link, $defaults = []): self
    {
        return $this->getRef($link)->refLink($defaults);
    }

    /**
     * Return reference field.
     *
     * @param string $link
     *
     * @throws \atk4\core\Exception
     *
     * @return Reference
     */
    public function getRef($link): Reference
    {
        return $this->getElement('#ref_'.$link);
    }

    /**
     * Returns all reference fields.
     *
     * @return array
     */
    public function getRefs(): array
    {
        $refs = [];
        foreach ($this->elements as $key => $val) {
            if (substr($key, 0, 5) == '#ref_') {
                $refs[substr($key, 5)] = $val;
            }
        }

        return $refs;
    }

    /**
     * Return reference field or false if reference field does not exist.
     *
     * @param string $link
     *
     * @return Field|bool
     */
    public function hasRef($link)
    {
        return $this->hasElement('#ref_'.$link);
    }

    // }}}

    // {{{ Expressions

    /**
     * Add expression field.
     *
     * @param string                $name
     * @param string|array|callable $expression
     *
     * @throws \atk4\core\Exception
     *
     * @return Field\Callback
     */
    public function addExpression($name, $expression)
    {
        if (!is_array($expression)) {
            $expression = ['expr' => $expression];
        } elseif (isset($expression[0])) {
            $expression['expr'] = $expression[0];
            unset($expression[0]);
        }

        $c = $this->_default_seed_addExpression;

        $field = $this->factory($c, $expression);

        $this->addField($name, $field);

        return $field;
    }

    /**
     * Add expression field which will calculate its value by using callback.
     *
     * @param string                $name
     * @param string|array|callable $expression
     *
     * @throws \atk4\core\Exception
     *
     * @return Field\Callback
     */
    public function addCalculatedField($name, $expression)
    {
        if (!is_array($expression)) {
            $expression = ['expr' => $expression];
        } elseif (isset($expression[0])) {
            $expression['expr'] = $expression[0];
            unset($expression[0]);
        }

        return $this->addField($name, new Field\Callback($expression));
    }

    // }}}

    // {{{ Misc methods

    /**
     * Last ID inserted.
     *
     * @throws Exception
     *
     * @return mixed
     */
    public function lastInsertID()
    {
        if (isset($this->persistence) && $this->persistence instanceof Persistence\SQL) {
            return $this->persistence->connection->lastInsertId($this);
        }

        throw new Exception('Model is not associated with SQL-enabled persistence');
    }

    // }}}

    // {{{ Debug Methods

    /**
     * Returns array with useful debug info for var_dump.
     *
     * @return array
     */
    public function __debugInfo()
    {
        $arr = [
            'id'         => $this->id,
            'conditions' => $this->conditions,
        ];

        return $arr;
    }

    // }}}
}<|MERGE_RESOLUTION|>--- conflicted
+++ resolved
@@ -524,13 +524,8 @@
     {
         $seed = $this->mergeSeeds(
             $seed,
-<<<<<<< HEAD
             isset($seed['type']) ? (static::$defaultFieldTypeSeed[$seed['type']] ?? null) : null,
-            [Field::class]
-=======
-            isset($seed['type']) ? ($this->typeToFieldSeed[$seed['type']] ?? null) : null,
             $this->_default_seed_addField
->>>>>>> 16e524f7
         );
 
         /** @var Field $field */
