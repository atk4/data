--- conflicted
+++ resolved
@@ -37,14 +37,7 @@
     use InitializerTrait {
         init as _init;
     }
-<<<<<<< HEAD
-    use DiContainerTrait;
-    use CollectionTrait;
-    use ReadableCaptionTrait;
-    use Model\ReferencesTrait;
     use Model\AggregatesTrait;
-=======
->>>>>>> 6ce87261
     use Model\JoinsTrait;
     use Model\ReferencesTrait;
     use Model\UserActionsTrait;
