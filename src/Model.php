--- conflicted
+++ resolved
@@ -352,11 +352,7 @@
      */
     public function addField($name, $defaults = [])
     {
-<<<<<<< HEAD
         $field = $this->factory($this->mergeSeeds($defaults, $this->_default_seed_addField), null, '\atk4\data\Field');
-=======
-        $field = $this->factory($x = $this->mergeSeeds($defaults, $this->_default_seed_addField), null, '\atk4\data\Field');
->>>>>>> f180620f
         $this->add($field, $name);
 
         return $field;
