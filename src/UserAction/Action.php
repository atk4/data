--- conflicted
+++ resolved
@@ -23,12 +23,9 @@
     const MULTIPLE_RECORDS = 3; // e.g. delete
     const NO_RECORDS = 4; // e.g. add
 
-<<<<<<< HEAD
     /** @var int by default - action is for a single-record */
     public $scope = self::SINGLE_RECORD;
 
-=======
->>>>>>> 2f262780
     /** @var callable code to execute. By default will call method with same name */
     public $callback = null;
 
@@ -52,7 +49,6 @@
 
     public function execute(...$args)
     {
-<<<<<<< HEAD
         // todo - assert owner model loaded
 
         // todo - start transaction, if atomic
@@ -62,7 +58,5 @@
         $callback = $this->callback ?: [$this->owner, str_replace('action:', '', $this->short_name)];
 
         return call_user_func_array($callback, $args);
-=======
->>>>>>> 2f262780
     }
 }