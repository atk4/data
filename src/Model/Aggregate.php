<?php

declare(strict_types=1);

namespace Atk4\Data\Model;

use Atk4\Data\Exception;
use Atk4\Data\Field;
use Atk4\Data\Field\SqlExpressionField;
use Atk4\Data\Model;
use Atk4\Data\Persistence;
use Atk4\Data\Persistence\Sql\Expression;
use Atk4\Data\Persistence\Sql\Expressionable;
use Atk4\Data\Persistence\Sql\Query;
use Atk4\Data\Reference;

/**
 * Aggregate model allows you to query using "group by" clause on your existing model.
 * It's quite simple to set up.
 *
 * $aggregate = new Aggregate($mymodel);
 * $aggregate->groupBy(['first','last'], ['salary'=>'sum([])'];
 *
 * your resulting model will have 3 fields:
 *  first, last, salary
 *
 * but when querying it will use the original model to calculate the query, then add grouping and aggregates.
 *
 * If you wish you can add more fields, which will be passed through:
 * $aggregate->addField('middle');
 *
 * If this field exist in the original model it will be added and you'll get exception otherwise. Finally you are
 * permitted to add expressions.
 *
 * The base model must not be Union model or another Aggregate model, however it's possible to use Aggregate model as nestedModel inside Union model.
 * Union model implements identical grouping rule on its own.
 *
 * You can also pass seed (for example field type) when aggregating:
 * $aggregate->groupBy(['first', 'last'], ['salary' => ['sum([])', 'type' => 'atk4_money']];
 *
 * @property \Atk4\Data\Persistence\Sql $persistence
 *
 * @method Expression expr($expr, array $args = []) forwards to Persistence\Sql::expr using $this as model
 */
class Aggregate extends Model
{
    /** @const string */
    public const HOOK_INIT_SELECT_QUERY = self::class . '@initSelectQuery';

    /** @var Model */
    public $baseModel;

    /** @var array<int, string|Expression> */
    public $groupByFields = [];

    /** @var array<string, array|object> */
    public $aggregateExpressions = [];

    public function __construct(Model $baseModel, array $defaults = [])
    {
        if (!$baseModel->persistence instanceof Persistence\Sql) {
            throw new Exception('Base model must have Sql persistence to use grouping');
        }

        $this->baseModel = clone $baseModel;
        $this->table = $baseModel->table;

        // this model does not have ID field
        $this->id_field = null;

        // this model should always be read-only
        $this->read_only = true;

        parent::__construct($baseModel->persistence, $defaults);
    }

    /**
     * @return $this
     */
    public function groupBy(array $fields, array $aggregateExpressions = []): Model
    {
        $this->groupByFields = array_unique(array_merge($this->groupByFields, $fields));

        foreach ($fields as $fieldName) {
            if ($fieldName instanceof Expression) {
                continue;
            }

            $this->addField($fieldName);
        }

        foreach ($aggregateExpressions as $name => $seed) {
            $this->aggregateExpressions[$name] = $seed;

            $args = [];
            // if field originally defined in the parent model, then it can be used as part of expression
            if ($this->baseModel->hasField($name)) {
                $args = [$this->baseModel->getField($name)];
            }

            $seed[0 /* TODO 'expr' was here, 0 fixes tests, but 'expr' in seed might this be defined */] = $this->baseModel->expr($seed[0] ?? $seed['expr'], $args);

            // now add the expressions here
            $this->addExpression($name, $seed);
        }

        return $this;
    }

    public function getRef(string $link): Reference
    {
        return $this->baseModel->getRef($link);
    }

    /**
     * @return $this
     */
    public function withAggregateField(string $name, $seed = []): Model
    {
        static::addField($name, $seed);

        return $this;
    }

    /**
     * Adds new field into model.
     *
     * @param array|object $seed
     */
    public function addField(string $name, $seed = []): Field
    {
        if ($seed instanceof SqlExpressionField) {
            return parent::addField($name, $seed);
        }

        if ($seed['never_persist'] ?? false) {
            return parent::addField($name, $seed);
        }

        if ($this->baseModel->hasField($name)) {
            $field = clone $this->baseModel->getField($name);
            $field->unsetOwner(); // will be new owner
        } else {
            $field = null;
        }

        return $field
            ? parent::addField($name, $field)->setDefaults($seed)
            : parent::addField($name, $seed);
    }

    /**
     * @param string $mode
     * @param array  $args
     *
     * @return Query
     */
    public function action($mode, $args = [])
    {
        switch ($mode) {
            case 'select':
                $fields = $this->onlyFields ?: array_keys($this->getFields());

                // select but no need your fields
                $query = $this->baseModel->action($mode, [false]);

                $this->initQueryFields($query, array_unique($fields + $this->groupByFields));
                $this->initQueryOrder($query);
                $this->initQueryGrouping($query);
                $this->initQueryConditions($query);
                $this->initQueryLimit($query);

                $this->hook(self::HOOK_INIT_SELECT_QUERY, [$query]);

                return $query;
            case 'count':
                $query = $this->baseModel->action($mode, $args);

                $query->reset('field')->field($this->expr('1'));
                $this->initQueryGrouping($query);

                $this->hook(self::HOOK_INIT_SELECT_QUERY, [$query]);

                return $query->dsql()->field('count(*)')->table($this->expr('([]) der', [$query]));
            case 'field':
            case 'fx':
                return parent::action($mode, $args);
            default:
                throw (new Exception('Aggregate model does not support this action'))
                    ->addMoreInfo('mode', $mode);
        }
    }

    protected function initQueryFields(Query $query, array $fields = []): void
    {
        $this->persistence->initQueryFields($this, $query, $fields);
    }

    protected function initQueryOrder(Query $query): void
    {
        if ($this->order) {
            foreach ($this->order as $order) {
                $isDesc = strtolower($order[1]) === 'desc';

                if ($order[0] instanceof Expressionable) {
                    $query->order($order[0], $isDesc);
                } elseif (is_string($order[0])) {
                    $query->order($this->getField($order[0]), $isDesc);
                } else {
                    throw (new Exception('Unsupported order parameter'))
                        ->addMoreInfo('model', $this)
                        ->addMoreInfo('field', $order[0]);
                }
            }
        }
    }

    protected function initQueryGrouping(Query $query): void
    {
        // use table alias of base model
        $this->table_alias = $this->baseModel->table_alias;

        foreach ($this->groupByFields as $field) {
<<<<<<< HEAD
            if ($this->baseModel->hasField($field)) {
                $expression = $this->baseModel->getField($field)->short_name /* TODO short_name should be used by DSQL automatically when in GROUP BY, HAVING, ... */;
=======
            if ($field instanceof Expression) {
                $expression = $field;
>>>>>>> 58b83ee3
            } else {
                $expression = $this->baseModel->getField($field)->short_name /* TODO short_name should be used by DSQL automatically when in GROUP BY, HAVING, ... */;
            }

            $query->group($expression);
        }
    }

    protected function initQueryConditions(Query $query, Model\Scope\AbstractScope $condition = null): void
    {
        $condition ??= $this->scope();

        if (!$condition->isEmpty()) {
            // peel off the single nested scopes to convert (((field = value))) to field = value
            $condition = $condition->simplify();

            // simple condition
            if ($condition instanceof Model\Scope\Condition) {
                $query->having(...$condition->toQueryArguments());
            }

            // nested conditions
            if ($condition instanceof Model\Scope) {
                $expression = $condition->isOr() ? $query->orExpr() : $query->andExpr();

                foreach ($condition->getNestedConditions() as $nestedCondition) {
                    $this->initQueryConditions($expression, $nestedCondition);
                }

                $query->having($expression);
            }
        }
    }

    protected function initQueryLimit(Query $query): void
    {
        if ($this->limit && ($this->limit[0] || $this->limit[1])) {
            if ($this->limit[0] === null) {
                $this->limit[0] = \PHP_INT_MAX;
            }

            $query->limit($this->limit[0], $this->limit[1]);
        }
    }

    // {{{ Debug Methods

    /**
     * Returns array with useful debug info for var_dump.
     */
    public function __debugInfo(): array
    {
        return array_merge(parent::__debugInfo(), [
            'groupByFields' => $this->groupByFields,
            'aggregateExpressions' => $this->aggregateExpressions,
            'baseModel' => $this->baseModel->__debugInfo(),
        ]);
    }

    // }}}
}<|MERGE_RESOLUTION|>--- conflicted
+++ resolved
@@ -221,13 +221,8 @@
         $this->table_alias = $this->baseModel->table_alias;
 
         foreach ($this->groupByFields as $field) {
-<<<<<<< HEAD
-            if ($this->baseModel->hasField($field)) {
-                $expression = $this->baseModel->getField($field)->short_name /* TODO short_name should be used by DSQL automatically when in GROUP BY, HAVING, ... */;
-=======
             if ($field instanceof Expression) {
                 $expression = $field;
->>>>>>> 58b83ee3
             } else {
                 $expression = $this->baseModel->getField($field)->short_name /* TODO short_name should be used by DSQL automatically when in GROUP BY, HAVING, ... */;
             }
