<?php

declare(strict_types=1);

namespace Atk4\Data\Model\Scope;

use Atk4\Core\ReadableCaptionTrait;
use Atk4\Data\Exception;
use Atk4\Data\Field;
use Atk4\Data\Model;
use Atk4\Data\Persistence;
use Atk4\Data\Persistence\Sql\Expression;
use Atk4\Data\Persistence\Sql\Expressionable;
use Atk4\Data\Persistence\Sql\Sqlite\Expression as SqliteExpression;

class Condition extends AbstractScope
{
    use ReadableCaptionTrait;

    /** @var string|Field|Expressionable */
    public $key;

    /** @var string|null */
    public $operator;

    /** @var mixed */
    public $value;

    protected $system = false;

    public const OPERATOR_EQUALS = '=';
    public const OPERATOR_DOESNOT_EQUAL = '!=';
    public const OPERATOR_GREATER = '>';
    public const OPERATOR_GREATER_EQUAL = '>=';
    public const OPERATOR_LESS = '<';
    public const OPERATOR_LESS_EQUAL = '<=';
    public const OPERATOR_LIKE = 'LIKE';
    public const OPERATOR_NOT_LIKE = 'NOT LIKE';
    public const OPERATOR_IN = 'IN';
    public const OPERATOR_NOT_IN = 'NOT IN';
    public const OPERATOR_REGEXP = 'REGEXP';
    public const OPERATOR_NOT_REGEXP = 'NOT REGEXP';

    /** @var array<string, array<string, string>> */
    protected static $operators = [
        self::OPERATOR_EQUALS => [
            'negate' => self::OPERATOR_DOESNOT_EQUAL,
            'label' => 'is equal to',
        ],
        self::OPERATOR_DOESNOT_EQUAL => [
            'negate' => self::OPERATOR_EQUALS,
            'label' => 'is not equal to',
        ],
        self::OPERATOR_LESS => [
            'negate' => self::OPERATOR_GREATER_EQUAL,
            'label' => 'is smaller than',
        ],
        self::OPERATOR_GREATER => [
            'negate' => self::OPERATOR_LESS_EQUAL,
            'label' => 'is greater than',
        ],
        self::OPERATOR_GREATER_EQUAL => [
            'negate' => self::OPERATOR_LESS,
            'label' => 'is greater or equal to',
        ],
        self::OPERATOR_LESS_EQUAL => [
            'negate' => self::OPERATOR_GREATER,
            'label' => 'is smaller or equal to',
        ],
        self::OPERATOR_LIKE => [
            'negate' => self::OPERATOR_NOT_LIKE,
            'label' => 'is like',
        ],
        self::OPERATOR_NOT_LIKE => [
            'negate' => self::OPERATOR_LIKE,
            'label' => 'is not like',
        ],
        self::OPERATOR_IN => [
            'negate' => self::OPERATOR_NOT_IN,
            'label' => 'is one of',
        ],
        self::OPERATOR_NOT_IN => [
            'negate' => self::OPERATOR_IN,
            'label' => 'is not one of',
        ],
        self::OPERATOR_REGEXP => [
            'negate' => self::OPERATOR_NOT_REGEXP,
            'label' => 'is regular expression',
        ],
        self::OPERATOR_NOT_REGEXP => [
            'negate' => self::OPERATOR_REGEXP,
            'label' => 'is not regular expression',
        ],
    ];

    /**
     * @param string|Expressionable $key
     * @param string|mixed          $operator
     * @param mixed                 $value
     */
    public function __construct($key, $operator = null, $value = null)
    {
        if ($key instanceof AbstractScope) {
            throw new Exception('Only Scope can contain another conditions');
        } elseif ($key instanceof Field) { // for BC
            $key = $key->shortName;
        } elseif (!is_string($key) && !$key instanceof Expressionable) { // @phpstan-ignore-line
            throw new Exception('Field must be a string or an instance of Expressionable');
        }

        if ('func_num_args'() === 2) {
            $value = $operator;
            $operator = self::OPERATOR_EQUALS;
        }

        $this->key = $key;
        $this->value = $value;

        if ($operator === null) {
            // at least MSSQL database always requires an operator
            if (!$key instanceof Expressionable) {
                throw new Exception('Operator must be specified');
            }
        } else {
            $this->operator = strtoupper($operator);

            if (!array_key_exists($this->operator, self::$operators)) {
                throw (new Exception('Operator is not supported'))
                    ->addMoreInfo('operator', $operator);
            }
        }

        if (is_array($value)) {
            foreach ($value as $v) {
                if (is_array($v)) {
                    throw (new Exception('Multi-dimensional array as condition value is not supported'))
                        ->addMoreInfo('value', $value);
                }
            }

            if (!in_array($this->operator, [
                self::OPERATOR_EQUALS,
                self::OPERATOR_IN,
                self::OPERATOR_DOESNOT_EQUAL,
                self::OPERATOR_NOT_IN,
            ], true)) {
                throw (new Exception('Operator is not supported for array condition value'))
                    ->addMoreInfo('operator', $operator)
                    ->addMoreInfo('value', $value);
            }
        }
    }

    protected function setSystem($system = true)
    {
        $this->system = $system;

        return $this;
    }

    protected function onChangeModel(): void
    {
        $model = $this->getModel();
        if ($model !== null) {
            // if we have a definitive equal condition set the value as default value for field
            // new records will automatically get this value assigned for the field
<<<<<<< HEAD
            // @todo: consider this when condition is part of OR scope
            if ($this->system && $this->setsDefiniteValue()) {
=======
            // TODO: fix when condition is part of OR scope
            if ($this->operator === self::OPERATOR_EQUALS && !is_array($this->value)
                && !$this->value instanceof Expressionable
                && !$this->value instanceof Persistence\Array_\Action // needed to pass hintable tests
            ) {
>>>>>>> 0c8f71eb
                // key containing '/' means chained references and it is handled in toQueryArguments method
                $field = $this->key;
                if (is_string($field) && !str_contains($field, '/')) {
                    $field = $model->getField($field);
                }

                // TODO Model/field should not be mutated, see:
                // https://github.com/atk4/data/issues/662
                // for now, do not set default at least for PK/ID
                if ($field instanceof Field && $field->shortName !== $field->getOwner()->idField) {
                    $field->system = true;
                    $fakePersistence = new Persistence\Array_();
                    $valueCloned = $fakePersistence->typecastLoadField($field, $fakePersistence->typecastSaveField($field, $this->value));
                    $field->default = $valueCloned;
                }
            }
        }
    }

    /**
     * @return array<0|1|2, mixed>
     */
    public function toQueryArguments(): array
    {
        if ($this->isEmpty()) {
            return [];
        }

        $field = $this->key;
        $operator = $this->operator;
        $value = $this->value;

        $model = $this->getModel();
        if ($model !== null) {
            if (is_string($field)) {
                // shorthand for adding conditions on references
                // use chained reference names separated by "/"
                if (str_contains($field, '/')) {
                    $references = explode('/', $field);
                    $field = array_pop($references);

                    $refModels = [];
                    $refModel = $model;
                    foreach ($references as $link) {
                        $refModel = $refModel->refLink($link);
                        $refModels[] = $refModel;
                    }
                    unset($refModel);

                    foreach (array_reverse($refModels) as $refModel) {
                        if ($field === '#') {
                            if (is_string($value) && $value === (string) (int) $value) {
                                $value = (int) $value;
                            }

                            if ($value === 0) {
                                $field = $refModel->action('exists');
                                $value = false;
                            } elseif ($value === 1 && $operator === self::OPERATOR_GREATER_EQUAL) {
                                $field = $refModel->action('exists');
                                $operator = self::OPERATOR_EQUALS;
                                $value = true;
                            } else {
                                $field = $refModel->action('count');
                            }
                        } else {
                            $refModel->addCondition($field, $operator, $value);
                            $field = $refModel->action('exists');
                            $operator = self::OPERATOR_EQUALS;
                            $value = true;
                        }
                    }
                } else {
                    $field = $model->getField($field);
                }
            }

            // handle the query arguments using field
            if ($field instanceof Field) {
                [$field, $operator, $value] = $field->getQueryArguments($operator, $value);
            }

            // only expression contained in $field
            if (!$operator) {
                return [$field];
            }

            // skip explicitly using OPERATOR_EQUALS as in some cases it is transformed to OPERATOR_IN
            // for instance in dsql so let exact operator be handled by Persistence
            if ($operator === self::OPERATOR_EQUALS) {
                return [$field, $value];
            }
        }

        return [$field, $operator, $value];
    }

    public function isEmpty(): bool
    {
        return array_filter([$this->key, $this->operator, $this->value]) ? false : true;
    }

    /**
     * Checks if condition sets a definitive scalar value for a field.
     */
    protected function setsDefiniteValue(): bool
    {
        return $this->operator === self::OPERATOR_EQUALS && !is_object($this->value) && !is_array($this->value);
    }

    public function clear()
    {
        $this->key = null; // @phpstan-ignore-line
        $this->operator = null;
        $this->value = null;

        return $this;
    }

    public function negate()
    {
        if (isset(self::$operators[$this->operator]['negate'])) {
            $this->operator = self::$operators[$this->operator]['negate'];
        } else {
            throw (new Exception('Negation of condition is not supported for this operator'))
                ->addMoreInfo('operator', $this->operator ?? 'no operator');
        }

        return $this;
    }

    public function toWords(Model $model = null): string
    {
        if ($model === null) {
            $model = $this->getModel();
        }

        if ($model === null) {
            throw new Exception('Condition must be associated with Model to convert to words');
        }

        $key = $this->keyToWords($model);
        $operator = $this->operatorToWords();
        $value = $this->valueToWords($model, $this->value);

        return trim($key . ' ' . $operator . ' ' . $value);
    }

    protected function keyToWords(Model $model): string
    {
        $words = [];

        $field = $this->key;
        if (is_string($field)) {
            if (str_contains($field, '/')) {
                $references = explode('/', $field);

                $words[] = $model->getModelCaption();

                $field = array_pop($references);

                foreach ($references as $link) {
                    $words[] = 'that has reference ' . $this->readableCaption($link);

                    $model = $model->refLink($link);
                }

                $words[] = 'where';

                if ($field === '#') {
                    $words[] = $this->operator ? 'number of records' : 'any referenced record exists';
                }
            }

            if ($model->hasField($field)) {
                $field = $model->getField($field);
            }
        }

        if ($field instanceof Field) {
            $words[] = $field->getCaption();
        } elseif ($field instanceof Expressionable) {
            $words[] = $this->valueToWords($model, $field);
        }

        return implode(' ', array_filter($words));
    }

    protected function operatorToWords(): string
    {
        return $this->operator ? self::$operators[$this->operator]['label'] : '';
    }

    /**
     * @param mixed $value
     */
    protected function valueToWords(Model $model, $value): string
    {
        if ($value === null) {
            return $this->operator ? 'empty' : '';
        }

        if (is_array($value)) {
            $res = [];
            foreach ($value as $v) {
                $res[] = $this->valueToWords($model, $v);
            }

            return implode(' or ', $res);
        }

        if (is_object($value)) {
            if ($value instanceof Field) {
                return $value->getOwner()->getModelCaption() . ' ' . $value->getCaption();
            }

            if ($value instanceof Expressionable) {
                return 'expression \'' . $value->getDsqlExpression(new SqliteExpression())->getDebugQuery() . '\'';
            }

            return 'object ' . print_r($value, true);
        }

        // handling of scope on references
        $field = $this->key;
        if (is_string($field)) {
            if (str_contains($field, '/')) {
                $references = explode('/', $field);

                $field = array_pop($references);

                foreach ($references as $link) {
                    $model = $model->refLink($link);
                }
            }

            if ($model->hasField($field)) {
                $field = $model->getField($field);
            }
        }

        // use the referenced model title if such exists
        $title = null;
        if ($field instanceof Field && $field->hasReference()) {
            // make sure we set the value in the Model
            $model = $model->isEntity() ? clone $model : $model->createEntity();
            $model->set($field->shortName, $value);

            // then take the title
            $title = $model->ref($field->getReference()->link)->getTitle();
            if ($title === $value) {
                $title = null;
            }
        }

        if (is_bool($value)) {
            $valueStr = $value ? 'true' : 'false';
        } elseif (is_int($value)) {
            $valueStr = (string) $value;
        } elseif (is_float($value)) {
            $valueStr = Expression::castFloatToString($value);
        } else {
            $valueStr = '\'' . (string) $value . '\'';
        }

        return $valueStr . ($title !== null ? ' (\'' . $title . '\')' : '');
    }
}<|MERGE_RESOLUTION|>--- conflicted
+++ resolved
@@ -164,16 +164,8 @@
         if ($model !== null) {
             // if we have a definitive equal condition set the value as default value for field
             // new records will automatically get this value assigned for the field
-<<<<<<< HEAD
-            // @todo: consider this when condition is part of OR scope
+            // TODO: fix when condition is part of OR scope
             if ($this->system && $this->setsDefiniteValue()) {
-=======
-            // TODO: fix when condition is part of OR scope
-            if ($this->operator === self::OPERATOR_EQUALS && !is_array($this->value)
-                && !$this->value instanceof Expressionable
-                && !$this->value instanceof Persistence\Array_\Action // needed to pass hintable tests
-            ) {
->>>>>>> 0c8f71eb
                 // key containing '/' means chained references and it is handled in toQueryArguments method
                 $field = $this->key;
                 if (is_string($field) && !str_contains($field, '/')) {
