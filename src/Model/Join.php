<?php

declare(strict_types=1);

namespace atk4\data\Model;

use atk4\core\DiContainerTrait;
use atk4\core\InitializerTrait;
use atk4\core\TrackableTrait;
use atk4\data\Exception;
use atk4\data\Model;
use atk4\data\Persistence;
use atk4\data\Reference;

/**
 * Provides generic functionality for joining data.
 *
 * @method Model getOwner()
 */
class Join
{
    use TrackableTrait;
    use InitializerTrait {
        init as _init;
    }
    use DiContainerTrait;
    use JoinLinkTrait;

    /**
     * Name of the table (or collection) that can be used to retrieve data from.
     * For SQL, This can also be an expression or sub-select.
     *
     * @var string
     */
    protected $foreign_table;

    /**
     * If $persistence is set, then it's used for loading
     * and storing the values, instead $owner->persistence.
     *
     * @var Persistence|Persistence\Sql
     */
    protected $persistence;

    /**
     * ID used by a joined table.
     *
     * @var mixed
     */
    protected $id;

    /**
     * Field that is used as native "ID" in the foreign table.
     * When deleting record, this field will be conditioned.
     *
     * ->where($join->id_field, $join->id)->delete();
     *
     * @var string
     */
    protected $id_field = 'id';

    /**
     * By default this will be either "inner" (for strong) or "left" for weak joins.
     * You can specify your own type of join by passing ['kind'=>'right']
     * as second argument to join().
     *
     * @var string
     */
    protected $kind;

    /**
     * Is our join weak? Weak join will stop you from touching foreign table.
     *
     * @var bool
     */
    protected $weak = false;

    /**
     * Normally the foreign table is saved first, then it's ID is used in the
     * primary table. When deleting, the primary table record is deleted first
     * which is followed by the foreign table record.
     *
     * If you are using the following syntax:
     *
     * $user->join('contact','default_contact_id');
     *
     * Then the ID connecting tables is stored in foreign table and the order
     * of saving and delete needs to be reversed. In this case $reverse
     * will be set to `true`. You can specify value of this property.
     *
     * @var bool
     */
    protected $reverse;

    /**
     * Field to be used for matching inside master field. By default
     * it's $foreign_table.'_id'.
     *
     * @var string
     */
    protected $master_field;

    /**
     * Field to be used for matching in a foreign table. By default
     * it's 'id'.
     *
     * @var string
     */
    protected $foreign_field;

    /**
     * A short symbolic name that will be used as an alias for the joined table.
     *
     * @var string
     */
    public $foreign_alias;

    /**
     * When $prefix is set, then all the fields generated through
     * our wrappers will be automatically prefixed inside the model.
     *
     * @var string
     */
    protected $prefix = '';

    /**
     * Data which is populated here as the save/insert progresses.
     *
     * @var array
     */
    protected $save_buffer = [];

    /**
     * Default constructor. Will copy argument into properties.
     *
     * @param array $defaults
     */
    public function __construct($foreign_table = null)
    {
        if ($foreign_table !== null) {
            $this->foreign_table = $foreign_table;
        }
    }

    protected function onHookShortToOwner(string $spot, \Closure $fx, array $args = [], int $priority = 5): int
    {
        $name = $this->short_name; // use static function to allow this object to be GCed

        return $this->getOwner()->onHookDynamicShort(
            $spot,
            static function (Model $owner) use ($name) {
                return $owner->getElement($name);
            },
            $fx,
            $args,
            $priority
        );
    }

    /**
     * Will use either foreign_alias or create #join_<table>.
     */
    public function getDesiredName(): string
    {
        return '#join_' . $this->foreign_table;
    }

    /**
     * Initialization.
     */
    protected function init(): void
    {
        $this->_init();

        // handle foreign table containing a dot
        if (is_string($this->foreign_table) && strpos($this->foreign_table, '.') !== false) {
            if (!isset($this->reverse)) {
                $this->reverse = true;
                if (isset($this->master_field)) {
                    // both master and foreign fields are set

                    // master_field exists, no we will use that
                    // if (!is_object($this->master_field) && !$this->getOwner()->hasField($this->master_field)) {
                    throw (new Exception('You are trying to link tables on non-id fields. This is not implemented yet'))
                        ->addMoreInfo('condition', $this->getOwner()->table . '.' . $this->master_field . ' = ' . $this->foreign_table);
                    // } $this->reverse = 'link';
                }
            }

            // split by LAST dot in foreign_table name
            [$this->foreign_table, $this->foreign_field] = preg_split('/\.+(?=[^\.]+$)/', $this->foreign_table);

            if (!$this->master_field) {
                $this->master_field = 'id';
            }
        } else {
            $this->reverse = false;
            $id_field = $this->getOwner()->id_field ?: 'id';
            if (!$this->master_field) {
                $this->master_field = $this->foreign_table . '_' . $id_field;
            }

            if (!$this->foreign_field) {
                $this->foreign_field = $id_field;
            }
        }

        $this->onHookShortToOwner(Model::HOOK_AFTER_UNLOAD, \Closure::fromCallable([$this, 'afterUnload']));
    }

    /**
     * Adding field into join will automatically associate that field
     * with this join. That means it won't be loaded from $table, but
     * form the join instead.
     *
     * @param string $name
     * @param array  $seed
     *
     * @return \atk4\data\Field
     */
    public function addField($name, $seed = [])
    {
        if ($seed && !is_array($seed)) {
            $seed = [$seed];
        }
        $seed['joinName'] = $this->short_name;

        return $this->getOwner()->addField($this->prefix . $name, $seed);
    }

    /**
     * Adds multiple fields.
     *
     * @param array $fields
     *
     * @return $this
     */
    public function addFields($fields = [])
    {
        foreach ($fields as $field) {
            if (is_array($field)) {
                $name = $field[0];
                unset($field[0]);
                $this->addField($name, $field);
            } else {
                $this->addField($field);
            }
        }

        return $this;
    }

    /**
<<<<<<< HEAD
     * Adds any object to owner model.
     */
    public function add(object $object, array $defaults = []): object
    {
        if (!is_array($defaults)) {
            $defaults = ['name' => $defaults];
        }

        $defaults['join'] = $this->short_name;

        return $this->getOwner()->add($object, $defaults);
    }

    /**
=======
>>>>>>> 75539cd0
     * Another join will be attached to a current join.
     *
     * @param array $defaults
     *
     * @return static
     */
    public function join(string $foreign_table, $defaults = [])
    {
        if (!is_array($defaults)) {
            $defaults = ['master_field' => $defaults];
        }
        $defaults['joinName'] = $this->short_name;

        return $this->getOwner()->join($foreign_table, $defaults);
    }

    /**
     * Another leftJoin will be attached to a current join.
     *
     * @param array $defaults
     *
     * @return static
     */
    public function leftJoin(string $foreign_table, $defaults = [])
    {
        if (!is_array($defaults)) {
            $defaults = ['master_field' => $defaults];
        }
        $defaults['joinName'] = $this->short_name;

        return $this->getOwner()->leftJoin($foreign_table, $defaults);
    }

    /**
     * weakJoin will be attached to a current join.
     *
     * @todo NOT IMPLEMENTED! weakJoin method does not exist!
     *
     * @param array $defaults
     *
     * @return
     */
    /*
    public function weakJoin($defaults = [])
    {
        $defaults['joinName'] = $this->short_name;

        return $this->getOwner()->weakJoin($defaults);
    }
    */

    /**
     * Creates reference based on a field from the join.
     *
     * @param string $link
     * @param array  $defaults
     *
     * @return Reference\HasOne
     */
    public function hasOne($link, $defaults = [])
    {
        if (!is_array($defaults)) {
            $defaults = ['model' => $defaults ?: 'Model_' . $link];
        }

<<<<<<< HEAD
        $defaults['join'] = $this->short_name;
=======
        $defaults['joinName'] = $this->short_name;
>>>>>>> 75539cd0

        return $this->getOwner()->hasOne($link, $defaults);
    }

    /**
     * Creates reference based on the field from the join.
     *
     * @param string $link
     * @param array  $defaults
     *
     * @return Reference\HasMany
     */
    public function hasMany($link, $defaults = [])
    {
        if (!is_array($defaults)) {
            $defaults = ['model' => $defaults ?: 'Model_' . $link];
        }

        $defaults = array_merge([
            'our_field' => $this->id_field,
            'their_field' => $this->getOwner()->table . '_' . $this->id_field,
        ], $defaults);

        return $this->getOwner()->hasMany($link, $defaults);
    }

    /**
     * Wrapper for containsOne that will associate field
     * with join.
     *
     * @todo NOT IMPLEMENTED !
     *
     * @param Model $model
     * @param array $defaults
     *
     * @return ???
     */
    /*
    public function containsOne($model, $defaults = [])
    {
        if (!is_array($defaults)) {
            $defaults = [$defaults];
        }

        if (is_string($defaults[0])) {
            $defaults[0] = $this->addField($defaults[0], ['system' => true]);
        }

        return parent::containsOne($model, $defaults);
    }
    */

    /**
     * Wrapper for containsMany that will associate field
     * with join.
     *
     * @todo NOT IMPLEMENTED !
     *
     * @param Model $model
     * @param array $defaults
     *
     * @return ???
     */
    /*
    public function containsMany($model, $defaults = [])
    {
        if (!is_array($defaults)) {
            $defaults = [$defaults];
        }

        if (is_string($defaults[0])) {
            $defaults[0] = $this->addField($defaults[0], ['system' => true]);
        }

        return parent::containsMany($model, $defaults);
    }
    */

    /**
     * Will iterate through this model by pulling
     *  - fields
     *  - references
     *  - conditions.
     *
     * and then will apply them locally. If you think that any fields
     * could clash, then use ['prefix'=>'m2'] which will be pre-pended
     * to all the fields. Conditions will be automatically mapped.
     *
     * @todo NOT IMPLEMENTED !
     *
     * @param Model $model
     * @param array $defaults
     */
    /*
    public function importModel($model, $defaults = [])
    {
        // not implemented yet !!!
    }
    */

    /**
     * Joins with the primary table of the model and
     * then import all of the data into our model.
     *
     * @todo NOT IMPLEMENTED!
     *
     * @param Model $model
     * @param array $fields
     */
    /*
    public function weakJoinModel($model, $fields = [])
    {
        if (!is_object($model)) {
            $model = $this->getOwner()->connection->add($model);
        }
        $j = $this->join($model->table);

        $j->importModel($model);

        return $j;
    }
    */

    /**
     * Set value.
     *
     * @param string $field
     * @param mixed  $value
     *
     * @return $this
     */
    public function set($field, $value)
    {
        $this->save_buffer[$field] = $value;

        return $this;
    }

    /**
     * Clears id and save buffer.
     */
    protected function afterUnload()
    {
        $this->id = null;
        $this->save_buffer = [];
    }
}<|MERGE_RESOLUTION|>--- conflicted
+++ resolved
@@ -251,23 +251,6 @@
     }
 
     /**
-<<<<<<< HEAD
-     * Adds any object to owner model.
-     */
-    public function add(object $object, array $defaults = []): object
-    {
-        if (!is_array($defaults)) {
-            $defaults = ['name' => $defaults];
-        }
-
-        $defaults['join'] = $this->short_name;
-
-        return $this->getOwner()->add($object, $defaults);
-    }
-
-    /**
-=======
->>>>>>> 75539cd0
      * Another join will be attached to a current join.
      *
      * @param array $defaults
@@ -333,11 +316,7 @@
             $defaults = ['model' => $defaults ?: 'Model_' . $link];
         }
 
-<<<<<<< HEAD
-        $defaults['join'] = $this->short_name;
-=======
         $defaults['joinName'] = $this->short_name;
->>>>>>> 75539cd0
 
         return $this->getOwner()->hasOne($link, $defaults);
     }
