<?php

declare(strict_types=1);

namespace atk4\data\Model;

use atk4\core\DiContainerTrait;
use atk4\core\InitializerTrait;
use atk4\core\TrackableTrait;
use atk4\data\Exception;
use atk4\data\Model;
use atk4\data\Persistence;
use atk4\data\Reference;

/**
 * Provides generic functionality for joining data.
 *
 * @method Model getOwner()
 */
class Join
{
    use TrackableTrait;
    use InitializerTrait {
        init as _init;
    }
    use DiContainerTrait;
    use JoinLinkTrait;

    /**
     * Name of the table (or collection) that can be used to retrieve data from.
     * For SQL, This can also be an expression or sub-select.
     *
     * @var string
     */
    protected $foreign_table;

    /**
     * If $persistence is set, then it's used for loading
     * and storing the values, instead $owner->persistence.
     *
     * @var Persistence|Persistence\Sql
     */
    protected $persistence;

    /**
     * ID used by a joined table.
     *
     * @var mixed
     */
    protected $id;

    /**
     * Field that is used as native "ID" in the foreign table.
     * When deleting record, this field will be conditioned.
     *
     * ->where($join->id_field, $join->id)->delete();
     *
     * @var string
     */
    protected $id_field = 'id';

    /**
     * By default this will be either "inner" (for strong) or "left" for weak joins.
     * You can specify your own type of join by passing ['kind'=>'right']
     * as second argument to join().
     *
     * @var string
     */
    protected $kind;

    /**
     * Is our join weak? Weak join will stop you from touching foreign table.
     *
     * @var bool
     */
    protected $weak = false;

    /**
     * Normally the foreign table is saved first, then it's ID is used in the
     * primary table. When deleting, the primary table record is deleted first
     * which is followed by the foreign table record.
     *
     * If you are using the following syntax:
     *
     * $user->join('contact','default_contact_id');
     *
     * Then the ID connecting tables is stored in foreign table and the order
     * of saving and delete needs to be reversed. In this case $reverse
     * will be set to `true`. You can specify value of this property.
     *
     * @var bool
     */
    protected $reverse;

    /**
     * Field to be used for matching inside master field. By default
     * it's $foreign_table.'_id'.
     *
     * @var string
     */
    protected $master_field;

    /**
     * Field to be used for matching in a foreign table. By default
     * it's 'id'.
     *
     * @var string
     */
    protected $foreign_field;

    /**
     * A short symbolic name that will be used as an alias for the joined table.
     *
     * @var string
     */
    public $foreign_alias;

    /**
     * When $prefix is set, then all the fields generated through
     * our wrappers will be automatically prefixed inside the model.
     *
     * @var string
     */
    protected $prefix = '';

    /**
     * Data which is populated here as the save/insert progresses.
     *
     * @var array
     */
    protected $save_buffer = [];

<<<<<<< HEAD
    /**
     * Default constructor. Will copy argument into properties.
     *
     * @param array $defaults
     */
=======
>>>>>>> c2a352b5
    public function __construct($foreign_table = null)
    {
        if ($foreign_table !== null) {
            $this->foreign_table = $foreign_table;
        }
    }

    protected function onHookShortToOwner(string $spot, \Closure $fx, array $args = [], int $priority = 5): int
    {
        $name = $this->short_name; // use static function to allow this object to be GCed

        return $this->getOwner()->onHookDynamicShort(
            $spot,
            static function (Model $owner) use ($name) {
                return $owner->getElement($name);
            },
            $fx,
            $args,
            $priority
        );
    }

    /**
     * Will use either foreign_alias or create #join_<table>.
     */
    public function getDesiredName(): string
    {
        return '#join_' . $this->foreign_table;
    }

    /**
     * Initialization.
     */
    protected function init(): void
    {
        $this->_init();

        // handle foreign table containing a dot
        if (is_string($this->foreign_table) && strpos($this->foreign_table, '.') !== false) {
            if (!isset($this->reverse)) {
                $this->reverse = true;
                if (isset($this->master_field)) {
                    // both master and foreign fields are set

                    // master_field exists, no we will use that
                    // if (!is_object($this->master_field) && !$this->getOwner()->hasField($this->master_field)) {
                    throw (new Exception('You are trying to link tables on non-id fields. This is not implemented yet'))
                        ->addMoreInfo('condition', $this->getOwner()->table . '.' . $this->master_field . ' = ' . $this->foreign_table);
                    // } $this->reverse = 'link';
                }
            }

            // split by LAST dot in foreign_table name
            [$this->foreign_table, $this->foreign_field] = preg_split('/\.+(?=[^\.]+$)/', $this->foreign_table);

            if (!$this->master_field) {
                $this->master_field = 'id';
            }
        } else {
            $this->reverse = false;
            $id_field = $this->getOwner()->id_field ?: 'id';
            if (!$this->master_field) {
                $this->master_field = $this->foreign_table . '_' . $id_field;
            }

            if (!$this->foreign_field) {
                $this->foreign_field = $id_field;
            }
        }

        $this->onHookShortToOwner(Model::HOOK_AFTER_UNLOAD, \Closure::fromCallable([$this, 'afterUnload']));
    }

    /**
     * Adding field into join will automatically associate that field
     * with this join. That means it won't be loaded from $table, but
     * form the join instead.
     *
     * @param string $name
     * @param array  $seed
     *
     * @return \atk4\data\Field
     */
    public function addField($name, $seed = [])
    {
        if ($seed && !is_array($seed)) {
            $seed = [$seed];
        }
        $seed['joinName'] = $this->short_name;

        return $this->getOwner()->addField($this->prefix . $name, $seed);
    }

    /**
     * Adds multiple fields.
     *
     * @param array $fields
     *
     * @return $this
     */
    public function addFields($fields = [])
    {
        foreach ($fields as $field) {
            if (is_array($field)) {
                $name = $field[0];
                unset($field[0]);
                $this->addField($name, $field);
            } else {
                $this->addField($field);
            }
        }

        return $this;
    }

    /**
     * Another join will be attached to a current join.
     *
     * @param array $defaults
     *
     * @return static
     */
    public function join(string $foreign_table, $defaults = [])
    {
        if (!is_array($defaults)) {
            $defaults = ['master_field' => $defaults];
        }
        $defaults['joinName'] = $this->short_name;

        return $this->getOwner()->join($foreign_table, $defaults);
    }

    /**
     * Another leftJoin will be attached to a current join.
     *
     * @param array $defaults
     *
     * @return static
     */
    public function leftJoin(string $foreign_table, $defaults = [])
    {
        if (!is_array($defaults)) {
            $defaults = ['master_field' => $defaults];
        }
        $defaults['joinName'] = $this->short_name;

        return $this->getOwner()->leftJoin($foreign_table, $defaults);
    }

    /**
     * weakJoin will be attached to a current join.
     *
     * @todo NOT IMPLEMENTED! weakJoin method does not exist!
     *
     * @param array $defaults
     *
     * @return
     */
    /*
    public function weakJoin($defaults = [])
    {
        $defaults['joinName'] = $this->short_name;

        return $this->getOwner()->weakJoin($defaults);
    }
    */

    /**
     * Creates reference based on a field from the join.
     *
     * @param array $defaults
     *
     * @return Reference\HasOne
     */
    public function hasOne(string $link, $defaults = [])
    {
        if (!is_array($defaults)) {
            $defaults = ['model' => $defaults ?: 'Model_' . $link];
        }

        $defaults['joinName'] = $this->short_name;

        return $this->getOwner()->hasOne($link, $defaults);
    }

    /**
     * Creates reference based on the field from the join.
     *
     * @param array $defaults
     *
     * @return Reference\HasMany
     */
    public function hasMany(string $link, $defaults = [])
    {
        if (!is_array($defaults)) {
            $defaults = ['model' => $defaults ?: 'Model_' . $link];
        }

        $defaults = array_merge([
            'our_field' => $this->id_field,
            'their_field' => $this->getOwner()->table . '_' . $this->id_field,
        ], $defaults);

        return $this->getOwner()->hasMany($link, $defaults);
    }

    /**
     * Wrapper for containsOne that will associate field
     * with join.
     *
     * @todo NOT IMPLEMENTED !
     *
     * @param Model $model
     * @param array $defaults
     *
     * @return ???
     */
    /*
    public function containsOne($model, $defaults = [])
    {
        if (!is_array($defaults)) {
            $defaults = [$defaults];
        }

        if (is_string($defaults[0])) {
            $defaults[0] = $this->addField($defaults[0], ['system' => true]);
        }

        return parent::containsOne($model, $defaults);
    }
    */

    /**
     * Wrapper for containsMany that will associate field
     * with join.
     *
     * @todo NOT IMPLEMENTED !
     *
     * @param Model $model
     * @param array $defaults
     *
     * @return ???
     */
    /*
    public function containsMany($model, $defaults = [])
    {
        if (!is_array($defaults)) {
            $defaults = [$defaults];
        }

        if (is_string($defaults[0])) {
            $defaults[0] = $this->addField($defaults[0], ['system' => true]);
        }

        return parent::containsMany($model, $defaults);
    }
    */

    /**
     * Will iterate through this model by pulling
     *  - fields
     *  - references
     *  - conditions.
     *
     * and then will apply them locally. If you think that any fields
     * could clash, then use ['prefix'=>'m2'] which will be pre-pended
     * to all the fields. Conditions will be automatically mapped.
     *
     * @todo NOT IMPLEMENTED !
     *
     * @param Model $model
     * @param array $defaults
     */
    /*
    public function importModel($model, $defaults = [])
    {
        // not implemented yet !!!
    }
    */

    /**
     * Joins with the primary table of the model and
     * then import all of the data into our model.
     *
     * @todo NOT IMPLEMENTED!
     *
     * @param Model $model
     * @param array $fields
     */
    /*
    public function weakJoinModel($model, $fields = [])
    {
        if (!is_object($model)) {
            $model = $this->getOwner()->connection->add($model);
        }
        $j = $this->join($model->table);

        $j->importModel($model);

        return $j;
    }
    */

    /**
     * Set value.
     *
     * @param string $field
     * @param mixed  $value
     *
     * @return $this
     */
    public function set($field, $value)
    {
        $this->save_buffer[$field] = $value;

        return $this;
    }

    /**
     * Clears id and save buffer.
     */
    protected function afterUnload()
    {
        $this->id = null;
        $this->save_buffer = [];
    }
}<|MERGE_RESOLUTION|>--- conflicted
+++ resolved
@@ -130,14 +130,6 @@
      */
     protected $save_buffer = [];
 
-<<<<<<< HEAD
-    /**
-     * Default constructor. Will copy argument into properties.
-     *
-     * @param array $defaults
-     */
-=======
->>>>>>> c2a352b5
     public function __construct($foreign_table = null)
     {
         if ($foreign_table !== null) {
