<?php

// vim:ts=4:sw=4:et:fdm=marker:fdl=0

namespace atk4\data;

/**
 * Class description?
 */
class Reference_SQL_One extends Reference_One
{
    /**
     * Creates expression which sub-selects a field inside related model.
     *
     * Returns Expression in case you want to do something else with it.
     *
     * @param string|Field|array $field       or [$field, ..defaults]
     * @param string|null        $their_field
     *
     * @return Field_SQL_Expression
     */
    public function addField($field, $their_field = null)
    {
        if (is_array($field)) {
            $defaults = $field;
<<<<<<< HEAD
=======
            if (!isset($defaults[0])) {
                throw Exception(
                    'Field name must be specified',
                    ['field' => $field]
                );
            }
>>>>>>> 8e01b4a3
            $field = $defaults[0];
        } else {
            $defaults = [];
        }

        if ($their_field === null) {
            $their_field = $field;
        }


        $e = $this->owner->addExpression($field, array_merge([
            function ($m) use ($their_field) {
                return $m->refLink($this->link)->action('field', [$their_field]);
            }, ],
            $defaults
        ));


        if (isset($defaults['type'])) {
            $e->type = $defaults['type'];
        } else {
            $e->type = $this->guessFieldType($their_field);
        }

        return $e;
    }

    /**
     * Add multiple expressions by calling addField several times. Fields
     * may contain 3 types of elements:.
     *
     * [ 'name', 'surname' ] - will import those fields as-is
     * [ 'full_name' => 'name', 'day_of_birth' => ['dob', 'type'=>'date'] ] - use alias and options
     * [ ['dob', 'type' => 'date'] ]  - use options
     *
     * You may also use second param to specify parameters:
     *
     * addFields(['from', 'to'], ['type' => 'date']);
     *
     * @param array $fields
     *
     * @return $this
     */
    public function addFields($fields = [], $defaults = [])
    {
        foreach ($fields as $field => $alias) {
<<<<<<< HEAD
            $d = $defaults;

            if (is_array($alias)) {
                $d = array_merge($defaults, $alias);
=======
            if (is_array($alias)) {
                $d = array_merge($defaults, $alias);
                if (!isset($alias[0])) {
                    throw Exception(
                        'Incorrect definition for addFields. Field name must be specified',
                        ['field' => $field, 'alias' => $alias]
                    );
                }
>>>>>>> 8e01b4a3
                $alias = $alias[0];
            } else {
                $d = $defaults;
            }

            if (is_numeric($field)) {
                $field = $alias;
            }

            $d[0] = $field;
            $this->addField($d, $alias);
        }

        return $this;
    }

    /**
     * Creates model that can be used for generating sub-query actions.
     *
     * @return Model
     */
    public function refLink()
    {
        $m = $this->getModel();
        $m->addCondition(
            $this->their_field ?: ($m->id_field),
            $this->referenceOurValue($m)
        );

        return $m;
    }

    /**
     * Add a title of related entity as expression to our field.
     *
     * $order->hasOne('user_id', 'User')->addTitle();
     *
     * This will add expression 'user' equal to ref('user_id')['name'];
     *
     * This method returns newly created expression field.
     *
     * @param array $defaults Properties
     *
     * @return Field_SQL_Expression
     */
    public function addTitle($defaults = [])
    {
        $field = str_replace('_id', '', $this->link);
        $ex = $this->owner->addExpression($field, array_merge_recursive(
            [
                function ($m) {
                    $mm = $m->refLink($this->link);

                    return $mm->action('field', [$mm->title_field]);
                },
                'type' => null,
                'ui'   => ['editable' => false, 'visible' => true],
            ],
            $defaults,
            [
                // to be able to change title field, but not save and
                // afterSave hook will take care of the rest
                'read_only'  => false,
                'never_save' => true,
            ]
        ));

        $this->owner->addHook('beforeSave', function ($m) use ($field) {
            if ($m->isDirty($field) && !$m->isDirty($this->link)) {
                $mm = $m->getRef($this->link)->getModel();

                $mm->addCondition($mm->title_field, $m[$field]);
                $m[$this->link] = $mm->action('field', [$mm->id_field]);
            }
        });

        return $ex;
    }

    public function ref($defaults = [])
    {
        $m = parent::ref($defaults);

        // If model is not loaded, then we are probably doing deep traversal
        if (!$this->owner->loaded() && isset($this->owner->persistence) && $this->owner->persistence instanceof Persistence_SQL) {
            $values = $this->owner->action('field', [$this->our_field]);

            return $m->addCondition($this->their_field ?: $m->id_field, $values);
        }

        return $m;
    }

    /**
     * Add a title of related entity as expression to our field.
     *
     * $order->hasOne('user_id', 'User')->addTitle();
     *
     * This will add expression 'user' equal to ref('user_id')['name'];
     *
     * @param array $defaults Properties
     *
     * @return $this
     */
    public function withTitle($defaults = [])
    {
        $this->addTitle($defaults);

        return $this;
    }
}<|MERGE_RESOLUTION|>--- conflicted
+++ resolved
@@ -23,15 +23,12 @@
     {
         if (is_array($field)) {
             $defaults = $field;
-<<<<<<< HEAD
-=======
             if (!isset($defaults[0])) {
                 throw Exception(
                     'Field name must be specified',
                     ['field' => $field]
                 );
             }
->>>>>>> 8e01b4a3
             $field = $defaults[0];
         } else {
             $defaults = [];
@@ -78,12 +75,6 @@
     public function addFields($fields = [], $defaults = [])
     {
         foreach ($fields as $field => $alias) {
-<<<<<<< HEAD
-            $d = $defaults;
-
-            if (is_array($alias)) {
-                $d = array_merge($defaults, $alias);
-=======
             if (is_array($alias)) {
                 $d = array_merge($defaults, $alias);
                 if (!isset($alias[0])) {
@@ -92,7 +83,6 @@
                         ['field' => $field, 'alias' => $alias]
                     );
                 }
->>>>>>> 8e01b4a3
                 $alias = $alias[0];
             } else {
                 $d = $defaults;
