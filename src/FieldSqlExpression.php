--- conflicted
+++ resolved
@@ -5,11 +5,8 @@
 namespace atk4\data;
 
 use atk4\core\InitializerTrait;
-<<<<<<< HEAD
+use atk4\dsql\Expression;
 use atk4\dsql\Expressionable;
-=======
-use atk4\dsql\Expression;
->>>>>>> a47b3220
 
 /**
  * Class description?
