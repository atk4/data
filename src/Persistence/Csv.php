<?php

declare(strict_types=1);

namespace atk4\data\Persistence;

use atk4\data\Exception;
use atk4\data\Model;
use atk4\data\Persistence;

/**
 * Implements persistence driver that can save data and load from CSV file.
 * This basic driver only offers the load/save. It does not offer conditions or
 * id-specific operations. You can only use a single persistence object with
 * a single file.
 *
 * $p = new Persistence\Csv('file.csv');
 * $m = new MyModel($p);
 * $data = $m->export();
 *
 * Alternatively you can write into a file. First operation you perform on
 * the persistence will determine the mode.
 *
 * $p = new Persistence\Csv('file.csv');
 * $m = new MyModel($p);
 * $m->import($data);
 */
class Csv extends Persistence
{
    /**
     * Name of the file.
     *
     * @var string
     */
    public $file;

    /**
     * Line in CSV file.
     *
     * @var int
     */
    public $line = 0;

    /**
     * Delimiter in CSV file.
     *
     * @var string
     */
    public $delimiter = ',';

    /**
     * Enclosure in CSV file.
     *
     * @var string
     */
    public $enclosure = '"';

    /**
     * Escape character in CSV file.
     *
     * @var string
     */
    public $escape_char = '\\';

    /**
     * File access object.
     *
     * @var \SplFileObject
     */
<<<<<<< HEAD
    protected $fileObject;

    protected $lastInsertId;
=======
    public $header;
>>>>>>> 68b068fa

    public function __construct(string $file, array $defaults = [])
    {
        $this->file = $file;
        $this->setDefaults($defaults);
    }

<<<<<<< HEAD
    protected function initPersistence(Model $model)
=======
    public function __destruct()
>>>>>>> 68b068fa
    {
        parent::initPersistence($model);

<<<<<<< HEAD
        $this->initFileObject($model);
=======
    /**
     * Open CSV file.
     *
     * Override this method and open handle yourself if you want to
     * reposition or load some extra columns on the top.
     *
     * @param string $mode 'r' or 'w'
     */
    public function openFile(string $mode = 'r'): void
    {
        if (!$this->handle) {
            $this->handle = fopen($this->file, $mode);
            if ($this->handle === false) {
                throw (new Exception('Can not open CSV file.'))
                    ->addMoreInfo('file', $this->file)
                    ->addMoreInfo('mode', $mode);
            }
        }
    }

    /**
     * Close CSV file.
     */
    public function closeFile(): void
    {
        if ($this->handle) {
            fclose($this->handle);
            $this->handle = null;
            $this->header = null;
        }
>>>>>>> 68b068fa
    }

    public function getRawDataIterator($table): \Iterator
    {
        return new \LimitIterator($this->fileObject, 1);
    }

    public function setRawData(Model $model, $data, $id = null)
    {
        if (!$this->getFileHeader()) {
            $this->initFileHeader($model);
        }

        $emptyRow = array_flip($this->getFileHeader());

        $data = array_intersect_key(array_merge($emptyRow, $data), $emptyRow);

<<<<<<< HEAD
        if ($id === null) {
            while (!$this->fileObject->eof()) {
                $this->fileObject->next();
=======
        $this->initializeHeader($header);
    }

    /**
     * When load operation starts, this will open file and read
     * the first line. This line is then used to identify columns.
     */
    public function saveHeader(Model $model): void
    {
        $this->openFile('w');

        $header = [];
        foreach ($model->getFields() as $name => $field) {
            if ($model->id_field && $name === $model->id_field) {
                continue;
>>>>>>> 68b068fa
            }

            $id = $this->fileObject->key();

<<<<<<< HEAD
            $this->lastInsertId = $id;
        } else {
            $this->fileObject->seek($id);
=======
        $this->putLine($header);

        $this->initializeHeader($header);
    }

    /**
     * Remembers $this->header so that the data can be
     * easier mapped.
     */
    public function initializeHeader(array $header): void
    {
        // removes forbidden symbols from header (field names)
        $this->header = array_map(function ($name) {
            return preg_replace('/[^a-z0-9_-]+/i', '_', $name);
        }, $header);
    }

    /**
     * Typecasting when load data row.
     */
    public function typecastLoadRow(Model $model, array $row): array
    {
        $id = null;
        if ($model->id_field) {
            if (isset($row[$model->id_field])) {
                // temporary remove id field
                $id = $row[$model->id_field];
                unset($row[$model->id_field]);
            } else {
                $id = null;
            }
        }

        $row = array_combine($this->header, $row);
        if ($model->id_field && isset($id)) {
            $row[$model->id_field] = $id;
>>>>>>> 68b068fa
        }

        $this->fileObject->fputcsv($data);

        return $id;
    }

    protected function initFileObject(Model $model)
    {
        if (!file_exists($this->file)) {
            file_put_contents($this->file, '');
        }

<<<<<<< HEAD
        $this->fileObject = new \SplFileObject($this->file, 'r+');
        $this->fileObject->setFlags(
            \SplFileObject::READ_CSV |
                \SplFileObject::SKIP_EMPTY |
                \SplFileObject::DROP_NEW_LINE |
                \SplFileObject::READ_AHEAD
        );
        $this->fileObject->setCsvControl($this->delimiter, $this->enclosure, $this->escape_char);
=======
        $data = $this->getLine();
        if ($data === null) {
            return null;
        }

        $data = $this->typecastLoadRow($model, $data);
        if ($model->id_field) {
            $data[$model->id_field] = $this->line;
        }

        return $data;
>>>>>>> 68b068fa
    }

    protected function initFileHeader(Model $model): void
    {
        $this->fileObject->seek(0);

<<<<<<< HEAD
        $this->fileObject->fputcsv(array_keys($model->getFields('not system')));
=======
        while (true) {
            $data = $this->getLine();
            if ($data === null) {
                break;
            }
            $data = $this->typecastLoadRow($model, $data);
            if ($model->id_field) {
                $data[$model->id_field] = $this->line;
            }

            yield $data;
        }
>>>>>>> 68b068fa
    }

    public function getFileHeader(): array
    {
        $this->fileObject->seek(0);

<<<<<<< HEAD
        return array_map(function ($name) {
            return preg_replace('/[^a-z0-9_-]+/i', '_', $name);
        }, $this->fileObject->current() ?: []);
=======
        return $data;
    }

    /**
     * Inserts record in data array and returns new record ID.
     *
     * @return mixed
     */
    public function insert(Model $model, array $data)
    {
        if (!$this->mode) {
            $this->mode = 'w';
        } elseif ($this->mode === 'r') {
            throw new Exception('Currently reading records, so writing is not possible.');
        }

        if (!$this->handle) {
            $this->saveHeader($model);
        }

        $line = [];

        foreach ($this->header as $name) {
            $line[] = $data[$name];
        }

        $this->putLine($line);

        if ($model->id_field) {
            return $data[$model->id_field];
        }
    }

    /**
     * Updates record in data array and returns record ID.
     *
     * @param mixed $id
     */
    public function update(Model $model, $id, array $data, string $table = null)
    {
        throw new Exception('Updating records is not supported in CSV persistence.');
>>>>>>> 68b068fa
    }

    /**
     * Deletes record in data array.
     *
     * @param mixed $id
     */
    public function delete(Model $model, $id, string $table = null)
    {
        throw new Exception('Deleting records is not supported in CSV persistence.');
    }

    public function lastInsertId(Model $model = null)
    {
        return $this->lastInsertId;
    }

    public function query(Model $model): AbstractQuery
    {
        return new Csv\Query($model, $this);
    }
}<|MERGE_RESOLUTION|>--- conflicted
+++ resolved
@@ -28,38 +28,38 @@
 class Csv extends Persistence
 {
     /**
-     * Name of the file.
+     * Name of the file or file object.
+     *
+     * @var string|\SplFileObject
+     */
+    public $file;
+
+    /**
+     * Line in CSV file.
+     *
+     * @var int
+     */
+    public $line = 0;
+
+    /**
+     * Delimiter in CSV file.
      *
      * @var string
      */
-    public $file;
-
-    /**
-     * Line in CSV file.
-     *
-     * @var int
-     */
-    public $line = 0;
-
-    /**
-     * Delimiter in CSV file.
+    public $delimiter = ',';
+
+    /**
+     * Enclosure in CSV file.
      *
      * @var string
      */
-    public $delimiter = ',';
-
-    /**
-     * Enclosure in CSV file.
+    public $enclosure = '"';
+
+    /**
+     * Escape character in CSV file.
      *
      * @var string
      */
-    public $enclosure = '"';
-
-    /**
-     * Escape character in CSV file.
-     *
-     * @var string
-     */
     public $escape_char = '\\';
 
     /**
@@ -67,70 +67,35 @@
      *
      * @var \SplFileObject
      */
-<<<<<<< HEAD
     protected $fileObject;
 
     protected $lastInsertId;
-=======
-    public $header;
->>>>>>> 68b068fa
-
-    public function __construct(string $file, array $defaults = [])
+
+    public function __construct($file, array $defaults = [])
     {
         $this->file = $file;
         $this->setDefaults($defaults);
     }
 
-<<<<<<< HEAD
     protected function initPersistence(Model $model)
-=======
-    public function __destruct()
->>>>>>> 68b068fa
     {
         parent::initPersistence($model);
 
-<<<<<<< HEAD
         $this->initFileObject($model);
-=======
-    /**
-     * Open CSV file.
-     *
-     * Override this method and open handle yourself if you want to
-     * reposition or load some extra columns on the top.
-     *
-     * @param string $mode 'r' or 'w'
-     */
-    public function openFile(string $mode = 'r'): void
-    {
-        if (!$this->handle) {
-            $this->handle = fopen($this->file, $mode);
-            if ($this->handle === false) {
-                throw (new Exception('Can not open CSV file.'))
-                    ->addMoreInfo('file', $this->file)
-                    ->addMoreInfo('mode', $mode);
+    }
+
+    public function getRawDataIterator(Model $model): \Iterator
+    {
+        return (function ($iterator) use ($model) {
+            foreach ($iterator as $id => $row) {
+                $row = array_combine($this->getFileHeader(), $row);
+
+                yield $id - 1 => $this->getRowWithId($model, $row, $id);
             }
-        }
-    }
-
-    /**
-     * Close CSV file.
-     */
-    public function closeFile(): void
-    {
-        if ($this->handle) {
-            fclose($this->handle);
-            $this->handle = null;
-            $this->header = null;
-        }
->>>>>>> 68b068fa
-    }
-
-    public function getRawDataIterator($table): \Iterator
-    {
-        return new \LimitIterator($this->fileObject, 1);
-    }
-
-    public function setRawData(Model $model, $data, $id = null)
+        })(new \LimitIterator($this->fileObject, 1));
+    }
+
+    public function setRawData(Model $model, $row, $id = null)
     {
         if (!$this->getFileHeader()) {
             $this->initFileHeader($model);
@@ -138,198 +103,114 @@
 
         $emptyRow = array_flip($this->getFileHeader());
 
-        $data = array_intersect_key(array_merge($emptyRow, $data), $emptyRow);
-
-<<<<<<< HEAD
+        $row = array_intersect_key(array_merge($emptyRow, $this->getRowWithId($model, $row, $id)), $emptyRow);
+
+        $id = $id ?? $this->lastInsertId;
+
+        $this->fileObject->seek($id);
+
+        $this->fileObject->fputcsv($row);
+
+        return $id;
+    }
+
+    private function getRowWithId(Model $model, array $row, $id = null)
+    {
         if ($id === null) {
-            while (!$this->fileObject->eof()) {
-                $this->fileObject->next();
-=======
-        $this->initializeHeader($header);
-    }
-
-    /**
-     * When load operation starts, this will open file and read
-     * the first line. This line is then used to identify columns.
-     */
-    public function saveHeader(Model $model): void
-    {
-        $this->openFile('w');
-
-        $header = [];
-        foreach ($model->getFields() as $name => $field) {
-            if ($model->id_field && $name === $model->id_field) {
-                continue;
->>>>>>> 68b068fa
+            $id = $this->generateNewId($model);
+        }
+
+        if ($model->id_field) {
+            $idField = $model->getField($model->id_field);
+            $idColumnName = $idField->actual ?? $idField->short_name;
+
+            if (array_key_exists($idColumnName, $row)) {
+                $this->assertNoIdMismatch($row[$idColumnName], $id);
+                unset($row[$idColumnName]);
             }
 
-            $id = $this->fileObject->key();
-
-<<<<<<< HEAD
-            $this->lastInsertId = $id;
-        } else {
-            $this->fileObject->seek($id);
-=======
-        $this->putLine($header);
-
-        $this->initializeHeader($header);
-    }
-
-    /**
-     * Remembers $this->header so that the data can be
-     * easier mapped.
-     */
-    public function initializeHeader(array $header): void
-    {
-        // removes forbidden symbols from header (field names)
-        $this->header = array_map(function ($name) {
-            return preg_replace('/[^a-z0-9_-]+/i', '_', $name);
-        }, $header);
-    }
-
-    /**
-     * Typecasting when load data row.
-     */
-    public function typecastLoadRow(Model $model, array $row): array
-    {
-        $id = null;
-        if ($model->id_field) {
-            if (isset($row[$model->id_field])) {
-                // temporary remove id field
-                $id = $row[$model->id_field];
-                unset($row[$model->id_field]);
-            } else {
-                $id = null;
+            // typecastSave value so we can use strict comparison
+            $row = [$idColumnName => $this->typecastSaveField($idField, $id)] + $row;
+        }
+
+        return $row;
+    }
+
+    private function assertNoIdMismatch($idFromRow, $id): void
+    {
+        if ($idFromRow !== null && (is_int($idFromRow) ? (string) $idFromRow : $idFromRow) !== (is_int($id) ? (string) $id : $id)) {
+            throw (new Exception('Row constains ID column, but it does not match the row ID'))
+                ->addMoreInfo('idFromKey', $id)
+                ->addMoreInfo('idFromData', $idFromRow);
+        }
+    }
+
+    protected function initFileObject(Model $model)
+    {
+        if (is_string($this->file)) {
+            if (!file_exists($this->file)) {
+                file_put_contents($this->file, '');
             }
-        }
-
-        $row = array_combine($this->header, $row);
-        if ($model->id_field && isset($id)) {
-            $row[$model->id_field] = $id;
->>>>>>> 68b068fa
-        }
-
-        $this->fileObject->fputcsv($data);
-
-        return $id;
-    }
-
-    protected function initFileObject(Model $model)
-    {
-        if (!file_exists($this->file)) {
-            file_put_contents($this->file, '');
-        }
-
-<<<<<<< HEAD
-        $this->fileObject = new \SplFileObject($this->file, 'r+');
+
+            $this->fileObject = new \SplFileObject($this->file, 'r+');
+        } elseif ($this->file instanceof \SplFileObject) {
+            $this->fileObject = $this->file;
+        }
+
         $this->fileObject->setFlags(
             \SplFileObject::READ_CSV |
-                \SplFileObject::SKIP_EMPTY |
-                \SplFileObject::DROP_NEW_LINE |
-                \SplFileObject::READ_AHEAD
+            \SplFileObject::SKIP_EMPTY |
+            \SplFileObject::DROP_NEW_LINE |
+            \SplFileObject::READ_AHEAD
         );
+
         $this->fileObject->setCsvControl($this->delimiter, $this->enclosure, $this->escape_char);
-=======
-        $data = $this->getLine();
-        if ($data === null) {
-            return null;
-        }
-
-        $data = $this->typecastLoadRow($model, $data);
-        if ($model->id_field) {
-            $data[$model->id_field] = $this->line;
-        }
-
-        return $data;
->>>>>>> 68b068fa
     }
 
     protected function initFileHeader(Model $model): void
     {
-        $this->fileObject->seek(0);
-
-<<<<<<< HEAD
-        $this->fileObject->fputcsv(array_keys($model->getFields('not system')));
-=======
-        while (true) {
-            $data = $this->getLine();
-            if ($data === null) {
-                break;
-            }
-            $data = $this->typecastLoadRow($model, $data);
-            if ($model->id_field) {
-                $data[$model->id_field] = $this->line;
-            }
-
-            yield $data;
-        }
->>>>>>> 68b068fa
+        $this->executeRestoringPointer(function () use ($model) {
+            $this->fileObject->seek(0);
+
+            $this->fileObject->fputcsv(array_keys($model->getFields('not system')));
+        });
     }
 
     public function getFileHeader(): array
     {
-        $this->fileObject->seek(0);
-
-<<<<<<< HEAD
+        $header = $this->executeRestoringPointer(function () {
+            $this->fileObject->seek(0);
+
+            return $this->fileObject->current();
+        });
+
         return array_map(function ($name) {
             return preg_replace('/[^a-z0-9_-]+/i', '_', $name);
-        }, $this->fileObject->current() ?: []);
-=======
-        return $data;
-    }
-
-    /**
-     * Inserts record in data array and returns new record ID.
-     *
-     * @return mixed
-     */
-    public function insert(Model $model, array $data)
-    {
-        if (!$this->mode) {
-            $this->mode = 'w';
-        } elseif ($this->mode === 'r') {
-            throw new Exception('Currently reading records, so writing is not possible.');
-        }
-
-        if (!$this->handle) {
-            $this->saveHeader($model);
-        }
-
-        $line = [];
-
-        foreach ($this->header as $name) {
-            $line[] = $data[$name];
-        }
-
-        $this->putLine($line);
-
-        if ($model->id_field) {
-            return $data[$model->id_field];
-        }
-    }
-
-    /**
-     * Updates record in data array and returns record ID.
+        }, $header ?: []);
+    }
+
+    private function executeRestoringPointer(\Closure $fx, array $args = [])
+    {
+        $position = $this->fileObject->key();
+
+        $result = $fx(...$args);
+
+        $this->fileObject->seek($position);
+
+        return $result;
+    }
+
+    /**
+     * Deletes record in data array.
      *
      * @param mixed $id
      */
-    public function update(Model $model, $id, array $data, string $table = null)
-    {
-        throw new Exception('Updating records is not supported in CSV persistence.');
->>>>>>> 68b068fa
-    }
-
-    /**
-     * Deletes record in data array.
-     *
-     * @param mixed $id
-     */
     public function delete(Model $model, $id, string $table = null)
     {
         throw new Exception('Deleting records is not supported in CSV persistence.');
     }
 
-    public function lastInsertId(Model $model = null)
+    public function lastInsertId(Model $model): string
     {
         return $this->lastInsertId;
     }
@@ -338,4 +219,15 @@
     {
         return new Csv\Query($model, $this);
     }
+
+    public function generateNewId(Model $model)
+    {
+        while (!$this->fileObject->eof()) {
+            $this->fileObject->next();
+        }
+
+        $this->lastInsertId = $this->fileObject->key();
+
+        return $this->lastInsertId;
+    }
 }