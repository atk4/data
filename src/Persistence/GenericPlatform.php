<?php

declare(strict_types=1);

namespace Atk4\Data\Persistence;

use Doctrine\DBAL\Exception as DbalException;
use Doctrine\DBAL\Platforms;
use Mvorisek\Atk4\Hintable\Phpstan\PhpstanUtil;

class GenericPlatform extends Platforms\AbstractPlatform
{
    private function createNotSupportedException(): \Exception
    {
        if (\Atk4\Data\Persistence\Sql\Connection::isComposerDbal2x()) {
            // hack for PHPStan, keep ignored error count for DBAL 2.x and DBAL 3.x the same
            if (PhpstanUtil::alwaysFalseAnalyseOnly()) {
                $connection = (new class() extends Sql\Connection {})->connection();
                $connection->getSchemaManager();
                $connection->getSchemaManager();
                $connection->getSchemaManager();
                $connection->getSchemaManager();
                $connection->getSchemaManager();
                $connection->getSchemaManager();
                $connection->getSchemaManager();
                $connection->getSchemaManager();
                $connection->getSchemaManager();
                $connection->getSchemaManager();
                $connection->getSchemaManager();
                $connection->getSchemaManager();
                $connection->getSchemaManager();
                $connection->getSchemaManager();
                $connection->getSchemaManager();
                $connection->getSchemaManager();
                $connection->getSchemaManager();
                $connection->getSchemaManager();
                $connection->getSchemaManager();
                $connection->getSchemaManager();
                $connection->getSchemaManager();
                $connection->getSchemaManager();
                $connection->getSchemaManager();
                $connection->getSchemaManager();
                $connection->getSchemaManager();
                $connection->getSchemaManager();
                $connection->getSchemaManager();
<<<<<<< HEAD
                $connection->getSchemaManager();
                $connection->getSchemaManager();
                $connection->getSchemaManager();
                $connection->getSchemaManager();
                $connection->getSchemaManager();
                $connection->getSchemaManager();
                $connection->getSchemaManager();
=======
>>>>>>> e82eebff
            }
        }

        return DbalException::notSupported('SQL');
    }

    public function getName(): string
    {
        return 'atk4_data_generic';
    }

    protected function initializeDoctrineTypeMappings(): void
    {
    }

    protected function _getCommonIntegerTypeDeclarationSQL(array $columnDef): string
    {
        throw $this->createNotSupportedException();
    }

    public function getBigIntTypeDeclarationSQL(array $columnDef): string
    {
        throw $this->createNotSupportedException();
    }

    public function getBlobTypeDeclarationSQL(array $field): string
    {
        throw $this->createNotSupportedException();
    }

    public function getBooleanTypeDeclarationSQL(array $columnDef): string
    {
        throw $this->createNotSupportedException();
    }

    public function getClobTypeDeclarationSQL(array $field): string
    {
        throw $this->createNotSupportedException();
    }

    public function getIntegerTypeDeclarationSQL(array $columnDef): string
    {
        throw $this->createNotSupportedException();
    }

    public function getSmallIntTypeDeclarationSQL(array $columnDef): string
    {
        throw $this->createNotSupportedException();
    }

    public function getCurrentDatabaseExpression(): string
    {
        throw $this->createNotSupportedException();
    }
}<|MERGE_RESOLUTION|>--- conflicted
+++ resolved
@@ -43,16 +43,6 @@
                 $connection->getSchemaManager();
                 $connection->getSchemaManager();
                 $connection->getSchemaManager();
-<<<<<<< HEAD
-                $connection->getSchemaManager();
-                $connection->getSchemaManager();
-                $connection->getSchemaManager();
-                $connection->getSchemaManager();
-                $connection->getSchemaManager();
-                $connection->getSchemaManager();
-                $connection->getSchemaManager();
-=======
->>>>>>> e82eebff
             }
         }
 
