--- conflicted
+++ resolved
@@ -48,10 +48,8 @@
                 $connection->getSchemaManager();
                 $connection->getSchemaManager();
                 $connection->getSchemaManager();
-<<<<<<< HEAD
                 $connection->getSchemaManager();
-=======
->>>>>>> 72aadc0f
+                $connection->getSchemaManager();
             }
         }
 
