--- conflicted
+++ resolved
@@ -49,10 +49,7 @@
                 $connection->getSchemaManager();
                 $connection->getSchemaManager();
                 $connection->getSchemaManager();
-<<<<<<< HEAD
-=======
                 $connection->getSchemaManager();
->>>>>>> 96f6009c
             }
         }
 
