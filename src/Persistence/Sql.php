--- conflicted
+++ resolved
@@ -10,7 +10,6 @@
 use atk4\data\Model;
 use atk4\data\Persistence;
 use atk4\dsql\Connection;
-use atk4\dsql\Exception as DsqlException;
 use atk4\dsql\Expression;
 use atk4\dsql\Query;
 use Doctrine\DBAL\Platforms;
@@ -69,19 +68,19 @@
      */
     public function __construct($connection, $user = null, $password = null, $args = [])
     {
-        if ($connection instanceof \atk4\dsql\Connection) {
+        if ($connection instanceof Connection) {
             $this->connection = $connection;
 
             return;
         }
 
         if (is_object($connection)) {
-            throw (new Exception('You can only use Persistance_SQL with Connection class from atk4\dsql'))
+            throw (new Exception('You can only use Persistance\Sql with Connection class from atk4\dsql'))
                 ->addMoreInfo('connection', $connection);
         }
 
         // attempt to connect.
-        $this->connection = \atk4\dsql\Connection::connect(
+        $this->connection = Connection::connect(
             $connection,
             $user,
             $password,
@@ -390,373 +389,9 @@
         return $v;
     }
 
-<<<<<<< HEAD
     public function query(Model $model): AbstractQuery
     {
         return new Sql\Query($model, $this);
-=======
-    /**
-     * Executing $model->action('update') will call this method.
-     *
-     * @return Query
-     */
-    public function action(Model $model, string $type, array $args = [])
-    {
-        $query = $this->initQuery($model);
-        switch ($type) {
-            case 'insert':
-                return $query->mode('insert');
-                // cannot apply conditions now
-
-            case 'update':
-                $query->mode('update');
-
-                break;
-            case 'delete':
-                $query->mode('delete');
-                $this->initQueryConditions($model, $query);
-                $model->hook(self::HOOK_INIT_SELECT_QUERY, [$query, $type]);
-
-                return $query;
-            case 'select':
-                $this->initQueryFields($model, $query, $args[0] ?? null);
-
-                break;
-            case 'count':
-                $this->initQueryConditions($model, $query);
-                $model->hook(self::HOOK_INIT_SELECT_QUERY, [$query, $type]);
-
-                return $query->reset('field')->field('count(*)', $args['alias'] ?? null);
-            case 'exists':
-                $this->initQueryConditions($model, $query);
-                $model->hook(self::HOOK_INIT_SELECT_QUERY, [$query, $type]);
-
-                return $query->exists();
-            case 'field':
-                if (!isset($args[0])) {
-                    throw (new Exception('This action requires one argument with field name'))
-                        ->addMoreInfo('action', $type);
-                }
-
-                $field = is_string($args[0]) ? $model->getField($args[0]) : $args[0];
-                $model->hook(self::HOOK_INIT_SELECT_QUERY, [$query, $type]);
-                if (isset($args['alias'])) {
-                    $query->reset('field')->field($field, $args['alias']);
-                } elseif ($field instanceof FieldSqlExpression) {
-                    $query->reset('field')->field($field, $field->short_name);
-                } else {
-                    $query->reset('field')->field($field);
-                }
-                $this->initQueryConditions($model, $query);
-                $this->setLimitOrder($model, $query);
-
-                if ($model->loaded()) {
-                    $query->where($model->id_field, $model->getId());
-                }
-
-                return $query;
-            case 'fx':
-            case 'fx0':
-                if (!isset($args[0], $args[1])) {
-                    throw (new Exception('fx action needs 2 arguments, eg: ["sum", "amount"]'))
-                        ->addMoreInfo('action', $type);
-                }
-
-                [$fx, $field] = $args;
-
-                $field = is_string($field) ? $model->getField($field) : $field;
-
-                $this->initQueryConditions($model, $query);
-                $model->hook(self::HOOK_INIT_SELECT_QUERY, [$query, $type]);
-
-                if ($type === 'fx') {
-                    $expr = "{$fx}([])";
-                } else {
-                    $expr = "coalesce({$fx}([]), 0)";
-                }
-
-                if (isset($args['alias'])) {
-                    $query->reset('field')->field($query->expr($expr, [$field]), $args['alias']);
-                } elseif ($field instanceof FieldSqlExpression) {
-                    $query->reset('field')->field($query->expr($expr, [$field]), $fx . '_' . $field->short_name);
-                } else {
-                    $query->reset('field')->field($query->expr($expr, [$field]));
-                }
-
-                return $query;
-            default:
-                throw (new Exception('Unsupported action mode'))
-                    ->addMoreInfo('type', $type);
-        }
-
-        $this->initQueryConditions($model, $query);
-        $this->setLimitOrder($model, $query);
-        $model->hook(self::HOOK_INIT_SELECT_QUERY, [$query, $type]);
-
-        return $query;
-    }
-
-    /**
-     * Tries to load data record, but will not fail if record can't be loaded.
-     *
-     * @param mixed $id
-     */
-    public function tryLoad(Model $model, $id): ?array
-    {
-        if (!$model->id_field) {
-            throw (new Exception('Unable to load field by "id" when Model->id_field is not defined.'))
-                ->addMoreInfo('id', $id);
-        }
-
-        $query = $model->action('select');
-        $query->where($model->getField($model->id_field), $id);
-        $query->limit(1);
-
-        // execute action
-        try {
-            $dataRaw = $query->getRow();
-            if ($dataRaw === null) {
-                return null;
-            }
-            $data = $this->typecastLoadRow($model, $dataRaw);
-        } catch (DsqlException $e) {
-            throw (new Exception('Unable to load due to query error', 0, $e))
-                ->addMoreInfo('query', $query->getDebugQuery())
-                ->addMoreInfo('message', $e->getMessage())
-                ->addMoreInfo('model', $model)
-                ->addMoreInfo('scope', $model->scope()->toWords());
-        }
-
-        if (!isset($data[$model->id_field]) || $data[$model->id_field] === null) {
-            throw (new Exception('Model uses "id_field" but it wasn\'t available in the database'))
-                ->addMoreInfo('model', $model)
-                ->addMoreInfo('id_field', $model->id_field)
-                ->addMoreInfo('id', $id)
-                ->addMoreInfo('data', $data);
-        }
-
-        return $data;
-    }
-
-    /**
-     * Loads a record from model and returns a associative array.
-     *
-     * @param mixed $id
-     */
-    public function load(Model $model, $id): array
-    {
-        $data = $this->tryLoad($model, $id);
-
-        if (!$data) {
-            throw (new Exception('Record was not found', 404))
-                ->addMoreInfo('model', $model)
-                ->addMoreInfo('id', $id)
-                ->addMoreInfo('scope', $model->scope()->toWords());
-        }
-
-        return $data;
-    }
-
-    /**
-     * Tries to load any one record.
-     */
-    public function tryLoadAny(Model $model): ?array
-    {
-        $load = $model->action('select');
-        $load->limit(1);
-
-        // execute action
-        try {
-            $dataRaw = $load->getRow();
-            if ($dataRaw === null) {
-                return null;
-            }
-            $data = $this->typecastLoadRow($model, $dataRaw);
-        } catch (DsqlException $e) {
-            throw (new Exception('Unable to load due to query error', 0, $e))
-                ->addMoreInfo('query', $load->getDebugQuery())
-                ->addMoreInfo('message', $e->getMessage())
-                ->addMoreInfo('model', $model)
-                ->addMoreInfo('scope', $model->scope()->toWords());
-        }
-
-        // if id_field is not set, model will be read-only
-        if ($model->id_field && !isset($data[$model->id_field])) {
-            throw (new Exception('Model uses "id_field" but it was not available in the database'))
-                ->addMoreInfo('model', $model)
-                ->addMoreInfo('id_field', $model->id_field)
-                ->addMoreInfo('data', $data);
-        }
-
-        return $data;
-    }
-
-    /**
-     * Loads any one record.
-     */
-    public function loadAny(Model $model): array
-    {
-        $data = $this->tryLoadAny($model);
-
-        if (!$data) {
-            throw (new Exception('No matching records were found', 404))
-                ->addMoreInfo('model', $model)
-                ->addMoreInfo('scope', $model->scope()->toWords());
-        }
-
-        return $data;
-    }
-
-    /**
-     * Inserts record in database and returns new record ID.
-     */
-    public function insert(Model $model, array $data): string
-    {
-        $insert = $model->action('insert');
-
-        if ($model->id_field && !isset($data[$model->id_field])) {
-            unset($data[$model->id_field]);
-
-            $this->syncIdSequence($model);
-        }
-
-        $insert->set($this->typecastSaveRow($model, $data));
-
-        $st = null;
-        try {
-            $model->hook(self::HOOK_BEFORE_INSERT_QUERY, [$insert]);
-            $st = $insert->execute();
-        } catch (DsqlException $e) {
-            throw (new Exception('Unable to execute insert query', 0, $e))
-                ->addMoreInfo('query', $insert->getDebugQuery())
-                ->addMoreInfo('message', $e->getMessage())
-                ->addMoreInfo('model', $model)
-                ->addMoreInfo('scope', $model->scope()->toWords());
-        }
-
-        if ($model->id_field && isset($data[$model->id_field])) {
-            $id = (string) $data[$model->id_field];
-
-            $this->syncIdSequence($model);
-        } else {
-            $id = $this->lastInsertId($model);
-        }
-
-        $model->hook(self::HOOK_AFTER_INSERT_QUERY, [$insert, $st]);
-
-        return $id;
-    }
-
-    /**
-     * Export all DataSet.
-     */
-    public function export(Model $model, array $fields = null, bool $typecast = true): array
-    {
-        $data = $model->action('select', [$fields])->get();
-
-        if ($typecast) {
-            $data = array_map(function ($row) use ($model) {
-                return $this->typecastLoadRow($model, $row);
-            }, $data);
-        }
-
-        return $data;
-    }
-
-    /**
-     * Prepare iterator.
-     */
-    public function prepareIterator(Model $model): iterable
-    {
-        try {
-            $export = $model->action('select');
-
-            return $export->getIterator();
-        } catch (DsqlException $e) {
-            throw (new Exception('Unable to execute iteration query', 0, $e))
-                ->addMoreInfo('query', $export->getDebugQuery())
-                ->addMoreInfo('message', $e->getMessage())
-                ->addMoreInfo('model', $model)
-                ->addMoreInfo('scope', $model->scope()->toWords());
-        }
-    }
-
-    /**
-     * Updates record in database.
-     *
-     * @param mixed $id
-     */
-    public function update(Model $model, $id, array $data)
-    {
-        if (!$model->id_field) {
-            throw new Exception('id_field of a model is not set. Unable to update record.');
-        }
-
-        $update = $this->initQuery($model);
-        $update->mode('update');
-
-        $data = $this->typecastSaveRow($model, $data);
-
-        // only apply fields that has been modified
-        $update->set($data);
-        $update->where($model->getField($model->id_field), $id);
-
-        $st = null;
-        try {
-            $model->hook(self::HOOK_BEFORE_UPDATE_QUERY, [$update]);
-            if ($data) {
-                $st = $update->execute();
-            }
-        } catch (DsqlException $e) {
-            throw (new Exception('Unable to update due to query error', 0, $e))
-                ->addMoreInfo('query', $update->getDebugQuery())
-                ->addMoreInfo('message', $e->getMessage())
-                ->addMoreInfo('model', $model)
-                ->addMoreInfo('scope', $model->scope()->toWords());
-        }
-
-        if ($model->id_field && isset($data[$model->id_field]) && $model->dirty[$model->id_field]) {
-            // ID was changed
-            $model->setId($data[$model->id_field]);
-        }
-
-        $model->hook(self::HOOK_AFTER_UPDATE_QUERY, [$update, $st]);
-
-        // if any rows were updated in database, and we had expressions, reload
-        if ($model->reload_after_save === true && (!$st || $st->rowCount())) {
-            $d = $model->dirty;
-            $model->reload();
-            $model->_dirty_after_reload = $model->dirty;
-            $model->dirty = $d;
-        }
-    }
-
-    /**
-     * Deletes record from database.
-     *
-     * @param mixed $id
-     */
-    public function delete(Model $model, $id)
-    {
-        if (!$model->id_field) {
-            throw new Exception('id_field of a model is not set. Unable to delete record.');
-        }
-
-        $delete = $this->initQuery($model);
-        $delete->mode('delete');
-        $delete->where($model->id_field, $id);
-        $model->hook(self::HOOK_BEFORE_DELETE_QUERY, [$delete]);
-
-        try {
-            $delete->execute();
-        } catch (DsqlException $e) {
-            throw (new Exception('Unable to delete due to query error', 0, $e))
-                ->addMoreInfo('query', $delete->getDebugQuery())
-                ->addMoreInfo('message', $e->getMessage())
-                ->addMoreInfo('model', $model)
-                ->addMoreInfo('scope', $model->scope()->toWords());
-        }
->>>>>>> c2a352b5
     }
 
     public function getFieldSqlExpression(Field $field, Expression $expression)
