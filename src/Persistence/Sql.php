<?php

declare(strict_types=1);

namespace atk4\data\Persistence;

use atk4\data\Exception;
use atk4\data\Field;
use atk4\data\FieldSqlExpression;
use atk4\data\Model;
use atk4\data\Persistence;
use atk4\dsql\Connection;
use atk4\dsql\Expression;
use atk4\dsql\Query;

/**
 * Persistence\Sql class.
 */
class Sql extends Persistence
{
    /** @const string */
    public const HOOK_INIT_SELECT_QUERY = self::class . '@initSelectQuery';
    /** @const string */
    public const HOOK_BEFORE_INSERT_QUERY = self::class . '@beforeInsertQuery';
    /** @const string */
    public const HOOK_AFTER_INSERT_QUERY = self::class . '@afterInsertQuery';
    /** @const string */
    public const HOOK_BEFORE_UPDATE_QUERY = self::class . '@beforeUpdateQuery';
    /** @const string */
    public const HOOK_AFTER_UPDATE_QUERY = self::class . '@afterUpdateQuery';
    /** @const string */
    public const HOOK_BEFORE_DELETE_QUERY = self::class . '@beforeDeleteQuery';

    /**
     * Connection object.
     *
     * @var \atk4\dsql\Connection
     */
    public $connection;

    /**
     * Default class when adding new field.
     *
     * @var string
     */
    public $_default_seed_addField = [\atk4\data\FieldSql::class];

    /**
     * Default class when adding hasOne field.
     *
     * @var string
     */
    public $_default_seed_hasOne = [\atk4\data\Reference\HasOneSql::class];

    /**
     * Default class when adding hasMany field.
     *
     * @var string
     */
    public $_default_seed_hasMany; // [\atk4\data\Reference\HasMany::class];

    /**
     * Default class when adding Expression field.
     *
     * @var string
     */
    public $_default_seed_addExpression = [FieldSqlExpression::class];

    /**
     * Default class when adding join.
     *
     * @var string
     */
    public $_default_seed_join = [Sql\Join::class];

    /**
     * Constructor.
     *
     * @param Connection|string $connection
     * @param string            $user
     * @param string            $password
     * @param array             $args
     */
    public function __construct($connection, $user = null, $password = null, $args = [])
    {
        if ($connection instanceof \atk4\dsql\Connection) {
            $this->connection = $connection;

            return;
        }

        if (is_object($connection)) {
            throw (new Exception('You can only use Persistance_SQL with Connection class from atk4\dsql'))
                ->addMoreInfo('connection', $connection);
        }

        // attempt to connect.
        $this->connection = \atk4\dsql\Connection::connect(
            $connection,
            $user,
            $password,
            $args
        );
    }

    /**
     * Disconnect from database explicitly.
     */
    public function disconnect()
    {
        parent::disconnect();

        $this->connection = null;
    }

    /**
     * Returns Query instance.
     */
    public function dsql(): Query
    {
        return $this->connection->dsql();
    }

    /**
     * Atomic executes operations within one begin/end transaction, so if
     * the code inside callback will fail, then all of the transaction
     * will be also rolled back.
     *
     * @return mixed
     */
    public function atomic(\Closure $fx)
    {
        return $this->connection->atomic($fx);
    }

    /**
     * {@inheritdoc}
     */
    public function add(Model $model, array $defaults = []): Model
    {
        // Use our own classes for fields, references and expressions unless
        // $defaults specify them otherwise.
        $defaults = array_merge([
            '_default_seed_addField' => $this->_default_seed_addField,
            '_default_seed_hasOne' => $this->_default_seed_hasOne,
            '_default_seed_hasMany' => $this->_default_seed_hasMany,
            '_default_seed_addExpression' => $this->_default_seed_addExpression,
            '_default_seed_join' => $this->_default_seed_join,
        ], $defaults);

        $model = parent::add($model, $defaults);

        if (!isset($model->table) || (!is_string($model->table) && $model->table !== false)) {
            throw (new Exception('Property $table must be specified for a model'))
                ->addMoreInfo('model', $model);
        }

        // When we work without table, we can't have any IDs
        if ($model->table === false) {
            $model->removeField($model->id_field);
            $model->addExpression($model->id_field, '1');
            //} else {
            // SQL databases use ID of int by default
            //$m->getField($m->id_field)->type = 'integer';
        }

        // Sequence support
        if ($model->sequence && $model->hasField($model->id_field)) {
            $model->getField($model->id_field)->default = $this->dsql()->mode('seq_nextval')->sequence($model->sequence);
        }

        return $model;
    }

    /**
     * Initialize persistence.
     */
    protected function initPersistence(Model $model)
    {
        $model->addMethod('expr', \Closure::fromCallable([$this, 'expr']));
        $model->addMethod('dsql', \Closure::fromCallable([$this, 'dsql']));
        $model->addMethod('exprNow', \Closure::fromCallable([$this, 'exprNow']));
    }

    /**
     * Creates new Expression object from expression string.
     *
     * @param mixed $expr
     * @param array $args
     */
    public function expr(Model $model, $expr, $args = []): Expression
    {
        if (!is_string($expr)) {
            return $this->connection->expr($expr, $args);
        }
        preg_replace_callback(
            '/\[[a-z0-9_]*\]|{[a-z0-9_]*}/i',
            function ($matches) use (&$args, $model) {
                $identifier = substr($matches[0], 1, -1);
                if ($identifier && !isset($args[$identifier])) {
                    $args[$identifier] = $model->getField($identifier);
                }

                return $matches[0];
            },
            $expr
        );

        return $this->connection->expr($expr, $args);
    }

    /**
     * Creates new Query object with current_timestamp(precision) expression.
     */
    public function exprNow(int $precision = null): Expression
    {
        return $this->connection->dsql()->exprNow($precision);
    }

    /**
     * Initializes base query for model $m.
     */
    public function initQuery(Model $model): Query
    {
        $query = $model->persistence_data['dsql'] = $this->dsql();

        if ($model->table) {
            $query->table($model->table, $model->table_alias ?? null);
        }

        // add With cursors
        $this->initWithCursors($model, $query);

        return $query;
    }

    /**
     * Initializes WITH cursors.
     */
    public function initWithCursors(Model $model, Query $query)
    {
        if (!$with = $model->with) {
            return;
        }

        foreach ($with as $alias => ['model' => $withModel, 'mapping' => $withMapping, 'recursive' => $recursive]) {
            // prepare field names
            $fieldsFrom = $fieldsTo = [];
            foreach ($withMapping as $from => $to) {
                $fieldsFrom[] = is_int($from) ? $to : $from;
                $fieldsTo[] = $to;
            }

            // prepare sub-query
            if ($fieldsFrom) {
                $withModel->onlyFields($fieldsFrom);
            }
            // 2nd parameter here strictly define which fields should be selected
            // as result system fields will not be added if they are not requested
            $subQuery = $withModel->action('select', [$fieldsFrom]);

            // add With cursor
            $query->with($subQuery, $alias, $fieldsTo ?: null, $recursive);
        }
    }

    /**
     * Adds Field in Query.
     */
    public function initField(Query $query, Field $field)
    {
        $query->field($field, $field->useAlias() ? $field->short_name : null);
    }

    /**
     * Adds model fields in Query.
     *
     * @param array|false|null $fields
     */
    public function initQueryFields(Model $model, Query $query, $fields = null)
    {
        // do nothing on purpose
        if ($fields === false) {
            return;
        }

        // init fields
        if (is_array($fields)) {
            // Set of fields is strictly defined for purposes of export,
            // so we will ignore even system fields.
            foreach ($fields as $fieldName) {
                $this->initField($query, $model->getField($fieldName));
            }
        } elseif ($model->only_fields) {
            $addedFields = [];

            // Add requested fields first
            foreach ($model->only_fields as $fieldName) {
                $field = $model->getField($fieldName);
                if ($field->never_persist) {
                    continue;
                }
                $this->initField($query, $field);
                $addedFields[$fieldName] = true;
            }

            // now add system fields, if they were not added
            foreach ($model->getFields() as $fieldName => $field) {
                if ($field->never_persist) {
                    continue;
                }
                if ($field->system && !isset($addedFields[$fieldName])) {
                    $this->initField($query, $field);
                }
            }
        } else {
            foreach ($model->getFields() as $fieldName => $field) {
                if ($field->never_persist) {
                    continue;
                }
                $this->initField($query, $field);
            }
        }
    }

    /**
     * Will set limit defined inside $m onto query $q.
     */
    protected function setLimitOrder(Model $model, Query $query)
    {
        // set limit
        if ($model->limit && ($model->limit[0] || $model->limit[1])) {
            if ($model->limit[0] === null) {
                $model->limit[0] = PHP_INT_MAX;
            }
            $query->limit($model->limit[0], $model->limit[1]);
        }

        // set order
        if ($model->order) {
            foreach ($model->order as $order) {
                if ($order[0] instanceof Expression) {
                    $query->order($order[0], $order[1]);
                } elseif (is_string($order[0])) {
                    $query->order($model->getField($order[0]), $order[1]);
                } else {
                    throw (new Exception('Unsupported order parameter'))
                        ->addMoreInfo('model', $model)
                        ->addMoreInfo('field', $order[0]);
                }
            }
        }
    }

    /**
     * Will apply a condition defined inside $condition or $model->scope() onto $query.
     */
    public function initQueryConditions(Model $model, Query $query, Model\Scope\AbstractScope $condition = null): void
    {
        $condition = $condition ?? $model->scope();

        if (!$condition->isEmpty()) {
            // peel off the single nested scopes to convert (((field = value))) to field = value
            $condition = $condition->simplify();

            // simple condition
            if ($condition instanceof Model\Scope\Condition) {
                $query->where(...$condition->toQueryArguments());
            }

            // nested conditions
            if ($condition instanceof Model\Scope) {
                $expression = $condition->isOr() ? $query->orExpr() : $query->andExpr();

                foreach ($condition->getNestedConditions() as $nestedCondition) {
                    $this->initQueryConditions($model, $expression, $nestedCondition);
                }

                $query->where($expression);
            }
        }
    }

    /**
     * This is the actual field typecasting, which you can override in your
     * persistence to implement necessary typecasting.
     *
     * @param mixed $value
     *
     * @return mixed
     */
    public function _typecastSaveField(Field $field, $value)
    {
        // work only on copied value not real one !!!
        $v = is_object($value) ? clone $value : $value;

        switch ($field->type) {
            case 'boolean':
                // if enum is not set, then simply cast value to integer
                if (!isset($field->enum) || !$field->enum) {
                    $v = (int) $v;

                    break;
                }

                // if enum is set, first lets see if it matches one of those precisely
                if ($v === $field->enum[1]) {
                    $v = true;
                } elseif ($v === $field->enum[0]) {
                    $v = false;
                }

                // finally, convert into appropriate value
                $v = $v ? $field->enum[1] : $field->enum[0];

                break;
            case 'date':
            case 'datetime':
            case 'time':
                $dt_class = $field->dateTimeClass ?? \DateTime::class;
                $tz_class = $field->dateTimeZoneClass ?? \DateTimeZone::class;

                if ($v instanceof $dt_class || $v instanceof \DateTimeInterface) {
                    $format = ['date' => 'Y-m-d', 'datetime' => 'Y-m-d H:i:s.u', 'time' => 'H:i:s.u'];
                    $format = $field->persist_format ?: $format[$field->type];

                    // datetime only - set to persisting timezone
                    if ($field->type === 'datetime' && isset($field->persist_timezone)) {
                        $v = new \DateTime($v->format('Y-m-d H:i:s.u'), $v->getTimezone());
                        $v->setTimezone(new $tz_class($field->persist_timezone));
                    }
                    $v = $v->format($format);
                }

                break;
            case 'array':
            case 'object':
                // don't encode if we already use some kind of serialization
                $v = $field->serialize ? $v : $this->jsonEncode($field, $v);

                break;
        }

        return $v;
    }

    /**
     * This is the actual field typecasting, which you can override in your
     * persistence to implement necessary typecasting.
     *
     * @param mixed $value
     *
     * @return mixed
     */
    public function _typecastLoadField(Field $field, $value)
    {
        // LOB fields return resource stream
        if (is_resource($value)) {
            $value = stream_get_contents($value);
        }

        // work only on copied value not real one !!!
        $v = is_object($value) ? clone $value : $value;

        switch ($field->type) {
            case 'string':
            case 'text':
                // do nothing - it's ok as it is
                break;
            case 'integer':
                $v = (int) $v;

                break;
            case 'float':
                $v = (float) $v;

                break;
            case 'money':
                $v = round((float) $v, 4);

                break;
            case 'boolean':
                if (is_array($field->enum ?? null)) {
                    if (isset($field->enum[0]) && $v == $field->enum[0]) {
                        $v = false;
                    } elseif (isset($field->enum[1]) && $v == $field->enum[1]) {
                        $v = true;
                    } else {
                        $v = null;
                    }
                } elseif ($v === '') {
                    $v = null;
                } else {
                    $v = (bool) $v;
                }

                break;
            case 'date':
            case 'datetime':
            case 'time':
                $dt_class = $field->dateTimeClass ?? \DateTime::class;
                $tz_class = $field->dateTimeZoneClass ?? \DateTimeZone::class;

                if (is_numeric($v)) {
                    $v = new $dt_class('@' . $v);
                } elseif (is_string($v)) {
                    // ! symbol in date format is essential here to remove time part of DateTime - don't remove, this is not a bug
                    $format = ['date' => '+!Y-m-d', 'datetime' => '+!Y-m-d H:i:s', 'time' => '+!H:i:s'];
                    if ($field->persist_format) {
                        $format = $field->persist_format;
                    } else {
                        $format = $format[$field->type];
                        if (strpos($v, '.') !== false) { // time possibly with microseconds, otherwise invalid format
                            $format = preg_replace('~(?<=H:i:s)(?![. ]*u)~', '.u', $format);
                        }
                    }

                    // datetime only - set from persisting timezone
                    if ($field->type === 'datetime' && isset($field->persist_timezone)) {
                        $v = $dt_class::createFromFormat($format, $v, new $tz_class($field->persist_timezone));
                        if ($v !== false) {
                            $v->setTimezone(new $tz_class(date_default_timezone_get()));
                        }
                    } else {
                        $v = $dt_class::createFromFormat($format, $v);
                    }

                    if ($v === false) {
                        throw (new Exception('Incorrectly formatted date/time'))
                            ->addMoreInfo('format', $format)
                            ->addMoreInfo('value', $value)
                            ->addMoreInfo('field', $field);
                    }

                    // need to cast here because DateTime::createFromFormat returns DateTime object not $dt_class
                    // this is what Carbon::instance(DateTime $dt) method does for example
                    if ($dt_class !== 'DateTime') {
                        $v = new $dt_class($v->format('Y-m-d H:i:s.u'), $v->getTimezone());
                    }
                }

                break;
            case 'array':
                // don't decode if we already use some kind of serialization
                $v = $field->serialize ? $v : $this->jsonDecode($field, $v, true);

                break;
            case 'object':
                // don't decode if we already use some kind of serialization
                $v = $field->serialize ? $v : $this->jsonDecode($field, $v, false);

                break;
        }

        return $v;
    }

    /**
     * Executing $model->action('update') will call this method.
     *
     * @param string $type
     * @param array  $args
     *
     * @return Query
     */
    public function action(Model $model, $type, $args = [])
    {
        if (!is_array($args)) {
            throw (new Exception('$args must be an array'))
                ->addMoreInfo('args', $args);
        }

        $query = $this->initQuery($model);
        switch ($type) {
            case 'insert':
                return $query->mode('insert');
                // cannot apply conditions now

            case 'update':
                $query->mode('update');

                break;
            case 'delete':
                $query->mode('delete');
                $this->initQueryConditions($model, $query);
                $model->hook(self::HOOK_INIT_SELECT_QUERY, [$query, $type]);

                return $query;
            case 'select':
                $this->initQueryFields($model, $query, $args[0] ?? null);

                break;
            case 'count':
                $this->initQueryConditions($model, $query);
                $model->hook(self::HOOK_INIT_SELECT_QUERY, [$query, $type]);

                return $query->reset('field')->field('count(*)', $args['alias'] ?? null);
            case 'exists':
                $this->initQueryConditions($model, $query);
                $model->hook(self::HOOK_INIT_SELECT_QUERY, [$query, $type]);

                return $this->dsql()->mode('select')->option('exists')->field($query);
            case 'field':
                if (!isset($args[0])) {
                    throw (new Exception('This action requires one argument with field name'))
                        ->addMoreInfo('action', $type);
                }

                $field = is_string($args[0]) ? $model->getField($args[0]) : $args[0];
                $model->hook(self::HOOK_INIT_SELECT_QUERY, [$query, $type]);
                if (isset($args['alias'])) {
                    $query->reset('field')->field($field, $args['alias']);
                } elseif ($field instanceof FieldSqlExpression) {
                    $query->reset('field')->field($field, $field->short_name);
                } else {
                    $query->reset('field')->field($field);
                }
                $this->initQueryConditions($model, $query);
                $this->setLimitOrder($model, $query);

                if ($model->loaded()) {
                    $query->where($model->id_field, $model->id);
                }

                return $query;
            case 'fx':
            case 'fx0':
                if (!isset($args[0], $args[1])) {
                    throw (new Exception('fx action needs 2 arguments, eg: ["sum", "amount"]'))
                        ->addMoreInfo('action', $type);
                }

                [$fx, $field] = $args;

<<<<<<< HEAD
                if (is_string($field)) {
                    if ($model->hasField($field)) {
                        $field = $model->getField($field);
                    } else {
                        $field = new Expression($field);
                    }
                }
=======
                $field = is_string($field) ? $model->getField($field) : $field;
>>>>>>> 586b08df

                $this->initQueryConditions($model, $query);
                $model->hook(self::HOOK_INIT_SELECT_QUERY, [$query, $type]);

                if ($type === 'fx') {
                    $expr = "{$fx}([])";
                } else {
                    $expr = "coalesce({$fx}([]), 0)";
                }

                if (isset($args['alias'])) {
                    $query->reset('field')->field($query->expr($expr, [$field]), $args['alias']);
                } elseif ($field instanceof FieldSqlExpression) {
                    $query->reset('field')->field($query->expr($expr, [$field]), $fx . '_' . $field->short_name);
                } else {
                    $query->reset('field')->field($query->expr($expr, [$field]));
                }

                return $query;
            default:
                throw (new Exception('Unsupported action mode'))
                    ->addMoreInfo('type', $type);
        }

        $this->initQueryConditions($model, $query);
        $this->setLimitOrder($model, $query);
        $model->hook(self::HOOK_INIT_SELECT_QUERY, [$query, $type]);

        return $query;
    }

    /**
     * Tries to load data record, but will not fail if record can't be loaded.
     *
     * @param mixed $id
     */
    public function tryLoad(Model $model, $id): ?array
    {
        if (!$model->id_field) {
            throw (new Exception('Unable to load field by "id" when Model->id_field is not defined.'))
                ->addMoreInfo('id', $id);
        }

        $query = $model->action('select');
        $query->where($model->getField($model->id_field), $id);
        $query->limit(1);

        // execute action
        try {
            $dataRaw = $query->getRow();
            if ($dataRaw === null) {
                return null;
            }
            $data = $this->typecastLoadRow($model, $dataRaw);
        } catch (\PDOException $e) {
            throw (new Exception('Unable to load due to query error', 0, $e))
                ->addMoreInfo('query', $query->getDebugQuery())
                ->addMoreInfo('message', $e->getMessage())
                ->addMoreInfo('model', $model)
                ->addMoreInfo('scope', $model->scope()->toWords());
        }

        if (!isset($data[$model->id_field]) || $data[$model->id_field] === null) {
            throw (new Exception('Model uses "id_field" but it wasn\'t available in the database'))
                ->addMoreInfo('model', $model)
                ->addMoreInfo('id_field', $model->id_field)
                ->addMoreInfo('id', $id)
                ->addMoreInfo('data', $data);
        }

        $model->id = $data[$model->id_field];

        return $data;
    }

    /**
     * Loads a record from model and returns a associative array.
     *
     * @param mixed $id
     */
    public function load(Model $model, $id): array
    {
        $data = $this->tryLoad($model, $id);

        if (!$data) {
            throw (new Exception('Record was not found', 404))
                ->addMoreInfo('model', $model)
                ->addMoreInfo('id', $id)
                ->addMoreInfo('scope', $model->scope()->toWords());
        }

        return $data;
    }

    /**
     * Tries to load any one record.
     */
    public function tryLoadAny(Model $model): ?array
    {
        $load = $model->action('select');
        $load->limit(1);

        // execute action
        try {
            $dataRaw = $load->getRow();
            if ($dataRaw === null) {
                return null;
            }
            $data = $this->typecastLoadRow($model, $dataRaw);
        } catch (\PDOException $e) {
            throw (new Exception('Unable to load due to query error', 0, $e))
                ->addMoreInfo('query', $load->getDebugQuery())
                ->addMoreInfo('message', $e->getMessage())
                ->addMoreInfo('model', $model)
                ->addMoreInfo('scope', $model->scope()->toWords());
        }

        if ($model->id_field) {
            // If id_field is not set, model will be read-only
            if (isset($data[$model->id_field])) {
                $model->id = $data[$model->id_field];
            } else {
                throw (new Exception('Model uses "id_field" but it was not available in the database'))
                    ->addMoreInfo('model', $model)
                    ->addMoreInfo('id_field', $model->id_field)
                    ->addMoreInfo('data', $data);
            }
        }

        return $data;
    }

    /**
     * Loads any one record.
     */
    public function loadAny(Model $model): array
    {
        $data = $this->tryLoadAny($model);

        if (!$data) {
            throw (new Exception('No matching records were found', 404))
                ->addMoreInfo('model', $model)
                ->addMoreInfo('scope', $model->scope()->toWords());
        }

        return $data;
    }

    /**
     * Inserts record in database and returns new record ID.
     *
     * @return mixed
     */
    public function insert(Model $model, array $data)
    {
        $insert = $model->action('insert');

        // don't set id field at all if it's NULL
        if ($model->id_field && array_key_exists($model->id_field, $data) && $data[$model->id_field] === null) {
            unset($data[$model->id_field]);
        }

        $insert->set($this->typecastSaveRow($model, $data));

        $st = null;

        try {
            $model->hook(self::HOOK_BEFORE_INSERT_QUERY, [$insert]);
            $st = $insert->execute();
        } catch (\PDOException $e) {
            throw (new Exception('Unable to execute insert query', 0, $e))
                ->addMoreInfo('query', $insert->getDebugQuery())
                ->addMoreInfo('message', $e->getMessage())
                ->addMoreInfo('model', $model)
                ->addMoreInfo('scope', $model->scope()->toWords());
        }

        $model->hook(self::HOOK_AFTER_INSERT_QUERY, [$insert, $st]);

        return $model->persistence->lastInsertId($model);
    }

    /**
     * Export all DataSet.
     *
     * @param bool $typecast Should we typecast exported data
     */
    public function export(Model $model, array $fields = null, $typecast = true): array
    {
        $data = $model->action('select', [$fields])->get();

        if ($typecast) {
            $data = array_map(function ($row) use ($model) {
                return $this->typecastLoadRow($model, $row);
            }, $data);
        }

        return $data;
    }

    /**
     * Prepare iterator.
     *
     * @return \PDOStatement
     */
    public function prepareIterator(Model $model): iterable
    {
        try {
            $export = $model->action('select');

            return $export->execute();
        } catch (\PDOException $e) {
            throw (new Exception('Unable to execute iteration query', 0, $e))
                ->addMoreInfo('query', $export->getDebugQuery())
                ->addMoreInfo('message', $e->getMessage())
                ->addMoreInfo('model', $model)
                ->addMoreInfo('scope', $model->scope()->toWords());
        }
    }

    /**
     * Updates record in database.
     *
     * @param mixed $id
     * @param array $data
     */
    public function update(Model $model, $id, $data)
    {
        if (!$model->id_field) {
            throw new Exception('id_field of a model is not set. Unable to update record.');
        }

        $update = $this->initQuery($model);
        $update->mode('update');

        $data = $this->typecastSaveRow($model, $data);

        // only apply fields that has been modified
        $update->set($data);
        $update->where($model->getField($model->id_field), $id);

        $st = null;

        try {
            $model->hook(self::HOOK_BEFORE_UPDATE_QUERY, [$update]);
            if ($data) {
                $st = $update->execute();
            }
        } catch (\PDOException $e) {
            throw (new Exception('Unable to update due to query error', 0, $e))
                ->addMoreInfo('query', $update->getDebugQuery())
                ->addMoreInfo('message', $e->getMessage())
                ->addMoreInfo('model', $model)
                ->addMoreInfo('scope', $model->scope()->toWords());
        }

        if ($model->id_field && isset($data[$model->id_field]) && $model->dirty[$model->id_field]) {
            // ID was changed
            $model->id = $data[$model->id_field];
        }

        $model->hook(self::HOOK_AFTER_UPDATE_QUERY, [$update, $st]);

        // if any rows were updated in database, and we had expressions, reload
        if ($model->reload_after_save === true && (!$st || $st->rowCount())) {
            $d = $model->dirty;
            $model->reload();
            $model->_dirty_after_reload = $model->dirty;
            $model->dirty = $d;
        }
    }

    /**
     * Deletes record from database.
     *
     * @param mixed $id
     */
    public function delete(Model $model, $id)
    {
        if (!$model->id_field) {
            throw new Exception('id_field of a model is not set. Unable to delete record.');
        }

        $delete = $this->initQuery($model);
        $delete->mode('delete');
        $delete->where($model->id_field, $id);
        $model->hook(self::HOOK_BEFORE_DELETE_QUERY, [$delete]);

        try {
            $delete->execute();
        } catch (\PDOException $e) {
            throw (new Exception('Unable to delete due to query error', 0, $e))
                ->addMoreInfo('query', $delete->getDebugQuery())
                ->addMoreInfo('message', $e->getMessage())
                ->addMoreInfo('model', $model)
                ->addMoreInfo('scope', $model->scope()->toWords());
        }
    }

    public function getFieldSqlExpression(Field $field, Expression $expression)
    {
        if (isset($field->owner->persistence_data['use_table_prefixes'])) {
            $mask = '{{}}.{}';
            $prop = [
                $field->join
                    ? ($field->join->foreign_alias ?: $field->join->short_name)
                    : ($field->owner->table_alias ?: $field->owner->table),
                $field->actual ?: $field->short_name,
            ];
        } else {
            // references set flag use_table_prefixes, so no need to check them here
            $mask = '{}';
            $prop = [
                $field->actual ?: $field->short_name,
            ];
        }

        // If our Model has expr() method (inherited from Persistence\Sql) then use it
        if ($field->owner->hasMethod('expr')) {
            $field->owner->expr($mask, $prop);
        }

        // Otherwise call method from expression
        return $expression->expr($mask, $prop);
    }

    /**
     * Last ID inserted.
     *
     * @return mixed
     */
    public function lastInsertId(Model $model)
    {
        $seq = $model->sequence ?: null;

        // PostgreSQL PDO always requires sequence name in lastInsertId method as parameter
        // So let's use its default one if no specific is set
        if ($this->connection instanceof \atk4\dsql\Postgresql\Connection && $seq === null) {
            $seq = $model->table . '_' . $model->id_field . '_seq';
        }

        return $this->connection->lastInsertId($seq);
    }
}<|MERGE_RESOLUTION|>--- conflicted
+++ resolved
@@ -632,17 +632,7 @@
 
                 [$fx, $field] = $args;
 
-<<<<<<< HEAD
-                if (is_string($field)) {
-                    if ($model->hasField($field)) {
-                        $field = $model->getField($field);
-                    } else {
-                        $field = new Expression($field);
-                    }
-                }
-=======
                 $field = is_string($field) ? $model->getField($field) : $field;
->>>>>>> 586b08df
 
                 $this->initQueryConditions($model, $query);
                 $model->hook(self::HOOK_INIT_SELECT_QUERY, [$query, $type]);
