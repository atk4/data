<?php

declare(strict_types=1);

namespace atk4\data\Persistence;

use atk4\data\Exception;
use atk4\data\Field;
use atk4\data\FieldSqlExpression;
use atk4\data\Model;
use atk4\data\Persistence;
use atk4\dsql\Connection;
use atk4\dsql\Expression;
use atk4\dsql\Query;

/**
 * Persistence\Sql class.
 */
class Sql extends Persistence
{
    /** @const string */
    public const HOOK_INIT_SELECT_QUERY = self::class . '@initSelectQuery';
    /** @const string */
    public const HOOK_BEFORE_INSERT_QUERY = self::class . '@beforeInsertQuery';
    /** @const string */
    public const HOOK_AFTER_INSERT_QUERY = self::class . '@afterInsertQuery';
    /** @const string */
    public const HOOK_BEFORE_UPDATE_QUERY = self::class . '@beforeUpdateQuery';
    /** @const string */
    public const HOOK_AFTER_UPDATE_QUERY = self::class . '@afterUpdateQuery';
    /** @const string */
    public const HOOK_BEFORE_DELETE_QUERY = self::class . '@beforeDeleteQuery';

    /**
     * Connection object.
     *
     * @var \atk4\dsql\Connection
     */
    public $connection;

    /**
     * Default class when adding new field.
     *
     * @var string
     */
    public $_default_seed_addField = [\atk4\data\FieldSql::class];

    /**
     * Default class when adding hasOne field.
     *
     * @var string
     */
    public $_default_seed_hasOne = [\atk4\data\Reference\HasOneSql::class];

    /**
     * Default class when adding hasMany field.
     *
     * @var string
     */
    public $_default_seed_hasMany; // [\atk4\data\Reference\HasMany::class];

    /**
     * Default class when adding Expression field.
     *
     * @var string
     */
    public $_default_seed_addExpression = [FieldSqlExpression::class];

    /**
     * Default class when adding join.
     *
     * @var string
     */
    public $_default_seed_join = [Sql\Join::class];

    /**
     * Constructor.
     *
     * @param Connection|string $connection
     * @param string            $user
     * @param string            $password
     * @param array             $args
     */
    public function __construct($connection, $user = null, $password = null, $args = [])
    {
        if ($connection instanceof \atk4\dsql\Connection) {
            $this->connection = $connection;

            return;
        }

        if (is_object($connection)) {
            throw (new Exception('You can only use Persistance_SQL with Connection class from atk4\dsql'))
                ->addMoreInfo('connection', $connection);
        }

        // attempt to connect.
        $this->connection = \atk4\dsql\Connection::connect(
            $connection,
            $user,
            $password,
            $args
        );
    }

    /**
     * Disconnect from database explicitly.
     */
    public function disconnect(): void
    {
        parent::disconnect();

        $this->connection = null;
    }

    /**
     * Returns Query instance.
     */
    public function dsql(): Query
    {
        return $this->connection->dsql();
    }

    /**
     * Atomic executes operations within one begin/end transaction, so if
     * the code inside callback will fail, then all of the transaction
     * will be also rolled back.
     *
     * @return mixed
     */
    public function atomic(\Closure $fx)
    {
        return $this->connection->atomic($fx);
    }

    /**
     * {@inheritdoc}
     */
    public function add(Model $model, array $defaults = []): Model
    {
        // Use our own classes for fields, references and expressions unless
        // $defaults specify them otherwise.
        $defaults = array_merge([
            '_default_seed_addField' => $this->_default_seed_addField,
            '_default_seed_hasOne' => $this->_default_seed_hasOne,
            '_default_seed_hasMany' => $this->_default_seed_hasMany,
            '_default_seed_addExpression' => $this->_default_seed_addExpression,
            '_default_seed_join' => $this->_default_seed_join,
        ], $defaults);

        $model = parent::add($model, $defaults);

        if (!isset($model->table) || (!is_string($model->table) && $model->table !== false)) {
            throw (new Exception('Property $table must be specified for a model'))
                ->addMoreInfo('model', $model);
        }

        // When we work without table, we can't have any IDs
        if ($model->table === false) {
            $model->removeField($model->id_field);
            $model->addExpression($model->id_field, '1');
            //} else {
            // SQL databases use ID of int by default
            //$m->getField($m->id_field)->type = 'integer';
        }

        // Sequence support
        if ($model->sequence && $model->hasField($model->id_field)) {
            $model->getField($model->id_field)->default = $this->dsql()->mode('seq_nextval')->sequence($model->sequence);
        }

        return $model;
    }

    /**
     * Initialize persistence.
     */
    protected function initPersistence(Model $model): void
    {
        $model->addMethod('expr', \Closure::fromCallable([$this, 'expr']));
        $model->addMethod('dsql', \Closure::fromCallable([$this, 'dsql']));
        $model->addMethod('exprNow', \Closure::fromCallable([$this, 'exprNow']));
    }

    /**
     * Creates new Expression object from expression string.
     *
     * @param mixed $expr
     */
    public function expr(Model $model, $expr, array $args = []): Expression
    {
        if (!is_string($expr)) {
            return $this->connection->expr($expr, $args);
        }
        preg_replace_callback(
            '/\[[a-z0-9_]*\]|{[a-z0-9_]*}/i',
            function ($matches) use (&$args, $model) {
                $identifier = substr($matches[0], 1, -1);
                if ($identifier && !isset($args[$identifier])) {
                    $args[$identifier] = $model->getField($identifier);
                }

                return $matches[0];
            },
            $expr
        );

        return $this->connection->expr($expr, $args);
    }

    /**
     * Creates new Query object with current_timestamp(precision) expression.
     */
    public function exprNow(int $precision = null): Expression
    {
        return $this->connection->dsql()->exprNow($precision);
    }

    /**
     * Initializes base query for model $m.
     */
    public function initQuery(Model $model): Query
    {
        $query = $model->persistence_data['dsql'] = $this->dsql();

        if ($model->table) {
            $query->table($model->table, $model->table_alias ?? null);
        }

        // add With cursors
        $this->initWithCursors($model, $query);

        return $query;
    }

    /**
     * Initializes WITH cursors.
     */
    public function initWithCursors(Model $model, Query $query)
    {
        if (!$with = $model->with) {
            return;
        }

        foreach ($with as $alias => ['model' => $withModel, 'mapping' => $withMapping, 'recursive' => $recursive]) {
            // prepare field names
            $fieldsFrom = $fieldsTo = [];
            foreach ($withMapping as $from => $to) {
                $fieldsFrom[] = is_int($from) ? $to : $from;
                $fieldsTo[] = $to;
            }

            // prepare sub-query
            if ($fieldsFrom) {
                $withModel->onlyFields($fieldsFrom);
            }
            // 2nd parameter here strictly define which fields should be selected
            // as result system fields will not be added if they are not requested
            $subQuery = $withModel->action('select', [$fieldsFrom]);

            // add With cursor
            $query->with($subQuery, $alias, $fieldsTo ?: null, $recursive);
        }
    }

    /**
     * Adds Field in Query.
     */
    public function initField(Query $query, Field $field)
    {
        $query->field($field, $field->useAlias() ? $field->short_name : null);
    }

    /**
     * Adds model fields in Query.
     *
     * @param array|false|null $fields
     */
    public function initQueryFields(Model $model, Query $query, $fields = null)
    {
        // do nothing on purpose
        if ($fields === false) {
            return;
        }

        // init fields
        if (is_array($fields)) {
            // Set of fields is strictly defined for purposes of export,
            // so we will ignore even system fields.
            foreach ($fields as $fieldName) {
                $this->initField($query, $model->getField($fieldName));
            }
        } elseif ($model->only_fields) {
            $addedFields = [];

            // Add requested fields first
            foreach ($model->only_fields as $fieldName) {
                $field = $model->getField($fieldName);
                if ($field->never_persist) {
                    continue;
                }
                $this->initField($query, $field);
                $addedFields[$fieldName] = true;
            }

            // now add system fields, if they were not added
            foreach ($model->getFields() as $fieldName => $field) {
                if ($field->never_persist) {
                    continue;
                }
                if ($field->system && !isset($addedFields[$fieldName])) {
                    $this->initField($query, $field);
                }
            }
        } else {
            foreach ($model->getFields() as $fieldName => $field) {
                if ($field->never_persist) {
                    continue;
                }
                $this->initField($query, $field);
            }
        }
    }

    /**
     * Will set limit defined inside $m onto query $q.
     */
    protected function setLimitOrder(Model $model, Query $query)
    {
        // set limit
        if ($model->limit && ($model->limit[0] || $model->limit[1])) {
            if ($model->limit[0] === null) {
                $model->limit[0] = PHP_INT_MAX;
            }
            $query->limit($model->limit[0], $model->limit[1]);
        }

        // set order
        if ($model->order) {
            foreach ($model->order as $order) {
                $isDesc = strtolower($order[1]) === 'desc';

                if ($order[0] instanceof Expression) {
                    $query->order($order[0], $isDesc);
                } elseif (is_string($order[0])) {
                    $query->order($model->getField($order[0]), $isDesc);
                } else {
                    throw (new Exception('Unsupported order parameter'))
                        ->addMoreInfo('model', $model)
                        ->addMoreInfo('field', $order[0]);
                }
            }
        }
    }

    /**
     * Will apply a condition defined inside $condition or $model->scope() onto $query.
     */
    public function initQueryConditions(Model $model, Query $query, Model\Scope\AbstractScope $condition = null): void
    {
        $condition = $condition ?? $model->scope();

        if (!$condition->isEmpty()) {
            // peel off the single nested scopes to convert (((field = value))) to field = value
            $condition = $condition->simplify();

            // simple condition
            if ($condition instanceof Model\Scope\Condition) {
                $query->where(...$condition->toQueryArguments());
            }

            // nested conditions
            if ($condition instanceof Model\Scope) {
                $expression = $condition->isOr() ? $query->orExpr() : $query->andExpr();

                foreach ($condition->getNestedConditions() as $nestedCondition) {
                    $this->initQueryConditions($model, $expression, $nestedCondition);
                }

                $query->where($expression);
            }
        }
    }

    /**
     * This is the actual field typecasting, which you can override in your
     * persistence to implement necessary typecasting.
     *
     * @param mixed $value
     *
     * @return mixed
     */
    public function _typecastSaveField(Field $field, $value)
    {
        // work only on copied value not real one !!!
        $v = is_object($value) ? clone $value : $value;

        switch ($field->type) {
            case 'boolean':
                // if enum is not set, then simply cast value to integer
                if (!isset($field->enum) || !$field->enum) {
                    $v = (int) $v;

                    break;
                }

                // if enum is set, first lets see if it matches one of those precisely
                if ($v === $field->enum[1]) {
                    $v = true;
                } elseif ($v === $field->enum[0]) {
                    $v = false;
                }

                // finally, convert into appropriate value
                $v = $v ? $field->enum[1] : $field->enum[0];

                break;
            case 'date':
            case 'datetime':
            case 'time':
                $dt_class = $field->dateTimeClass ?? \DateTime::class;
                $tz_class = $field->dateTimeZoneClass ?? \DateTimeZone::class;

                if ($v instanceof $dt_class || $v instanceof \DateTimeInterface) {
                    $format = ['date' => 'Y-m-d', 'datetime' => 'Y-m-d H:i:s.u', 'time' => 'H:i:s.u'];
                    $format = $field->persist_format ?: $format[$field->type];

                    // datetime only - set to persisting timezone
                    if ($field->type === 'datetime' && isset($field->persist_timezone)) {
                        $v = new \DateTime($v->format('Y-m-d H:i:s.u'), $v->getTimezone());
                        $v->setTimezone(new $tz_class($field->persist_timezone));
                    }
                    $v = $v->format($format);
                }

                break;
            case 'array':
            case 'object':
                // don't encode if we already use some kind of serialization
                $v = $field->serialize ? $v : $this->jsonEncode($field, $v);

                break;
        }

        return $v;
    }

    /**
     * This is the actual field typecasting, which you can override in your
     * persistence to implement necessary typecasting.
     *
     * @param mixed $value
     *
     * @return mixed
     */
    public function _typecastLoadField(Field $field, $value)
    {
        // LOB fields return resource stream
        if (is_resource($value)) {
            $value = stream_get_contents($value);
        }

        // work only on copied value not real one !!!
        $v = is_object($value) ? clone $value : $value;

        switch ($field->type) {
            case 'string':
            case 'text':
                // do nothing - it's ok as it is
                break;
            case 'integer':
                $v = (int) $v;

                break;
            case 'float':
                $v = (float) $v;

                break;
            case 'money':
                $v = round((float) $v, 4);

                break;
            case 'boolean':
                if (is_array($field->enum ?? null)) {
                    if (isset($field->enum[0]) && $v == $field->enum[0]) {
                        $v = false;
                    } elseif (isset($field->enum[1]) && $v == $field->enum[1]) {
                        $v = true;
                    } else {
                        $v = null;
                    }
                } elseif ($v === '') {
                    $v = null;
                } else {
                    $v = (bool) $v;
                }

                break;
            case 'date':
            case 'datetime':
            case 'time':
                $dt_class = $field->dateTimeClass ?? \DateTime::class;
                $tz_class = $field->dateTimeZoneClass ?? \DateTimeZone::class;

                if (is_numeric($v)) {
                    $v = new $dt_class('@' . $v);
                } elseif (is_string($v)) {
                    // ! symbol in date format is essential here to remove time part of DateTime - don't remove, this is not a bug
                    $format = ['date' => '+!Y-m-d', 'datetime' => '+!Y-m-d H:i:s', 'time' => '+!H:i:s'];
                    if ($field->persist_format) {
                        $format = $field->persist_format;
                    } else {
                        $format = $format[$field->type];
                        if (strpos($v, '.') !== false) { // time possibly with microseconds, otherwise invalid format
                            $format = preg_replace('~(?<=H:i:s)(?![. ]*u)~', '.u', $format);
                        }
                    }

                    // datetime only - set from persisting timezone
                    if ($field->type === 'datetime' && isset($field->persist_timezone)) {
                        $v = $dt_class::createFromFormat($format, $v, new $tz_class($field->persist_timezone));
                        if ($v !== false) {
                            $v->setTimezone(new $tz_class(date_default_timezone_get()));
                        }
                    } else {
                        $v = $dt_class::createFromFormat($format, $v);
                    }

                    if ($v === false) {
                        throw (new Exception('Incorrectly formatted date/time'))
                            ->addMoreInfo('format', $format)
                            ->addMoreInfo('value', $value)
                            ->addMoreInfo('field', $field);
                    }

                    // need to cast here because DateTime::createFromFormat returns DateTime object not $dt_class
                    // this is what Carbon::instance(DateTime $dt) method does for example
                    if ($dt_class !== 'DateTime') {
                        $v = new $dt_class($v->format('Y-m-d H:i:s.u'), $v->getTimezone());
                    }
                }

                break;
            case 'array':
                // don't decode if we already use some kind of serialization
                $v = $field->serialize ? $v : $this->jsonDecode($field, $v, true);

                break;
            case 'object':
                // don't decode if we already use some kind of serialization
                $v = $field->serialize ? $v : $this->jsonDecode($field, $v, false);

                break;
        }

        return $v;
    }

    /**
     * Executing $model->action('update') will call this method.
     *
     * @return Query
     */
    public function action(Model $model, string $type, array $args = [])
    {
        $query = $this->initQuery($model);
        switch ($type) {
            case 'insert':
                return $query->mode('insert');
                // cannot apply conditions now

            case 'update':
                $query->mode('update');

                break;
            case 'delete':
                $query->mode('delete');
                $this->initQueryConditions($model, $query);
                $model->hook(self::HOOK_INIT_SELECT_QUERY, [$query, $type]);

                return $query;
            case 'select':
                $this->initQueryFields($model, $query, $args[0] ?? null);

                break;
            case 'count':
                $this->initQueryConditions($model, $query);
                $model->hook(self::HOOK_INIT_SELECT_QUERY, [$query, $type]);

                return $query->reset('field')->field('count(*)', $args['alias'] ?? null);
            case 'exists':
                $this->initQueryConditions($model, $query);
                $model->hook(self::HOOK_INIT_SELECT_QUERY, [$query, $type]);

<<<<<<< HEAD
                // MSSQL and Oracle do not support EXISTS everywhere, so wrap in CASE
                if ($this->connection instanceof \atk4\dsql\Mssql\Connection
                    || $this->connection instanceof \atk4\dsql\Oracle\Connection) {
                    return $this->dsql()->mode('select')->field(
                        $this->dsql()->expr('case when exists[] then 1 else 0 end', [$query])
                    );
                }

                return $this->dsql()->mode('select')->option('exists')->field($query);
=======
                return $query->exists();
>>>>>>> 8078c983
            case 'field':
                if (!isset($args[0])) {
                    throw (new Exception('This action requires one argument with field name'))
                        ->addMoreInfo('action', $type);
                }

                $field = is_string($args[0]) ? $model->getField($args[0]) : $args[0];
                $model->hook(self::HOOK_INIT_SELECT_QUERY, [$query, $type]);
                if (isset($args['alias'])) {
                    $query->reset('field')->field($field, $args['alias']);
                } elseif ($field instanceof FieldSqlExpression) {
                    $query->reset('field')->field($field, $field->short_name);
                } else {
                    $query->reset('field')->field($field);
                }
                $this->initQueryConditions($model, $query);
                $this->setLimitOrder($model, $query);

                if ($model->loaded()) {
                    $query->where($model->id_field, $model->getId());
                }

                return $query;
            case 'fx':
            case 'fx0':
                if (!isset($args[0], $args[1])) {
                    throw (new Exception('fx action needs 2 arguments, eg: ["sum", "amount"]'))
                        ->addMoreInfo('action', $type);
                }

                [$fx, $field] = $args;

                $field = is_string($field) ? $model->getField($field) : $field;

                $this->initQueryConditions($model, $query);
                $model->hook(self::HOOK_INIT_SELECT_QUERY, [$query, $type]);

                if ($type === 'fx') {
                    $expr = "{$fx}([])";
                } else {
                    $expr = "coalesce({$fx}([]), 0)";
                }

                if (isset($args['alias'])) {
                    $query->reset('field')->field($query->expr($expr, [$field]), $args['alias']);
                } elseif ($field instanceof FieldSqlExpression) {
                    $query->reset('field')->field($query->expr($expr, [$field]), $fx . '_' . $field->short_name);
                } else {
                    $query->reset('field')->field($query->expr($expr, [$field]));
                }

                return $query;
            default:
                throw (new Exception('Unsupported action mode'))
                    ->addMoreInfo('type', $type);
        }

        $this->initQueryConditions($model, $query);
        $this->setLimitOrder($model, $query);
        $model->hook(self::HOOK_INIT_SELECT_QUERY, [$query, $type]);

        return $query;
    }

    /**
     * Tries to load data record, but will not fail if record can't be loaded.
     *
     * @param mixed $id
     */
    public function tryLoad(Model $model, $id): ?array
    {
        if (!$model->id_field) {
            throw (new Exception('Unable to load field by "id" when Model->id_field is not defined.'))
                ->addMoreInfo('id', $id);
        }

        $query = $model->action('select');
        $query->where($model->getField($model->id_field), $id);
        $query->limit(1);

        // execute action
        try {
            $dataRaw = $query->getRow();
            if ($dataRaw === null) {
                return null;
            }
            $data = $this->typecastLoadRow($model, $dataRaw);
        } catch (\PDOException $e) {
            throw (new Exception('Unable to load due to query error', 0, $e))
                ->addMoreInfo('query', $query->getDebugQuery())
                ->addMoreInfo('message', $e->getMessage())
                ->addMoreInfo('model', $model)
                ->addMoreInfo('scope', $model->scope()->toWords());
        }

        if (!isset($data[$model->id_field]) || $data[$model->id_field] === null) {
            throw (new Exception('Model uses "id_field" but it wasn\'t available in the database'))
                ->addMoreInfo('model', $model)
                ->addMoreInfo('id_field', $model->id_field)
                ->addMoreInfo('id', $id)
                ->addMoreInfo('data', $data);
        }

        return $data;
    }

    /**
     * Loads a record from model and returns a associative array.
     *
     * @param mixed $id
     */
    public function load(Model $model, $id): array
    {
        $data = $this->tryLoad($model, $id);

        if (!$data) {
            throw (new Exception('Record was not found', 404))
                ->addMoreInfo('model', $model)
                ->addMoreInfo('id', $id)
                ->addMoreInfo('scope', $model->scope()->toWords());
        }

        return $data;
    }

    /**
     * Tries to load any one record.
     */
    public function tryLoadAny(Model $model): ?array
    {
        $load = $model->action('select');
        $load->limit(1);

        // execute action
        try {
            $dataRaw = $load->getRow();
            if ($dataRaw === null) {
                return null;
            }
            $data = $this->typecastLoadRow($model, $dataRaw);
        } catch (\PDOException $e) {
            throw (new Exception('Unable to load due to query error', 0, $e))
                ->addMoreInfo('query', $load->getDebugQuery())
                ->addMoreInfo('message', $e->getMessage())
                ->addMoreInfo('model', $model)
                ->addMoreInfo('scope', $model->scope()->toWords());
        }

        // if id_field is not set, model will be read-only
        if ($model->id_field && !isset($data[$model->id_field])) {
            throw (new Exception('Model uses "id_field" but it was not available in the database'))
                ->addMoreInfo('model', $model)
                ->addMoreInfo('id_field', $model->id_field)
                ->addMoreInfo('data', $data);
        }

        return $data;
    }

    /**
     * Loads any one record.
     */
    public function loadAny(Model $model): array
    {
        $data = $this->tryLoadAny($model);

        if (!$data) {
            throw (new Exception('No matching records were found', 404))
                ->addMoreInfo('model', $model)
                ->addMoreInfo('scope', $model->scope()->toWords());
        }

        return $data;
    }

    /**
     * Inserts record in database and returns new record ID.
     */
    public function insert(Model $model, array $data): string
    {
        $insert = $model->action('insert');

        if ($model->id_field && !isset($data[$model->id_field])) {
            unset($data[$model->id_field]);

            $this->syncIdSequence($model);
        }

        $insert->set($this->typecastSaveRow($model, $data));

        $st = null;
        try {
            $model->hook(self::HOOK_BEFORE_INSERT_QUERY, [$insert]);
            $st = $insert->execute();
        } catch (\PDOException $e) {
            throw (new Exception('Unable to execute insert query', 0, $e))
                ->addMoreInfo('query', $insert->getDebugQuery())
                ->addMoreInfo('message', $e->getMessage())
                ->addMoreInfo('model', $model)
                ->addMoreInfo('scope', $model->scope()->toWords());
        }

        if ($model->id_field && isset($data[$model->id_field])) {
            $id = (string) $data[$model->id_field];

            $this->syncIdSequence($model);
        } else {
            $id = $this->lastInsertId($model);
        }

        $model->hook(self::HOOK_AFTER_INSERT_QUERY, [$insert, $st]);

        return $id;
    }

    /**
     * Export all DataSet.
     */
    public function export(Model $model, array $fields = null, bool $typecast = true): array
    {
        $data = $model->action('select', [$fields])->get();

        if ($typecast) {
            $data = array_map(function ($row) use ($model) {
                return $this->typecastLoadRow($model, $row);
            }, $data);
        }

        return $data;
    }

    /**
     * Prepare iterator.
     */
    public function prepareIterator(Model $model): iterable
    {
        try {
            $export = $model->action('select');

            return $export->getIterator();
        } catch (\PDOException $e) {
            throw (new Exception('Unable to execute iteration query', 0, $e))
                ->addMoreInfo('query', $export->getDebugQuery())
                ->addMoreInfo('message', $e->getMessage())
                ->addMoreInfo('model', $model)
                ->addMoreInfo('scope', $model->scope()->toWords());
        }
    }

    /**
     * Updates record in database.
     *
     * @param mixed $id
     */
    public function update(Model $model, $id, array $data)
    {
        if (!$model->id_field) {
            throw new Exception('id_field of a model is not set. Unable to update record.');
        }

        $update = $this->initQuery($model);
        $update->mode('update');

        $data = $this->typecastSaveRow($model, $data);

        // only apply fields that has been modified
        $update->set($data);
        $update->where($model->getField($model->id_field), $id);

        $st = null;
        try {
            $model->hook(self::HOOK_BEFORE_UPDATE_QUERY, [$update]);
            if ($data) {
                $st = $update->execute();
            }
        } catch (\PDOException $e) {
            throw (new Exception('Unable to update due to query error', 0, $e))
                ->addMoreInfo('query', $update->getDebugQuery())
                ->addMoreInfo('message', $e->getMessage())
                ->addMoreInfo('model', $model)
                ->addMoreInfo('scope', $model->scope()->toWords());
        }

        if ($model->id_field && isset($data[$model->id_field]) && $model->dirty[$model->id_field]) {
            // ID was changed
            $model->setId($data[$model->id_field]);
        }

        $model->hook(self::HOOK_AFTER_UPDATE_QUERY, [$update, $st]);

        // if any rows were updated in database, and we had expressions, reload
        if ($model->reload_after_save === true && (!$st || $st->rowCount())) {
            $d = $model->dirty;
            $model->reload();
            $model->_dirty_after_reload = $model->dirty;
            $model->dirty = $d;
        }
    }

    /**
     * Deletes record from database.
     *
     * @param mixed $id
     */
    public function delete(Model $model, $id)
    {
        if (!$model->id_field) {
            throw new Exception('id_field of a model is not set. Unable to delete record.');
        }

        $delete = $this->initQuery($model);
        $delete->mode('delete');
        $delete->where($model->id_field, $id);
        $model->hook(self::HOOK_BEFORE_DELETE_QUERY, [$delete]);

        try {
            $delete->execute();
        } catch (\PDOException $e) {
            throw (new Exception('Unable to delete due to query error', 0, $e))
                ->addMoreInfo('query', $delete->getDebugQuery())
                ->addMoreInfo('message', $e->getMessage())
                ->addMoreInfo('model', $model)
                ->addMoreInfo('scope', $model->scope()->toWords());
        }
    }

    public function getFieldSqlExpression(Field $field, Expression $expression)
    {
        if (isset($field->owner->persistence_data['use_table_prefixes'])) {
            $mask = '{{}}.{}';
            $prop = [
                $field->join
                    ? ($field->join->foreign_alias ?: $field->join->short_name)
                    : ($field->owner->table_alias ?: $field->owner->table),
                $field->actual ?: $field->short_name,
            ];
        } else {
            // references set flag use_table_prefixes, so no need to check them here
            $mask = '{}';
            $prop = [
                $field->actual ?: $field->short_name,
            ];
        }

        // If our Model has expr() method (inherited from Persistence\Sql) then use it
        if ($field->owner->hasMethod('expr')) {
            $field->owner->expr($mask, $prop);
        }

        // Otherwise call method from expression
        return $expression->expr($mask, $prop);
    }

    private function getIdSequenceName(Model $model): ?string
    {
        $sequenceName = $model->sequence ?: null;

        if ($sequenceName === null) {
            // PostgreSQL uses sequence internally for PK autoincrement,
            // use default name if not set explicitly
            if ($this->connection instanceof \atk4\dsql\Postgresql\Connection) {
                $sequenceName = $model->table . '_' . $model->id_field . '_seq';
            }
        }

        return $sequenceName;
    }

    public function lastInsertId(Model $model): string
    {
        // TODO: Oracle does not support lastInsertId(), only for testing
        // as this does not support concurrent inserts
        if ($this->connection instanceof \atk4\dsql\Oracle\Connection) {
            if ($model->id_field === false) {
                return ''; // TODO code should never call lastInsertId() if id field is not defined
            }

            $query = $this->connection->dsql()->table($model->table);
            $query->field($query->expr('max({id_col})', ['id_col' => $model->id_field]), 'max_id');

            return $query->getOne();
        }

        return $this->connection->lastInsertId($this->getIdSequenceName($model));
    }

    protected function syncIdSequence(Model $model): void
    {
        // PostgreSQL sequence must be manually synchronized if a row with explicit ID was inserted
        if ($this->connection instanceof \atk4\dsql\Postgresql\Connection) {
            $this->connection->expr(
                'select setval([], coalesce(max({}), 0) + 1, false) from {}',
                [$this->getIdSequenceName($model), $model->id_field, $model->table]
            )->execute();
        }
    }
}<|MERGE_RESOLUTION|>--- conflicted
+++ resolved
@@ -592,19 +592,7 @@
                 $this->initQueryConditions($model, $query);
                 $model->hook(self::HOOK_INIT_SELECT_QUERY, [$query, $type]);
 
-<<<<<<< HEAD
-                // MSSQL and Oracle do not support EXISTS everywhere, so wrap in CASE
-                if ($this->connection instanceof \atk4\dsql\Mssql\Connection
-                    || $this->connection instanceof \atk4\dsql\Oracle\Connection) {
-                    return $this->dsql()->mode('select')->field(
-                        $this->dsql()->expr('case when exists[] then 1 else 0 end', [$query])
-                    );
-                }
-
-                return $this->dsql()->mode('select')->option('exists')->field($query);
-=======
                 return $query->exists();
->>>>>>> 8078c983
             case 'field':
                 if (!isset($args[0])) {
                     throw (new Exception('This action requires one argument with field name'))
