<?php

// vim:ts=4:sw=4:et:fdm=marker:fdl=0

namespace atk4\data\Persistence;

use atk4\data\Exception;
use atk4\data\Field;
use atk4\data\Field_SQL_Expression;
use atk4\data\Model;
use atk4\data\Persistence;
use atk4\dsql\Connection;
use atk4\dsql\Expression;
use atk4\dsql\Query;

/**
 * Persistence\SQL class.
 */
class SQL extends Persistence
{
    /**
     * Connection object.
     *
     * @var \atk4\dsql\Connection
     */
    public $connection;

    /**
     * Default class when adding new field.
     *
     * @var string
     */
    public $_default_seed_addField = ['\atk4\data\Field_SQL'];

    /**
     * Default class when adding hasOne field.
     *
     * @var string
     */
    public $_default_seed_hasOne = ['\atk4\data\Reference\HasOne_SQL'];

    /**
     * Default class when adding hasMany field.
     *
     * @var string
     */
    public $_default_seed_hasMany = null; //'atk4\data\Reference\HasMany';

    /**
     * Default class when adding Expression field.
     *
     * @var string
     */
    public $_default_seed_addExpression = ['\atk4\data\Field_SQL_Expression'];

    /**
     * Default class when adding join.
     *
     * @var string
     */
    public $_default_seed_join = ['\atk4\data\Join\SQL'];

    /**
     * Constructor.
     *
     * @param Connection|string $connection
     * @param string            $user
     * @param string            $password
     * @param array             $args
     */
    public function __construct($connection, $user = null, $password = null, $args = [])
    {
        if ($connection instanceof \atk4\dsql\Connection) {
            $this->connection = $connection;

            return;
        }

        if (is_object($connection)) {
            throw new Exception([
                'You can only use Persistance_SQL with Connection class from atk4\dsql',
                'connection' => $connection,
            ]);
        }

        // attempt to connect.
        $this->connection = \atk4\dsql\Connection::connect(
            $connection,
            $user,
            $password,
            $args
        );
    }

    /**
     * Disconnect from database explicitly.
     */
    public function disconnect()
    {
        parent::disconnect();

        unset($this->connection);
    }

    /**
     * Returns Query instance.
     *
     * @return Query
     */
    public function dsql(): Query
    {
        return $this->connection->dsql();
    }

    /**
     * Atomic executes operations within one begin/end transaction, so if
     * the code inside callback will fail, then all of the transaction
     * will be also rolled back.
     *
     * @param callable $fx
     *
     * @return mixed
     */
    public function atomic($fx)
    {
        return $this->connection->atomic($fx);
    }

    /**
     * Associate model with the data driver.
     *
     * @param Model|string $model    Model which will use this persistence
     * @param array        $defaults Properties
     *
     * @return Model
     */
<<<<<<< HEAD
    public function add($model, $defaults = []): Model
=======
    public function add($m, $defaults = []): Model
>>>>>>> 94b65edc
    {
        // Use our own classes for fields, references and expressions unless
        // $defaults specify them otherwise.
        $defaults = array_merge([
            '_default_seed_addField'      => $this->_default_seed_addField,
            '_default_seed_hasOne'        => $this->_default_seed_hasOne,
            '_default_seed_hasMany'       => $this->_default_seed_hasMany,
            '_default_seed_addExpression' => $this->_default_seed_addExpression,
            '_default_seed_join'          => $this->_default_seed_join,
        ], $defaults);

        $model = parent::add($model, $defaults);

        if (!isset($model->table) || (!is_string($model->table) && $model->table !== false)) {
            throw new Exception([
                'Property $table must be specified for a model',
                'model' => $model,
            ]);
        }

        // When we work without table, we can't have any IDs
        if ($model->table === false) {
            $model->removeField($model->id_field);
            $model->addExpression($model->id_field, '1');
            //} else {
            // SQL databases use ID of int by default
            //$m->getField($m->id_field)->type = 'integer';
        }

        // Sequence support
        if ($model->sequence && $id_field = $model->hasField($model->id_field)) {
            $id_field->default = $this->dsql()->mode('seq_nextval')->sequence($model->sequence);
        }

        return $model;
    }

    /**
     * Initialize persistence.
     *
     * @param Model $model
     */
    protected function initPersistence(Model $model)
    {
<<<<<<< HEAD
        $model->addMethod('expr', $this);
        $model->addMethod('dsql', $this);
        $model->addMethod('exprNow', $this);
=======
        $m->addMethod('expr', $this);
        $m->addMethod('dsql', $this);
        $m->addMethod('exprNow', $this);
>>>>>>> 94b65edc
    }

    /**
     * Creates new Expression object from expression string.
     *
     * @param Model $model
     * @param mixed $expr
     * @param array $args
     *
     * @return Expression
     */
<<<<<<< HEAD
    public function expr(Model $model, $expr, $args = []): Expression
=======
    public function expr(Model $m, $expr, $args = []): Expression
>>>>>>> 94b65edc
    {
        if (!is_string($expr)) {
            return $this->connection->expr($expr, $args);
        }
        preg_replace_callback(
            '/\[[a-z0-9_]*\]|{[a-z0-9_]*}/i',
            function ($matches) use (&$args, $model) {
                $identifier = substr($matches[0], 1, -1);
                if ($identifier && !isset($args[$identifier])) {
                    $args[$identifier] = $model->getField($identifier);
                }

                return $matches[0];
            },
            $expr
        );

        return $this->connection->expr($expr, $args);
    }

    /**
     * Creates new Query object with current_timestamp(precision) expression.
<<<<<<< HEAD
=======
     *
     * @param Model $m
     * @param int   $precision
     *
     * @return Query
     */
    public function exprNow($precision = null)
    {
        return $this->connection->dsql()->exprNow($precision);
    }

    /**
     * Initializes base query for model $m.
>>>>>>> 94b65edc
     *
     * @param Model $m
     * @param int   $precision
     *
     * @return Query
     */
<<<<<<< HEAD
    public function exprNow($precision = null)
=======
    public function initQuery(Model $m): Query
>>>>>>> 94b65edc
    {
        return $this->connection->dsql()->exprNow($precision);
    }

    /**
     * Initializes base query for model $m.
     *
     * @param Model $model
     *
     * @return Query
     */
    public function initQuery(Model $model): Query
    {
        $query = $model->persistence_data['dsql'] = $this->dsql();

        if ($model->table) {
            $query->table($model->table, $model->table_alias ?? null);
        }

        return $query;
    }

    /**
     * Adds Field in Query.
     *
     * @param Query $query
     * @param Field $field
     */
    public function initField(Query $query, Field $field)
    {
        $query->field($field, $field->useAlias() ? $field->short_name : null);
    }

    /**
     * Adds model fields in Query.
     *
     * @param Model            $model
     * @param \atk4\dsql\Query $query
     * @param array|null|false $fields
     */
    public function initQueryFields(Model $model, $query, $fields = null)
    {
        // do nothing on purpose
        if ($fields === false) {
            return;
        }

        // init fields
        if (is_array($fields)) {

            // Set of fields is strictly defined for purposes of export,
            // so we will ignore even system fields.
            foreach ($fields as $field) {
                $this->initField($query, $model->getField($field));
            }
        } elseif ($model->only_fields) {
            $added_fields = [];

            // Add requested fields first
            foreach ($model->only_fields as $field) {
                $f_object = $model->getField($field);
                if ($f_object->never_persist) {
                    continue;
                }
                $this->initField($query, $f_object);
                $added_fields[$field] = true;
            }

            // now add system fields, if they were not added
            foreach ($model->getFields() as $field => $f_object) {
                if ($f_object->never_persist) {
                    continue;
                }
                if ($f_object->system && !isset($added_fields[$field])) {
                    $this->initField($query, $f_object);
                }
            }
        } else {
            foreach ($model->getFields() as $field => $f_object) {
                if ($f_object->never_persist) {
                    continue;
                }
                $this->initField($query, $f_object);
            }
        }
    }

    /**
     * Will set limit defined inside $m onto query $q.
     *
     * @param Model $model
     * @param Query $query
     */
    protected function setLimitOrder(Model $model, Query $query)
    {
        // set limit
        if ($model->limit && ($model->limit[0] || $model->limit[1])) {
            if ($model->limit[0] === null) {
                // This is max number which is allowed in MySQL server.
                // But be aware, that PDO will downgrade this number even lower probably because
                // in LIMIT it expects numeric value and converts string (we set float values as PDO_PARAM_STR)
                // back to PDO_PARAM_INT which is goes back to max int value specific server can have.
                // On my Win10,64-bit it is 2147483647, on Travis server 9223372036854775807 etc.
                $model->limit[0] = '18446744073709551615';
            }
            $query->limit($model->limit[0], $model->limit[1]);
        }

        // set order
        if ($model->order) {
            foreach ($model->order as $o) {
                if ($o[0] instanceof Expression) {
                    $query->order($o[0], $o[1]);
                } elseif (is_string($o[0])) {
                    $query->order($model->getField($o[0]), $o[1]);
                } else {
                    throw new Exception(['Unsupported order parameter', 'model' => $model, 'field' => $o[0]]);
                }
            }
        }
    }

    /**
     * Will apply conditions defined inside $m onto query $q.
     *
     * @param Model $model
     * @param Query $query
     *
     * @return Query
     */
<<<<<<< HEAD
    public function initQueryConditions(Model $model, Query $query): Query
=======
    public function initQueryConditions(Model $m, Query $q): Query
>>>>>>> 94b65edc
    {
        if (!isset($model->conditions)) {
            // no conditions are set in the model
            return $query;
        }

        foreach ($model->conditions as $cond) {

            // Options here are:
            // count($cond) == 1, we will pass the only
            // parameter inside where()

            if (count($cond) == 1) {

                // OR conditions
                if (is_array($cond[0])) {
                    foreach ($cond[0] as &$row) {
                        if (is_string($row[0])) {
                            $row[0] = $model->getField($row[0]);
                        }

                        if ($row[0] instanceof Field) {
                            $valueKey = count($row) == 2 ? 1 : 2;

                            $row[$valueKey] = $this->typecastSaveField($row[0], $row[$valueKey]);
                        }
                    }
                }

                $query->where($cond[0]);
                continue;
            }

            if (is_string($cond[0])) {
                $cond[0] = $model->getField($cond[0]);
            }

            if (count($cond) == 2) {
                if ($cond[0] instanceof Field) {
                    $cond[1] = $this->typecastSaveField($cond[0], $cond[1]);
                }
                $query->where($cond[0], $cond[1]);
            } else {
                if ($cond[0] instanceof Field) {
                    $cond[2] = $this->typecastSaveField($cond[0], $cond[2]);
                }
                $query->where($cond[0], $cond[1], $cond[2]);
            }
        }

        return $query;
    }

    /**
     * This is the actual field typecasting, which you can override in your
     * persistence to implement necessary typecasting.
     *
     * @param Field $f
     * @param mixed $value
     *
     * @return mixed
     */
    public function _typecastSaveField(Field $field, $value)
    {
        // work only on copied value not real one !!!
        $v = is_object($value) ? clone $value : $value;

        switch ($field->type) {
        case 'boolean':
            // if enum is not set, then simply cast value to integer
            if (!isset($field->enum) || !$field->enum) {
                $v = (int) $v;
                break;
            }

            // if enum is set, first lets see if it matches one of those precisely
            if ($v === $field->enum[1]) {
                $v = true;
            } elseif ($v === $field->enum[0]) {
                $v = false;
            }

            // finally, convert into appropriate value
            $v = $v ? $field->enum[1] : $field->enum[0];
            break;
        case 'date':
        case 'datetime':
        case 'time':
            $dt_class = $field->dateTimeClass ?? 'DateTime';
            $tz_class = $field->dateTimeZoneClass ?? 'DateTimeZone';

<<<<<<< HEAD
            if ($v instanceof $dt_class) {
                $format = ['date' => 'Y-m-d', 'datetime' => 'Y-m-d H:i:s', 'time' => 'H:i:s'];
                $format = $field->persistence['format'] ?? $format[$field->type];

                // datetime only - set to persisting timezone
                if ($field->type == 'datetime' && isset($field->persistence['timezone'])) {
                    $v->setTimezone(new $tz_class($field->persistence['timezone']));
=======
            if ($v instanceof $dt_class || $v instanceof \DateTimeInterface) {
                $format = ['date' => 'Y-m-d', 'datetime' => 'Y-m-d H:i:s.u', 'time' => 'H:i:s.u'];
                $format = $f->persist_format ?: $format[$f->type];

                // datetime only - set to persisting timezone
                if ($f->type == 'datetime' && isset($f->persist_timezone)) {
                    $v = new \DateTime($v->format('Y-m-d H:i:s.u'), $v->getTimezone());
                    $v->setTimezone(new $tz_class($f->persist_timezone));
>>>>>>> 94b65edc
                }
                $v = $v->format($format);
            }
            break;
        case 'array':
        case 'object':
            // don't encode if we already use some kind of serialization
            $v = $field->serialize ? $v : $this->jsonEncode($field, $v);
            break;
        }

        return $v;
    }

    /**
     * This is the actual field typecasting, which you can override in your
     * persistence to implement necessary typecasting.
     *
     * @param Field $field
     * @param mixed $value
     *
     * @return mixed
     */
    public function _typecastLoadField(Field $field, $value)
    {
        // LOB fields return resource stream
        if (is_resource($value)) {
            $value = stream_get_contents($value);
        }

        // work only on copied value not real one !!!
        $v = is_object($value) ? clone $value : $value;

        switch ($field->type) {
        case 'string':
        case 'text':
            // do nothing - it's ok as it is
            break;
        case 'integer':
            $v = (int) $v;
            break;
        case 'float':
            $v = (float) $v;
            break;
        case 'money':
            $v = round($v, 4);
            break;
        case 'boolean':
            if (isset($field->enum) && is_array($field->enum)) {
                if (isset($field->enum[0]) && $v == $field->enum[0]) {
                    $v = false;
                } elseif (isset($field->enum[1]) && $v == $field->enum[1]) {
                    $v = true;
                } else {
                    $v = null;
                }
            } elseif ($v === '') {
                $v = null;
            } else {
                $v = (bool) $v;
            }
            break;
        case 'date':
        case 'datetime':
        case 'time':
            $dt_class = isset($field->dateTimeClass) ? $field->dateTimeClass : 'DateTime';
            $tz_class = isset($field->dateTimeZoneClass) ? $field->dateTimeZoneClass : 'DateTimeZone';

            if (is_numeric($v)) {
                $v = new $dt_class('@'.$v);
            } elseif (is_string($v)) {
                // ! symbol in date format is essential here to remove time part of DateTime - don't remove, this is not a bug
                $format = ['date' => '+!Y-m-d', 'datetime' => '+!Y-m-d H:i:s', 'time' => '+!H:i:s'];
<<<<<<< HEAD
                $format = $field->persistence['format'] ?? $format[$field->type];

                // datetime only - set from persisting timezone
                if ($field->type == 'datetime' && isset($field->persistence['timezone'])) {
                    $v = $dt_class::createFromFormat($format, $v, new $tz_class($field->persistence['timezone']));
                    if ($v === false) {
                        throw new Exception(['Incorrectly formatted datetime', 'format' => $format, 'value' => $value, 'field' => $field]);
=======
                if ($f->persist_format) {
                    $format = $f->persist_format;
                } else {
                    $format = $format[$f->type];
                    if (strpos($v, '.') !== false) { // time possibly with microseconds, otherwise invalid format
                        $format = preg_replace('~(?<=H:i:s)(?![. ]*u)~', '.u', $format);
                    }
                }

                // datetime only - set from persisting timezone
                if ($f->type == 'datetime' && isset($f->persist_timezone)) {
                    $v = $dt_class::createFromFormat($format, $v, new $tz_class($f->persist_timezone));
                    if ($v !== false) {
                        $v->setTimezone(new $tz_class(date_default_timezone_get()));
>>>>>>> 94b65edc
                    }
                } else {
                    $v = $dt_class::createFromFormat($format, $v);
<<<<<<< HEAD
                    if ($v === false) {
                        throw new Exception(['Incorrectly formatted date/time', 'format' => $format, 'value' => $value, 'field' => $field]);
                    }
=======
                }

                if ($v === false) {
                    throw new Exception(['Incorrectly formatted date/time', 'format' => $format, 'value' => $value, 'field' => $f]);
>>>>>>> 94b65edc
                }

                // need to cast here because DateTime::createFromFormat returns DateTime object not $dt_class
                // this is what Carbon::instance(DateTime $dt) method does for example
                if ($dt_class != 'DateTime') {
                    $v = new $dt_class($v->format('Y-m-d H:i:s.u'), $v->getTimezone());
                }
            }
            break;
        case 'array':
            // don't decode if we already use some kind of serialization
            $v = $field->serialize ? $v : $this->jsonDecode($field, $v, true);
            break;
        case 'object':
            // don't decode if we already use some kind of serialization
            $v = $field->serialize ? $v : $this->jsonDecode($field, $v, false);
            break;
        }

        return $v;
    }

    /**
     * Executing $model->action('update') will call this method.
     *
     * @param Model  $model
     * @param string $type
     * @param array  $args
     *
     * @return \atk4\dsql\Query
     */
    public function action(Model $model, $type, $args = [])
    {
        if (!is_array($args)) {
            throw new Exception([
                '$args must be an array',
                'args' => $args,
            ]);
        }

        $query = $this->initQuery($model);
        switch ($type) {
            case 'insert':
                return $query->mode('insert');
                // cannot apply conditions now

            case 'update':
                $query->mode('update');
                break;

            case 'delete':
                $query->mode('delete');
                $this->initQueryConditions($model, $query);
                $model->hook('initSelectQuery', [$query, $type]);

                return $query;

            case 'select':
                $this->initQueryFields($model, $query, isset($args[0]) ? $args[0] : null);
                break;

            case 'count':
                $this->initQueryConditions($model, $query);
                $model->hook('initSelectQuery', [$query]);
                if (isset($args['alias'])) {
                    $query->reset('field')->field('count(*)', $args['alias']);
                } else {
                    $query->reset('field')->field('count(*)');
                }

                return $query;

            case 'field':
                if (!isset($args[0])) {
                    throw new Exception([
                        'This action requires one argument with field name',
                        'action' => $type,
                    ]);
                }

                $field = is_string($args[0]) ? $model->getField($args[0]) : $args[0];
                $model->hook('initSelectQuery', [$query, $type]);
                if (isset($args['alias'])) {
                    $query->reset('field')->field($field, $args['alias']);
                } elseif ($field instanceof Field_SQL_Expression) {
                    $query->reset('field')->field($field, $field->short_name);
                } else {
                    $query->reset('field')->field($field);
                }
                $this->initQueryConditions($model, $query);
                $this->setLimitOrder($model, $query);

                return $query;

            case 'fx':
            case 'fx0':
                if (!isset($args[0], $args[1])) {
                    throw new Exception([
                        'fx action needs 2 arguments, eg: ["sum", "amount"]',
                        'action' => $type,
                    ]);
                }

                $fx = $args[0];
                $field = is_string($args[1]) ? $model->getField($args[1]) : $args[1];
                $this->initQueryConditions($model, $query);
                $model->hook('initSelectQuery', [$query, $type]);

                if ($type == 'fx') {
                    $expr = "$fx([])";
                } else {
                    $expr = "coalesce($fx([]), 0)";
                }

                if (isset($args['alias'])) {
                    $query->reset('field')->field($query->expr($expr, [$field]), $args['alias']);
                } elseif ($field instanceof Field_SQL_Expression) {
                    $query->reset('field')->field($query->expr($expr, [$field]), $fx.'_'.$field->short_name);
                } else {
                    $query->reset('field')->field($query->expr($expr, [$field]));
                }

                return $query;

            default:
                throw new Exception([
                    'Unsupported action mode',
                    'type' => $type,
                ]);
        }

        $this->initQueryConditions($model, $query);
        $this->setLimitOrder($model, $query);
        $model->hook('initSelectQuery', [$query, $type]);

        return $query;
    }

    /**
     * Tries to load data record, but will not fail if record can't be loaded.
     *
     * @param Model $m
     * @param mixed $id
     *
     * @return array
     */
    public function tryLoad(Model $m, $id)
    {
        if (!$m->id_field) {
            throw new Exception(['Unable to load field by "id" when Model->id_field is not defined.', 'id'=>$id]);
        }

        $load = $m->action('select');
        $load->where($m->getField($m->id_field), $id);
        $load->limit(1);

        // execute action
        try {
            $data = $this->typecastLoadRow($m, $load->getRow());
        } catch (\PDOException $e) {
            throw new Exception([
                'Unable to load due to query error',
                'query'      => $load->getDebugQuery(false),
                'model'      => $m,
                'conditions' => $m->conditions,
            ], null, $e);
        }

        if (!$data) {
            return;
        }

        if (!isset($data[$m->id_field]) || is_null($data[$m->id_field])) {
            throw new Exception([
                'Model uses "id_field" but it wasn\'t available in the database',
                'model'       => $m,
                'id_field'    => $m->id_field,
                'id'          => $id,
                'data'        => $data,
            ]);
        }

        $m->id = $data[$m->id_field];

        return $data;
    }

    /**
     * Loads a record from model and returns a associative array.
     *
     * @param Model $model
     * @param mixed $id
     *
     * @return array
     */
    public function load(Model $model, $id)
    {
        $data = $this->tryLoad($model, $id);

        if (!$data) {
            throw new Exception([
                'Record was not found',
                'model'      => $model,
                'id'         => $id,
                'conditions' => $model->conditions,
            ], 404);
        }

        return $data;
    }

    /**
     * Tries to load any one record.
     *
     * @param Model $model
     *
     * @return array
     */
    public function tryLoadAny(Model $model)
    {
        $load = $model->action('select');
        $load->limit(1);

        // execute action
        try {
            $data = $this->typecastLoadRow($model, $load->getRow());
        } catch (\PDOException $e) {
            throw new Exception([
                'Unable to load due to query error',
                'query'      => $load->getDebugQuery(false),
                'model'      => $model,
                'conditions' => $model->conditions,
            ], null, $e);
        }

        if (!$data) {
            return;
        }

        if ($model->id_field) {

            // If id_field is not set, model will be read-only
            if (isset($data[$model->id_field])) {
                $model->id = $data[$model->id_field];
            } else {
                throw new Exception([
                    'Model uses "id_field" but it was not available in the database',
                    'model'       => $model,
                    'id_field'    => $model->id_field,
                    'data'        => $data,
                ]);
            }
        }

        return $data;
    }

    /**
     * Loads any one record.
     *
     * @param Model $model
     *
     * @return array
     */
    public function loadAny(Model $model)
    {
        $data = $this->tryLoadAny($model);

        if (!$data) {
            throw new Exception([
                'No matching records were found',
                'model'      => $model,
                'conditions' => $model->conditions,
            ], 404);
        }

        return $data;
    }

    /**
     * Inserts record in database and returns new record ID.
     *
     * @param Model $model
     * @param array $data
     *
     * @return mixed
     */
    public function insert(Model $model, $data)
    {
        $insert = $model->action('insert');

        // don't set id field at all if it's NULL
        if ($model->id_field && array_key_exists($model->id_field, $data) && $data[$model->id_field] === null) {
            unset($data[$model->id_field]);
        }

        $insert->set($this->typecastSaveRow($model, $data));

        $st = null;

        try {
            $model->hook('beforeInsertQuery', [$insert]);
            $st = $insert->execute();
        } catch (\PDOException $e) {
            throw new Exception([
                'Unable to execute insert query',
                'query'      => $insert->getDebugQuery(false),
                'model'      => $model,
                'conditions' => $model->conditions,
            ], null, $e);
        }

        $model->hook('afterInsertQuery', [$insert, $st]);

        return $model->lastInsertID();
    }

    /**
     * Export all DataSet.
     *
     * @param Model      $model
     * @param array|null $fields
     * @param bool       $typecast_data Should we typecast exported data
     *
     * @return array
     */
    public function export(Model $model, $fields = null, $typecast_data = true)
    {
        $data = $model->action('select', [$fields])->get();

        if ($typecast_data) {
            $data = array_map(function ($r) use ($model) {
                return $this->typecastLoadRow($model, $r);
            }, $data);
        }

        return $data;
    }

    /**
     * Prepare iterator.
     *
     * @param Model $model
     *
     * @return \PDOStatement
     */
    public function prepareIterator(Model $model)
    {
        try {
            $export = $model->action('select');

            return $export->execute();
        } catch (\PDOException $e) {
            throw new Exception([
                'Unable to execute iteration query',
                'query'      => $export->getDebugQuery(false),
                'model'      => $model,
                'conditions' => $model->conditions,
            ], null, $e);
        }
    }

    /**
     * Updates record in database.
     *
     * @param Model $model
     * @param mixed $id
     * @param array $data
     */
    public function update(Model $model, $id, $data)
    {
        if (!$model->id_field) {
            throw new Exception(['id_field of a model is not set. Unable to update record.']);
        }

        $update = $this->initQuery($model);
        $update->mode('update');

        $data = $this->typecastSaveRow($model, $data);

        // only apply fields that has been modified
        $update->set($data);
        $update->where($model->getField($model->id_field), $id);

        $st = null;

        try {
            $model->hook('beforeUpdateQuery', [$update]);
            if ($data) {
                $st = $update->execute();
            }
        } catch (\PDOException $e) {
            throw new Exception([
                'Unable to update due to query error',
                'query'      => $update->getDebugQuery(false),
                'model'      => $model,
                'conditions' => $model->conditions,
            ], null, $e);
        }

        if ($model->id_field && isset($data[$model->id_field]) && $model->dirty[$model->id_field]) {
            // ID was changed
            $model->id = $data[$model->id_field];
        }

        $model->hook('afterUpdateQuery', [$update, $st]);

        // if any rows were updated in database, and we had expressions, reload
        if ($model->reload_after_save === true && (!$st || $st->rowCount())) {
            $d = $model->dirty;
            $model->reload();
            $model->_dirty_after_reload = $model->dirty;
            $model->dirty = $d;
        }
    }

    /**
     * Deletes record from database.
     *
     * @param Model $model
     * @param mixed $id
     */
    public function delete(Model $model, $id)
    {
        if (!$model->id_field) {
            throw new Exception(['id_field of a model is not set. Unable to delete record.']);
        }

        $delete = $this->initQuery($model);
        $delete->mode('delete');
        $delete->where($model->id_field, $id);
        $model->hook('beforeDeleteQuery', [$delete]);

        try {
            $delete->execute();
        } catch (\PDOException $e) {
            throw new Exception([
                'Unable to delete due to query error',
                'query'      => $delete->getDebugQuery(false),
                'model'      => $model,
                'conditions' => $model->conditions,
            ], null, $e);
        }
    }

    public function getFieldSQLExpression(Field $field, Expression $expression)
    {
        if (isset($field->owner->persistence_data['use_table_prefixes'])) {
            $mask = '{}.{}';
            $prop = [
                $field->join
                    ? (isset($field->join->foreign_alias)
                    ? $field->join->foreign_alias
                    : $field->join->short_name)
                    : (isset($field->owner->table_alias)
                    ? $field->owner->table_alias
                    : $field->owner->table),
                $field->actual ?: $field->short_name,
            ];
        } else {
            // references set flag use_table_prefixes, so no need to check them here
            $mask = '{}';
            $prop = [
                $field->actual ?: $field->short_name,
            ];
        }

        // If our Model has expr() method (inherited from Persistence_SQL) then use it
        if ($field->owner->hasMethod('expr')) {
            $field->owner->expr($mask, $prop);
        }

        // Otherwise call method from expression
        return $expression->expr($mask, $prop);
    }
}<|MERGE_RESOLUTION|>--- conflicted
+++ resolved
@@ -134,11 +134,7 @@
      *
      * @return Model
      */
-<<<<<<< HEAD
     public function add($model, $defaults = []): Model
-=======
-    public function add($m, $defaults = []): Model
->>>>>>> 94b65edc
     {
         // Use our own classes for fields, references and expressions unless
         // $defaults specify them otherwise.
@@ -183,15 +179,9 @@
      */
     protected function initPersistence(Model $model)
     {
-<<<<<<< HEAD
         $model->addMethod('expr', $this);
         $model->addMethod('dsql', $this);
         $model->addMethod('exprNow', $this);
-=======
-        $m->addMethod('expr', $this);
-        $m->addMethod('dsql', $this);
-        $m->addMethod('exprNow', $this);
->>>>>>> 94b65edc
     }
 
     /**
@@ -203,11 +193,7 @@
      *
      * @return Expression
      */
-<<<<<<< HEAD
     public function expr(Model $model, $expr, $args = []): Expression
-=======
-    public function expr(Model $m, $expr, $args = []): Expression
->>>>>>> 94b65edc
     {
         if (!is_string($expr)) {
             return $this->connection->expr($expr, $args);
@@ -230,33 +216,12 @@
 
     /**
      * Creates new Query object with current_timestamp(precision) expression.
-<<<<<<< HEAD
-=======
-     *
-     * @param Model $m
+     *
      * @param int   $precision
      *
      * @return Query
      */
     public function exprNow($precision = null)
-    {
-        return $this->connection->dsql()->exprNow($precision);
-    }
-
-    /**
-     * Initializes base query for model $m.
->>>>>>> 94b65edc
-     *
-     * @param Model $m
-     * @param int   $precision
-     *
-     * @return Query
-     */
-<<<<<<< HEAD
-    public function exprNow($precision = null)
-=======
-    public function initQuery(Model $m): Query
->>>>>>> 94b65edc
     {
         return $this->connection->dsql()->exprNow($precision);
     }
@@ -387,11 +352,7 @@
      *
      * @return Query
      */
-<<<<<<< HEAD
     public function initQueryConditions(Model $model, Query $query): Query
-=======
-    public function initQueryConditions(Model $m, Query $q): Query
->>>>>>> 94b65edc
     {
         if (!isset($model->conditions)) {
             // no conditions are set in the model
@@ -483,24 +444,13 @@
             $dt_class = $field->dateTimeClass ?? 'DateTime';
             $tz_class = $field->dateTimeZoneClass ?? 'DateTimeZone';
 
-<<<<<<< HEAD
-            if ($v instanceof $dt_class) {
-                $format = ['date' => 'Y-m-d', 'datetime' => 'Y-m-d H:i:s', 'time' => 'H:i:s'];
+            if ($v instanceof $dt_class || $v instanceof \DateTimeInterface) {
+                $format = ['date' => 'Y-m-d', 'datetime' => 'Y-m-d H:i:s.u', 'time' => 'H:i:s.u'];
                 $format = $field->persistence['format'] ?? $format[$field->type];
 
                 // datetime only - set to persisting timezone
                 if ($field->type == 'datetime' && isset($field->persistence['timezone'])) {
                     $v->setTimezone(new $tz_class($field->persistence['timezone']));
-=======
-            if ($v instanceof $dt_class || $v instanceof \DateTimeInterface) {
-                $format = ['date' => 'Y-m-d', 'datetime' => 'Y-m-d H:i:s.u', 'time' => 'H:i:s.u'];
-                $format = $f->persist_format ?: $format[$f->type];
-
-                // datetime only - set to persisting timezone
-                if ($f->type == 'datetime' && isset($f->persist_timezone)) {
-                    $v = new \DateTime($v->format('Y-m-d H:i:s.u'), $v->getTimezone());
-                    $v->setTimezone(new $tz_class($f->persist_timezone));
->>>>>>> 94b65edc
                 }
                 $v = $v->format($format);
             }
@@ -535,101 +485,87 @@
         $v = is_object($value) ? clone $value : $value;
 
         switch ($field->type) {
-        case 'string':
-        case 'text':
-            // do nothing - it's ok as it is
-            break;
-        case 'integer':
-            $v = (int) $v;
-            break;
-        case 'float':
-            $v = (float) $v;
-            break;
-        case 'money':
-            $v = round($v, 4);
-            break;
-        case 'boolean':
-            if (isset($field->enum) && is_array($field->enum)) {
-                if (isset($field->enum[0]) && $v == $field->enum[0]) {
-                    $v = false;
-                } elseif (isset($field->enum[1]) && $v == $field->enum[1]) {
-                    $v = true;
+            case 'string':
+            case 'text':
+                // do nothing - it's ok as it is
+                break;
+            case 'integer':
+                $v = (int) $v;
+                break;
+            case 'float':
+                $v = (float) $v;
+                break;
+            case 'money':
+                $v = round($v, 4);
+                break;
+            case 'boolean':
+                if (isset($field->enum) && is_array($field->enum)) {
+                    if (isset($field->enum[0]) && $v == $field->enum[0]) {
+                        $v = false;
+                    } elseif (isset($field->enum[1]) && $v == $field->enum[1]) {
+                        $v = true;
+                    } else {
+                        $v = null;
+                    }
+                } elseif ($v === '') {
+                    $v = null;
                 } else {
-                    $v = null;
-                }
-            } elseif ($v === '') {
-                $v = null;
-            } else {
-                $v = (bool) $v;
-            }
-            break;
-        case 'date':
-        case 'datetime':
-        case 'time':
-            $dt_class = isset($field->dateTimeClass) ? $field->dateTimeClass : 'DateTime';
-            $tz_class = isset($field->dateTimeZoneClass) ? $field->dateTimeZoneClass : 'DateTimeZone';
-
-            if (is_numeric($v)) {
-                $v = new $dt_class('@'.$v);
-            } elseif (is_string($v)) {
-                // ! symbol in date format is essential here to remove time part of DateTime - don't remove, this is not a bug
-                $format = ['date' => '+!Y-m-d', 'datetime' => '+!Y-m-d H:i:s', 'time' => '+!H:i:s'];
-<<<<<<< HEAD
-                $format = $field->persistence['format'] ?? $format[$field->type];
-
-                // datetime only - set from persisting timezone
-                if ($field->type == 'datetime' && isset($field->persistence['timezone'])) {
-                    $v = $dt_class::createFromFormat($format, $v, new $tz_class($field->persistence['timezone']));
-                    if ($v === false) {
-                        throw new Exception(['Incorrectly formatted datetime', 'format' => $format, 'value' => $value, 'field' => $field]);
-=======
-                if ($f->persist_format) {
-                    $format = $f->persist_format;
-                } else {
-                    $format = $format[$f->type];
-                    if (strpos($v, '.') !== false) { // time possibly with microseconds, otherwise invalid format
-                        $format = preg_replace('~(?<=H:i:s)(?![. ]*u)~', '.u', $format);
+                    $v = (bool) $v;
+                }
+                break;
+            case 'date':
+            case 'datetime':
+            case 'time':
+                $dt_class = isset($field->dateTimeClass) ? $field->dateTimeClass : 'DateTime';
+                $tz_class = isset($field->dateTimeZoneClass) ? $field->dateTimeZoneClass : 'DateTimeZone';
+                
+                if (is_numeric($v)) {
+                    $v = new $dt_class('@'.$v);
+                } elseif (is_string($v)) {                    
+                    if ($field->persistence['format'] ?? null) {
+                        $format = $field->persistence['format'];
+                    } else {
+                        // ! symbol in date format is essential here to remove time part of DateTime - don't remove, this is not a bug
+                        $formatMap = ['date' => '+!Y-m-d', 'datetime' => '+!Y-m-d H:i:s', 'time' => '+!H:i:s'];
+                        
+                        $format = $formatMap[$field->type];
+                        
+                        if (strpos($v, '.') !== false) { // time possibly with microseconds, otherwise invalid format
+                            $format = preg_replace('~(?<=H:i:s)(?![. ]*u)~', '.u', $format);
+                        }
                     }
-                }
-
-                // datetime only - set from persisting timezone
-                if ($f->type == 'datetime' && isset($f->persist_timezone)) {
-                    $v = $dt_class::createFromFormat($format, $v, new $tz_class($f->persist_timezone));
-                    if ($v !== false) {
-                        $v->setTimezone(new $tz_class(date_default_timezone_get()));
->>>>>>> 94b65edc
+                    
+                    // datetime only - set from persisting timezone
+                    if ($field->type == 'datetime' && isset($field->persistence['timezone'])) {
+                        $v = $dt_class::createFromFormat($format, $v, new $tz_class($field->persistence['timezone']));
+                        if ($v !== false) {
+                            $v->setTimezone(new $tz_class(date_default_timezone_get()));
+                        }
+                    } else {
+                        $v = $dt_class::createFromFormat($format, $v);
                     }
-                } else {
-                    $v = $dt_class::createFromFormat($format, $v);
-<<<<<<< HEAD
+                    
                     if ($v === false) {
                         throw new Exception(['Incorrectly formatted date/time', 'format' => $format, 'value' => $value, 'field' => $field]);
                     }
-=======
-                }
-
-                if ($v === false) {
-                    throw new Exception(['Incorrectly formatted date/time', 'format' => $format, 'value' => $value, 'field' => $f]);
->>>>>>> 94b65edc
-                }
-
-                // need to cast here because DateTime::createFromFormat returns DateTime object not $dt_class
-                // this is what Carbon::instance(DateTime $dt) method does for example
-                if ($dt_class != 'DateTime') {
-                    $v = new $dt_class($v->format('Y-m-d H:i:s.u'), $v->getTimezone());
-                }
-            }
-            break;
-        case 'array':
-            // don't decode if we already use some kind of serialization
-            $v = $field->serialize ? $v : $this->jsonDecode($field, $v, true);
-            break;
-        case 'object':
-            // don't decode if we already use some kind of serialization
-            $v = $field->serialize ? $v : $this->jsonDecode($field, $v, false);
-            break;
-        }
-
+                    
+                    // need to cast here because DateTime::createFromFormat returns DateTime object not $dt_class
+                    // this is what Carbon::instance(DateTime $dt) method does for example
+                    if ($dt_class != 'DateTime') {
+                        $v = new $dt_class($v->format('Y-m-d H:i:s.u'), $v->getTimeZone());
+                    }
+                }
+                break;
+            case 'array':
+                // don't decode if we already use some kind of serialization
+                $v = $field->serialize ? $v : $this->jsonDecode($field, $v, true);
+                break;
+            case 'object':
+                // don't decode if we already use some kind of serialization
+                $v = $field->serialize ? $v : $this->jsonDecode($field, $v, false);
+                break;
+        }
+        
         return $v;
     }
 
