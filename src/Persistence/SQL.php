<?php

// vim:ts=4:sw=4:et:fdm=marker:fdl=0

namespace atk4\data\Persistence;

use atk4\data\Exception;
use atk4\data\Field;
use atk4\data\Field_SQL_Expression;
use atk4\data\Model;
use atk4\data\Persistence;
use atk4\dsql\Connection;
use atk4\dsql\Expression;
use atk4\dsql\Query;

/**
 * Persistence\SQL class.
 */
class SQL extends Persistence
{
    /**
     * Connection object.
     *
     * @var \atk4\dsql\Connection
     */
    public $connection;

    /**
     * Default class when adding new field.
     *
     * @var string
     */
    public $_default_seed_addField = ['\atk4\data\Field_SQL'];

    /**
     * Default class when adding hasOne field.
     *
     * @var string
     */
    public $_default_seed_hasOne = ['\atk4\data\Reference\HasOne_SQL'];

    /**
     * Default class when adding hasMany field.
     *
     * @var string
     */
    public $_default_seed_hasMany = null; //'atk4\data\Reference\HasMany';

    /**
     * Default class when adding Expression field.
     *
     * @var string
     */
    public $_default_seed_addExpression = ['\atk4\data\Field_SQL_Expression'];

    /**
     * Default class when adding join.
     *
     * @var string
     */
    public $_default_seed_join = ['\atk4\data\Join\SQL'];

    /**
     * Constructor.
     *
     * @param Connection|string $connection
     * @param string            $user
     * @param string            $password
     * @param array             $args
     */
    public function __construct($connection, $user = null, $password = null, $args = [])
    {
        if ($connection instanceof \atk4\dsql\Connection) {
            $this->connection = $connection;

            return;
        }

        if (is_object($connection)) {
            throw new Exception([
                'You can only use Persistance_SQL with Connection class from atk4\dsql',
                'connection' => $connection,
            ]);
        }

        // attempt to connect.
        $this->connection = \atk4\dsql\Connection::connect(
            $connection,
            $user,
            $password,
            $args
        );
    }

    /**
     * Disconnect from database explicitly.
     */
    public function disconnect()
    {
        parent::disconnect();

        unset($this->connection);
    }

    /**
     * Returns Query instance.
     *
     * @return Query
     */
    public function dsql(): Query
    {
        return $this->connection->dsql();
    }

    /**
     * Atomic executes operations within one begin/end transaction, so if
     * the code inside callback will fail, then all of the transaction
     * will be also rolled back.
     *
     * @param callable $f
     *
     * @return mixed
     */
    public function atomic($f)
    {
        return $this->connection->atomic($f);
    }

    /**
     * Associate model with the data driver.
     *
     * @param Model|string $m        Model which will use this persistence
     * @param array        $defaults Properties
     *
     * @return Model
     */
    public function add($m, $defaults = []): Model
    {
        // Use our own classes for fields, references and expressions unless
        // $defaults specify them otherwise.
        $defaults = array_merge([
            '_default_seed_addField'      => $this->_default_seed_addField,
            '_default_seed_hasOne'        => $this->_default_seed_hasOne,
            '_default_seed_hasMany'       => $this->_default_seed_hasMany,
            '_default_seed_addExpression' => $this->_default_seed_addExpression,
            '_default_seed_join'          => $this->_default_seed_join,
        ], $defaults);

        $m = parent::add($m, $defaults);

        if (!isset($m->table) || (!is_string($m->table) && $m->table !== false)) {
            throw new Exception([
                'Property $table must be specified for a model',
                'model' => $m,
            ]);
        }

        // When we work without table, we can't have any IDs
        if ($m->table === false) {
            $m->removeField($m->id_field);
            $m->addExpression($m->id_field, '1');
            //} else {
            // SQL databases use ID of int by default
            //$m->getField($m->id_field)->type = 'integer';
        }

        // Sequence support
        if ($m->sequence && $id_field = $m->hasField($m->id_field)) {
            $id_field->default = $this->dsql()->mode('seq_nextval')->sequence($m->sequence);
        }

        return $m;
    }

    /**
     * Initialize persistence.
     *
     * @param Model $m
     */
    protected function initPersistence(Model $m)
    {
        $m->addMethod('expr', $this);
        $m->addMethod('dsql', $this);
        $m->addMethod('exprNow', $this);
    }

    /**
     * Creates new Expression object from expression string.
     *
     * @param Model $m
     * @param mixed $expr
     * @param array $args
     *
     * @return Expression
     */
    public function expr(Model $m, $expr, $args = []): Expression
    {
        if (!is_string($expr)) {
            return $this->connection->expr($expr, $args);
        }
        preg_replace_callback(
            '/\[[a-z0-9_]*\]|{[a-z0-9_]*}/i',
            function ($matches) use (&$args, $m) {
                $identifier = substr($matches[0], 1, -1);
                if ($identifier && !isset($args[$identifier])) {
                    $args[$identifier] = $m->getField($identifier);
                }

                return $matches[0];
            },
            $expr
        );

        return $this->connection->expr($expr, $args);
    }

    /**
     * Creates new Query object with current_timestamp(precision) expression.
     *
     * @param Model $m
     * @param int   $precision
     *
     * @return Query
     */
    public function exprNow($precision = null)
    {
        return $this->connection->dsql()->exprNow($precision);
    }

    /**
     * Initializes base query for model $m.
     *
     * @param Model $m
     *
     * @return Query
     */
    public function initQuery(Model $m): Query
    {
        $d = $m->persistence_data['dsql'] = $this->dsql();

        if ($m->table) {
            if (isset($m->table_alias)) {
                $d->table($m->table, $m->table_alias);
            } else {
                $d->table($m->table);
            }
        }

        return $d;
    }

    /**
     * Adds Field in Query.
     *
     * @param Query $q
     * @param Field $field
     */
    public function initField(Query $q, Field $field)
    {
        if ($field->useAlias()) {
            $q->field($field, $field->short_name);
        } else {
            $q->field($field);
        }
    }

    /**
     * Adds model fields in Query.
     *
     * @param Model            $m
     * @param \atk4\dsql\Query $q
     * @param array|null|false $fields
     */
    public function initQueryFields(Model $m, $q, $fields = null)
    {
        // do nothing on purpose
        if ($fields === false) {
            return;
        }

        // init fields
        if (is_array($fields)) {

            // Set of fields is strictly defined for purposes of export,
            // so we will ignore even system fields.
            foreach ($fields as $field) {
                $this->initField($q, $m->getField($field));
            }
        } elseif ($m->only_fields) {
            $added_fields = [];

            // Add requested fields first
            foreach ($m->only_fields as $field) {
                $f_object = $m->getField($field);
                if ($f_object->never_persist) {
                    continue;
                }
                $this->initField($q, $f_object);
                $added_fields[$field] = true;
            }

            // now add system fields, if they were not added
            foreach ($m->getFields() as $field => $f_object) {
                if ($f_object->never_persist) {
                    continue;
                }
                if ($f_object->system && !isset($added_fields[$field])) {
                    $this->initField($q, $f_object);
                }
            }
        } else {
            foreach ($m->getFields() as $field => $f_object) {
                if ($f_object->never_persist) {
                    continue;
                }
                $this->initField($q, $f_object);
            }
        }
    }

    /**
     * Will set limit defined inside $m onto query $q.
     *
     * @param Model $m
     * @param Query $q
     */
    protected function setLimitOrder(Model $m, Query $q)
    {
        // set limit
        if ($m->limit && ($m->limit[0] || $m->limit[1])) {
            if ($m->limit[0] === null) {
                // This is max number which is allowed in MySQL server.
                // But be aware, that PDO will downgrade this number even lower probably because
                // in LIMIT it expects numeric value and converts string (we set float values as PDO_PARAM_STR)
                // back to PDO_PARAM_INT which is goes back to max int value specific server can have.
                // On my Win10,64-bit it is 2147483647, on Travis server 9223372036854775807 etc.
                $m->limit[0] = '18446744073709551615';
            }
            $q->limit($m->limit[0], $m->limit[1]);
        }

        // set order
        if ($m->order) {
            foreach ($m->order as $o) {
                if ($o[0] instanceof Expression) {
                    $q->order($o[0], $o[1]);
                } elseif (is_string($o[0])) {
                    $q->order($m->getField($o[0]), $o[1]);
                } else {
                    throw new Exception(['Unsupported order parameter', 'model' => $m, 'field' => $o[0]]);
                }
            }
        }
    }

    /**
     * Will apply conditions defined inside $m onto query $q.
     *
     * @param Model $m
     * @param Query $q
     *
     * @return Query
     */
    public function initQueryConditions(Model $m, Query $q): Query
    {
        if (!isset($m->conditions)) {
            // no conditions are set in the model
            return $q;
        }

        foreach ($m->conditions as $cond) {

            // Options here are:
            // count($cond) == 1, we will pass the only
            // parameter inside where()

            if (count($cond) == 1) {

                // OR conditions
                if (is_array($cond[0])) {
                    foreach ($cond[0] as &$row) {
                        if (is_string($row[0])) {
                            $row[0] = $m->getField($row[0]);
                        }

                        if ($row[0] instanceof Field) {
                            $valueKey = count($row) == 2 ? 1 : 2;

                            $row[$valueKey] = $this->typecastSaveField($row[0], $row[$valueKey]);
                        }
                    }
                }

                $q->where($cond[0]);
                continue;
            }

            if (is_string($cond[0])) {
                $cond[0] = $m->getField($cond[0]);
            }

            if (count($cond) == 2) {
                if ($cond[0] instanceof Field) {
                    $cond[1] = $this->typecastSaveField($cond[0], $cond[1]);
                }
                $q->where($cond[0], $cond[1]);
            } else {
                if ($cond[0] instanceof Field) {
                    $cond[2] = $this->typecastSaveField($cond[0], $cond[2]);
                }
                $q->where($cond[0], $cond[1], $cond[2]);
            }
        }

        return $q;
    }

    /**
     * This is the actual field typecasting, which you can override in your
     * persistence to implement necessary typecasting.
     *
     * @param Field $f
     * @param mixed $value
     *
     * @return mixed
     */
    public function _typecastSaveField(Field $f, $value)
    {
        // work only on copied value not real one !!!
        $v = is_object($value) ? clone $value : $value;

        switch ($f->type) {
        case 'boolean':
            // if enum is not set, then simply cast value to integer
            if (!isset($f->enum) || !$f->enum) {
                $v = (int) $v;
                break;
            }

            // if enum is set, first lets see if it matches one of those precisely
            if ($v === $f->enum[1]) {
                $v = true;
            } elseif ($v === $f->enum[0]) {
                $v = false;
            }

            // finally, convert into appropriate value
            $v = $v ? $f->enum[1] : $f->enum[0];
            break;
        case 'date':
        case 'datetime':
        case 'time':
            $dt_class = isset($f->dateTimeClass) ? $f->dateTimeClass : 'DateTime';
            $tz_class = isset($f->dateTimeZoneClass) ? $f->dateTimeZoneClass : 'DateTimeZone';

<<<<<<< HEAD
            if ($v instanceof $dt_class) {
                $format = ['date' => 'Y-m-d', 'datetime' => 'Y-m-d H:i:s.u', 'time' => 'H:i:s.u'];
=======
            if ($v instanceof $dt_class || $v instanceof \DateTimeInterface) {
                $format = ['date' => 'Y-m-d', 'datetime' => 'Y-m-d H:i:s', 'time' => 'H:i:s'];
>>>>>>> 002b6e61
                $format = $f->persist_format ?: $format[$f->type];

                // datetime only - set to persisting timezone
                if ($f->type == 'datetime' && isset($f->persist_timezone)) {
                    $v = new \DateTime($v->format('Y-m-d H:i:s.u'), $v->getTimezone());
                    $v->setTimezone(new $tz_class($f->persist_timezone));
                }
                $v = $v->format($format);
            }
            break;
        case 'array':
        case 'object':
            // don't encode if we already use some kind of serialization
            $v = $f->serialize ? $v : $this->jsonEncode($f, $v);
            break;
        }

        return $v;
    }

    /**
     * This is the actual field typecasting, which you can override in your
     * persistence to implement necessary typecasting.
     *
     * @param Field $f
     * @param mixed $value
     *
     * @return mixed
     */
    public function _typecastLoadField(Field $f, $value)
    {
        // LOB fields return resource stream
        if (is_resource($value)) {
            $value = stream_get_contents($value);
        }

        // work only on copied value not real one !!!
        $v = is_object($value) ? clone $value : $value;

        switch ($f->type) {
        case 'string':
        case 'text':
            // do nothing - it's ok as it is
            break;
        case 'integer':
            $v = (int) $v;
            break;
        case 'float':
            $v = (float) $v;
            break;
        case 'money':
            $v = round($v, 4);
            break;
        case 'boolean':
            if (isset($f->enum) && is_array($f->enum)) {
                if (isset($f->enum[0]) && $v == $f->enum[0]) {
                    $v = false;
                } elseif (isset($f->enum[1]) && $v == $f->enum[1]) {
                    $v = true;
                } else {
                    $v = null;
                }
            } elseif ($v === '') {
                $v = null;
            } else {
                $v = (bool) $v;
            }
            break;
        case 'date':
        case 'datetime':
        case 'time':
            $dt_class = isset($f->dateTimeClass) ? $f->dateTimeClass : 'DateTime';
            $tz_class = isset($f->dateTimeZoneClass) ? $f->dateTimeZoneClass : 'DateTimeZone';

            if (is_numeric($v)) {
                $v = new $dt_class('@'.$v);
            } elseif (is_string($v)) {
                // ! symbol in date format is essential here to remove time part of DateTime - don't remove, this is not a bug
                $format = ['date' => '+!Y-m-d', 'datetime' => '+!Y-m-d H:i:s', 'time' => '+!H:i:s'];
                if ($f->persist_format) {
                    $format = $f->persist_format;
                } else {
                    $format = $format[$f->type];
                    if (strpos($v, '.') !== false) { // time possibly with microseconds, otherwise invalid format
                        $format = preg_replace('~(?<=H:i:s)(?![. ]*u)~', '.u', $format);
                    }
                }

                // datetime only - set from persisting timezone
                if ($f->type == 'datetime' && isset($f->persist_timezone)) {
                    $v = $dt_class::createFromFormat($format, $v, new $tz_class($f->persist_timezone));
                    if ($v !== false) {
                        $v->setTimeZone(new $tz_class(date_default_timezone_get()));
                    }
<<<<<<< HEAD
=======
                    $v = $v->setTimezone(new $tz_class(date_default_timezone_get()));
>>>>>>> 002b6e61
                } else {
                    $v = $dt_class::createFromFormat($format, $v);
                }

                if ($v === false) {
                    throw new Exception(['Incorrectly formatted date/time', 'format' => $format, 'value' => $value, 'field' => $f]);
                }

                // need to cast here because DateTime::createFromFormat returns DateTime object not $dt_class
                // this is what Carbon::instance(DateTime $dt) method does for example
                if ($dt_class != 'DateTime') {
                    $v = new $dt_class($v->format('Y-m-d H:i:s.u'), $v->getTimezone());
                }
            }
            break;
        case 'array':
            // don't decode if we already use some kind of serialization
            $v = $f->serialize ? $v : $this->jsonDecode($f, $v, true);
            break;
        case 'object':
            // don't decode if we already use some kind of serialization
            $v = $f->serialize ? $v : $this->jsonDecode($f, $v, false);
            break;
        }

        return $v;
    }

    /**
     * Executing $model->action('update') will call this method.
     *
     * @param Model  $m
     * @param string $type
     * @param array  $args
     *
     * @return \atk4\dsql\Query
     */
    public function action(Model $m, $type, $args = [])
    {
        if (!is_array($args)) {
            throw new Exception([
                '$args must be an array',
                'args' => $args,
            ]);
        }

        $q = $this->initQuery($m);
        switch ($type) {
            case 'insert':
                return $q->mode('insert');
                // cannot apply conditions now

            case 'update':
                $q->mode('update');
                break;

            case 'delete':
                $q->mode('delete');
                $this->initQueryConditions($m, $q);
                $m->hook('initSelectQuery', [$q, $type]);

                return $q;

            case 'select':
                $this->initQueryFields($m, $q, isset($args[0]) ? $args[0] : null);
                break;

            case 'count':
                $this->initQueryConditions($m, $q);
                $m->hook('initSelectQuery', [$q]);
                if (isset($args['alias'])) {
                    $q->reset('field')->field('count(*)', $args['alias']);
                } else {
                    $q->reset('field')->field('count(*)');
                }

                return $q;

            case 'field':
                if (!isset($args[0])) {
                    throw new Exception([
                        'This action requires one argument with field name',
                        'action' => $type,
                    ]);
                }

                $field = is_string($args[0]) ? $m->getField($args[0]) : $args[0];
                $m->hook('initSelectQuery', [$q, $type]);
                if (isset($args['alias'])) {
                    $q->reset('field')->field($field, $args['alias']);
                } elseif ($field instanceof Field_SQL_Expression) {
                    $q->reset('field')->field($field, $field->short_name);
                } else {
                    $q->reset('field')->field($field);
                }
                $this->initQueryConditions($m, $q);
                $this->setLimitOrder($m, $q);

                return $q;

            case 'fx':
            case 'fx0':
                if (!isset($args[0], $args[1])) {
                    throw new Exception([
                        'fx action needs 2 arguments, eg: ["sum", "amount"]',
                        'action' => $type,
                    ]);
                }

                $fx = $args[0];
                $field = is_string($args[1]) ? $m->getField($args[1]) : $args[1];
                $this->initQueryConditions($m, $q);
                $m->hook('initSelectQuery', [$q, $type]);

                if ($type == 'fx') {
                    $expr = "$fx([])";
                } else {
                    $expr = "coalesce($fx([]), 0)";
                }

                if (isset($args['alias'])) {
                    $q->reset('field')->field($q->expr($expr, [$field]), $args['alias']);
                } elseif ($field instanceof Field_SQL_Expression) {
                    $q->reset('field')->field($q->expr($expr, [$field]), $fx.'_'.$field->short_name);
                } else {
                    $q->reset('field')->field($q->expr($expr, [$field]));
                }

                return $q;

            default:
                throw new Exception([
                    'Unsupported action mode',
                    'type' => $type,
                ]);
        }

        $this->initQueryConditions($m, $q);
        $this->setLimitOrder($m, $q);
        $m->hook('initSelectQuery', [$q, $type]);

        return $q;
    }

    /**
     * Tries to load data record, but will not fail if record can't be loaded.
     *
     * @param Model $m
     * @param mixed $id
     *
     * @return array
     */
    public function tryLoad(Model $m, $id)
    {
        if (!$m->id_field) {
            throw new Exception(['Unable to load field by "id" when Model->id_field is not defined.', 'id'=>$id]);
        }

        $load = $m->action('select');
        $load->where($m->getField($m->id_field), $id);
        $load->limit(1);

        // execute action
        try {
            $data = $this->typecastLoadRow($m, $load->getRow());
        } catch (\PDOException $e) {
            throw new Exception([
                'Unable to load due to query error',
                'query'      => $load->getDebugQuery(false),
                'model'      => $m,
                'conditions' => $m->conditions,
            ], null, $e);
        }

        if (!$data) {
            return;
        }

        if (!isset($data[$m->id_field]) || is_null($data[$m->id_field])) {
            throw new Exception([
                'Model uses "id_field" but it wasn\'t available in the database',
                'model'       => $m,
                'id_field'    => $m->id_field,
                'id'          => $id,
                'data'        => $data,
            ]);
        }

        $m->id = $data[$m->id_field];

        return $data;
    }

    /**
     * Loads a record from model and returns a associative array.
     *
     * @param Model $m
     * @param mixed $id
     *
     * @return array
     */
    public function load(Model $m, $id)
    {
        $data = $this->tryLoad($m, $id);

        if (!$data) {
            throw new Exception([
                'Record was not found',
                'model'      => $m,
                'id'         => $id,
                'conditions' => $m->conditions,
            ], 404);
        }

        return $data;
    }

    /**
     * Tries to load any one record.
     *
     * @param Model $m
     *
     * @return array
     */
    public function tryLoadAny(Model $m)
    {
        $load = $m->action('select');
        $load->limit(1);

        // execute action
        try {
            $data = $this->typecastLoadRow($m, $load->getRow());
        } catch (\PDOException $e) {
            throw new Exception([
                'Unable to load due to query error',
                'query'      => $load->getDebugQuery(false),
                'model'      => $m,
                'conditions' => $m->conditions,
            ], null, $e);
        }

        if (!$data) {
            return;
        }

        if ($m->id_field) {

            // If id_field is not set, model will be read-only
            if (isset($data[$m->id_field])) {
                $m->id = $data[$m->id_field];
            } else {
                throw new Exception([
                    'Model uses "id_field" but it was not available in the database',
                    'model'       => $m,
                    'id_field'    => $m->id_field,
                    'data'        => $data,
                ]);
            }
        }

        return $data;
    }

    /**
     * Loads any one record.
     *
     * @param Model $m
     *
     * @return array
     */
    public function loadAny(Model $m)
    {
        $data = $this->tryLoadAny($m);

        if (!$data) {
            throw new Exception([
                'No matching records were found',
                'model'      => $m,
                'conditions' => $m->conditions,
            ], 404);
        }

        return $data;
    }

    /**
     * Inserts record in database and returns new record ID.
     *
     * @param Model $m
     * @param array $data
     *
     * @return mixed
     */
    public function insert(Model $m, $data)
    {
        $insert = $m->action('insert');

        // don't set id field at all if it's NULL
        if ($m->id_field && array_key_exists($m->id_field, $data) && $data[$m->id_field] === null) {
            unset($data[$m->id_field]);
        }

        $insert->set($this->typecastSaveRow($m, $data));

        $st = null;

        try {
            $m->hook('beforeInsertQuery', [$insert]);
            $st = $insert->execute();
        } catch (\PDOException $e) {
            throw new Exception([
                'Unable to execute insert query',
                'query'      => $insert->getDebugQuery(false),
                'model'      => $m,
                'conditions' => $m->conditions,
            ], null, $e);
        }

        $m->hook('afterInsertQuery', [$insert, $st]);

        return $m->lastInsertID();
    }

    /**
     * Export all DataSet.
     *
     * @param Model      $m
     * @param array|null $fields
     * @param bool       $typecast_data Should we typecast exported data
     *
     * @return array
     */
    public function export(Model $m, $fields = null, $typecast_data = true)
    {
        $data = $m->action('select', [$fields])->get();

        if ($typecast_data) {
            $data = array_map(function ($r) use ($m) {
                return $this->typecastLoadRow($m, $r);
            }, $data);
        }

        return $data;
    }

    /**
     * Prepare iterator.
     *
     * @param Model $m
     *
     * @return \PDOStatement
     */
    public function prepareIterator(Model $m)
    {
        try {
            $export = $m->action('select');

            return $export->execute();
        } catch (\PDOException $e) {
            throw new Exception([
                'Unable to execute iteration query',
                'query'      => $export->getDebugQuery(false),
                'model'      => $m,
                'conditions' => $m->conditions,
            ], null, $e);
        }
    }

    /**
     * Updates record in database.
     *
     * @param Model $m
     * @param mixed $id
     * @param array $data
     */
    public function update(Model $m, $id, $data)
    {
        if (!$m->id_field) {
            throw new Exception(['id_field of a model is not set. Unable to update record.']);
        }

        $update = $this->initQuery($m);
        $update->mode('update');

        $data = $this->typecastSaveRow($m, $data);

        // only apply fields that has been modified
        $update->set($data);
        $update->where($m->getField($m->id_field), $id);

        $st = null;

        try {
            $m->hook('beforeUpdateQuery', [$update]);
            if ($data) {
                $st = $update->execute();
            }
        } catch (\PDOException $e) {
            throw new Exception([
                'Unable to update due to query error',
                'query'      => $update->getDebugQuery(false),
                'model'      => $m,
                'conditions' => $m->conditions,
            ], null, $e);
        }

        if ($m->id_field && isset($data[$m->id_field]) && $m->dirty[$m->id_field]) {
            // ID was changed
            $m->id = $data[$m->id_field];
        }

        $m->hook('afterUpdateQuery', [$update, $st]);

        // if any rows were updated in database, and we had expressions, reload
        if ($m->reload_after_save === true && (!$st || $st->rowCount())) {
            $d = $m->dirty;
            $m->reload();
            $m->_dirty_after_reload = $m->dirty;
            $m->dirty = $d;
        }
    }

    /**
     * Deletes record from database.
     *
     * @param Model $m
     * @param mixed $id
     */
    public function delete(Model $m, $id)
    {
        if (!$m->id_field) {
            throw new Exception(['id_field of a model is not set. Unable to delete record.']);
        }

        $delete = $this->initQuery($m);
        $delete->mode('delete');
        $delete->where($m->id_field, $id);
        $m->hook('beforeDeleteQuery', [$delete]);

        try {
            $delete->execute();
        } catch (\PDOException $e) {
            throw new Exception([
                'Unable to delete due to query error',
                'query'      => $delete->getDebugQuery(false),
                'model'      => $m,
                'conditions' => $m->conditions,
            ], null, $e);
        }
    }

    public function getFieldSQLExpression(Field $field, Expression $expression)
    {
        if (isset($field->owner->persistence_data['use_table_prefixes'])) {
            $mask = '{}.{}';
            $prop = [
                $field->join
                    ? (isset($field->join->foreign_alias)
                    ? $field->join->foreign_alias
                    : $field->join->short_name)
                    : (isset($field->owner->table_alias)
                    ? $field->owner->table_alias
                    : $field->owner->table),
                $field->actual ?: $field->short_name,
            ];
        } else {
            // references set flag use_table_prefixes, so no need to check them here
            $mask = '{}';
            $prop = [
                $field->actual ?: $field->short_name,
            ];
        }

        // If our Model has expr() method (inherited from Persistence_SQL) then use it
        if ($field->owner->hasMethod('expr')) {
            $field->owner->expr($mask, $prop);
        }

        // Otherwise call method from expression
        return $expression->expr($mask, $prop);
    }
}<|MERGE_RESOLUTION|>--- conflicted
+++ resolved
@@ -453,13 +453,8 @@
             $dt_class = isset($f->dateTimeClass) ? $f->dateTimeClass : 'DateTime';
             $tz_class = isset($f->dateTimeZoneClass) ? $f->dateTimeZoneClass : 'DateTimeZone';
 
-<<<<<<< HEAD
-            if ($v instanceof $dt_class) {
+            if ($v instanceof $dt_class || $v instanceof \DateTimeInterface) {
                 $format = ['date' => 'Y-m-d', 'datetime' => 'Y-m-d H:i:s.u', 'time' => 'H:i:s.u'];
-=======
-            if ($v instanceof $dt_class || $v instanceof \DateTimeInterface) {
-                $format = ['date' => 'Y-m-d', 'datetime' => 'Y-m-d H:i:s', 'time' => 'H:i:s'];
->>>>>>> 002b6e61
                 $format = $f->persist_format ?: $format[$f->type];
 
                 // datetime only - set to persisting timezone
@@ -552,12 +547,8 @@
                 if ($f->type == 'datetime' && isset($f->persist_timezone)) {
                     $v = $dt_class::createFromFormat($format, $v, new $tz_class($f->persist_timezone));
                     if ($v !== false) {
-                        $v->setTimeZone(new $tz_class(date_default_timezone_get()));
+                        $v->setTimezone(new $tz_class(date_default_timezone_get()));
                     }
-<<<<<<< HEAD
-=======
-                    $v = $v->setTimezone(new $tz_class(date_default_timezone_get()));
->>>>>>> 002b6e61
                 } else {
                     $v = $dt_class::createFromFormat($format, $v);
                 }
