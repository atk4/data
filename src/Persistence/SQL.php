--- conflicted
+++ resolved
@@ -28,35 +28,35 @@
      *
      * @var string
      */
-    public $_default_seed_addField = \atk4\data\Field_SQL::class;
+    public $_default_seed_addField = ['\atk4\data\Field_SQL'];
 
     /**
      * Default class when adding hasOne field.
      *
      * @var string
      */
-    public $_default_seed_hasOne = \atk4\data\Reference\HasOne_SQL::class;
+    public $_default_seed_hasOne = ['\atk4\data\Reference\HasOne_SQL'];
 
     /**
      * Default class when adding hasMany field.
      *
      * @var string
      */
-    public $_default_seed_hasMany = null; // \atk4\data\Reference\HasMany::class;
+    public $_default_seed_hasMany = null; //'atk4\data\Reference\HasMany';
 
     /**
      * Default class when adding Expression field.
      *
      * @var string
      */
-    public $_default_seed_addExpression = Field_SQL_Expression::class;
+    public $_default_seed_addExpression = ['\atk4\data\Field_SQL_Expression'];
 
     /**
      * Default class when adding join.
      *
      * @var string
      */
-    public $_default_seed_join = \atk4\data\Join\SQL::class;
+    public $_default_seed_join = ['\atk4\data\Join\SQL'];
 
     /**
      * Constructor.
@@ -132,11 +132,7 @@
      *
      * @return Model
      */
-<<<<<<< HEAD
     public function add($model, $defaults = []): Model
-=======
-    public function add($m, $defaults = []): Model
->>>>>>> f4a32944
     {
         // Use our own classes for fields, references and expressions unless
         // $defaults specify them otherwise.
@@ -181,15 +177,9 @@
      */
     protected function initPersistence(Model $model)
     {
-<<<<<<< HEAD
         $model->addMethod('expr', $this);
         $model->addMethod('dsql', $this);
         $model->addMethod('exprNow', $this);
-=======
-        $m->addMethod('expr', [$this, 'expr']);
-        $m->addMethod('dsql', [$this, 'dsql']);
-        $m->addMethod('exprNow', [$this, 'exprNow']);
->>>>>>> f4a32944
     }
 
     /**
@@ -201,11 +191,7 @@
      *
      * @return Expression
      */
-<<<<<<< HEAD
     public function expr(Model $model, $expr, $args = []): Expression
-=======
-    public function expr(Model $m, $expr, $args = []): Expression
->>>>>>> f4a32944
     {
         if (!is_string($expr)) {
             return $this->connection->expr($expr, $args);
@@ -229,12 +215,7 @@
     /**
      * Creates new Query object with current_timestamp(precision) expression.
      *
-<<<<<<< HEAD
      * @param int $precision
-=======
-     * @param Model $m
-     * @param int   $precision
->>>>>>> f4a32944
      *
      * @return Query
      */
@@ -250,11 +231,7 @@
      *
      * @return Query
      */
-<<<<<<< HEAD
     public function initQuery(Model $model): Query
-=======
-    public function initQuery(Model $m): Query
->>>>>>> f4a32944
     {
         $query = $model->persistence_data['dsql'] = $this->dsql();
 
@@ -262,14 +239,10 @@
             $query->table($model->table, $model->table_alias ?? null);
         }
 
-<<<<<<< HEAD
+        // add With cursors
+        $this->initWithCursors($model, $query);
+
         return $query;
-=======
-        // add With cursors
-        $this->initWithCursors($m, $d);
-
-        return $d;
->>>>>>> f4a32944
     }
 
     /**
@@ -283,7 +256,7 @@
         if (!$m->with) {
             return;
         }
-
+        
         foreach ($m->with as $alias => ['model'=>$model, 'mapping'=>$mapping, 'recursive'=>$recursive]) {
             // prepare field names
             $fields_from = $fields_to = [];
@@ -291,7 +264,7 @@
                 $fields_from[] = is_int($from) ? $to : $from;
                 $fields_to[] = $to;
             }
-
+            
             // prepare sub-query
             if ($fields_from) {
                 $model->onlyFields($fields_from);
@@ -299,7 +272,7 @@
             // 2nd parameter here strictly define which fields should be selected
             // as result system fields will not be added if they are not requested
             $sub_q = $model->action('select', [$fields_from]);
-
+            
             // add With cursor
             $q->with($sub_q, $alias, $fields_to ?: null, $recursive);
         }
@@ -319,13 +292,8 @@
     /**
      * Adds model fields in Query.
      *
-<<<<<<< HEAD
      * @param Model            $model
      * @param \atk4\dsql\Query $query
-=======
-     * @param Model            $m
-     * @param Query            $q
->>>>>>> f4a32944
      * @param array|null|false $fields
      */
     public function initQueryFields(Model $model, $query, $fields = null)
@@ -418,11 +386,7 @@
      *
      * @return Query
      */
-<<<<<<< HEAD
     public function initQueryConditions(Model $model, Query $query): Query
-=======
-    public function initQueryConditions(Model $m, Query $q): Query
->>>>>>> f4a32944
     {
         if (!isset($model->conditions)) {
             // no conditions are set in the model
@@ -435,7 +399,7 @@
             // count($cond) == 1, we will pass the only
             // parameter inside where()
 
-            if (count($cond) === 1) {
+            if (count($cond) == 1) {
 
                 // OR conditions
                 if (is_array($cond[0])) {
@@ -444,9 +408,9 @@
                             $row[0] = $model->getField($row[0]);
                         }
 
-                        // "like" or "regexp" conditions do not need typecasting to field type!
-                        if ($row[0] instanceof Field && (count($row) === 2 || !in_array(strtolower($row[1]), ['like', 'regexp']))) {
-                            $valueKey = count($row) === 2 ? 1 : 2;
+                        if ($row[0] instanceof Field) {
+                            $valueKey = count($row) == 2 ? 1 : 2;
+
                             $row[$valueKey] = $this->typecastSaveField($row[0], $row[$valueKey]);
                         }
                     }
@@ -460,14 +424,13 @@
                 $cond[0] = $model->getField($cond[0]);
             }
 
-            if (count($cond) === 2) {
+            if (count($cond) == 2) {
                 if ($cond[0] instanceof Field) {
                     $cond[1] = $this->typecastSaveField($cond[0], $cond[1]);
                 }
                 $query->where($cond[0], $cond[1]);
             } else {
-                // "like" or "regexp" conditions do not need typecasting to field type!
-                if ($cond[0] instanceof Field && !in_array(strtolower($cond[1]), ['like', 'regexp'])) {
+                if ($cond[0] instanceof Field) {
                     $cond[2] = $this->typecastSaveField($cond[0], $cond[2]);
                 }
                 $query->where($cond[0], $cond[1], $cond[2]);
@@ -512,7 +475,6 @@
         case 'date':
         case 'datetime':
         case 'time':
-<<<<<<< HEAD
             $dt_class = $field->dateTimeClass ?? 'DateTime';
             $tz_class = $field->dateTimeZoneClass ?? 'DateTimeZone';
 
@@ -523,19 +485,6 @@
                 // datetime only - set to persisting timezone
                 if ($field->type == 'datetime' && isset($field->persistence['timezone'])) {
                     $v->setTimezone(new $tz_class($field->persistence['timezone']));
-=======
-            $dt_class = $f->dateTimeClass ?? \DateTime::class;
-            $tz_class = $f->dateTimeZoneClass ?? \DateTimeZone::class;
-
-            if ($v instanceof $dt_class || $v instanceof \DateTimeInterface) {
-                $format = ['date' => 'Y-m-d', 'datetime' => 'Y-m-d H:i:s.u', 'time' => 'H:i:s.u'];
-                $format = $f->persist_format ?: $format[$f->type];
-
-                // datetime only - set to persisting timezone
-                if ($f->type == 'datetime' && isset($f->persist_timezone)) {
-                    $v = new \DateTime($v->format('Y-m-d H:i:s.u'), $v->getTimezone());
-                    $v->setTimezone(new $tz_class($f->persist_timezone));
->>>>>>> f4a32944
                 }
                 $v = $v->format($format);
             }
@@ -597,7 +546,6 @@
                 } else {
                     $v = (bool) $v;
                 }
-<<<<<<< HEAD
                 break;
             case 'date':
             case 'datetime':
@@ -640,52 +588,6 @@
                     if ($dt_class != 'DateTime') {
                         $v = new $dt_class($v->format('Y-m-d H:i:s.u'), $v->getTimeZone());
                     }
-=======
-            } elseif ($v === '') {
-                $v = null;
-            } else {
-                $v = (bool) $v;
-            }
-            break;
-        case 'date':
-        case 'datetime':
-        case 'time':
-            $dt_class = $f->dateTimeClass ?? \DateTime::class;
-            $tz_class = $f->dateTimeZoneClass ?? \DateTimeZone::class;
-
-            if (is_numeric($v)) {
-                $v = new $dt_class('@'.$v);
-            } elseif (is_string($v)) {
-                // ! symbol in date format is essential here to remove time part of DateTime - don't remove, this is not a bug
-                $format = ['date' => '+!Y-m-d', 'datetime' => '+!Y-m-d H:i:s', 'time' => '+!H:i:s'];
-                if ($f->persist_format) {
-                    $format = $f->persist_format;
-                } else {
-                    $format = $format[$f->type];
-                    if (strpos($v, '.') !== false) { // time possibly with microseconds, otherwise invalid format
-                        $format = preg_replace('~(?<=H:i:s)(?![. ]*u)~', '.u', $format);
-                    }
-                }
-
-                // datetime only - set from persisting timezone
-                if ($f->type == 'datetime' && isset($f->persist_timezone)) {
-                    $v = $dt_class::createFromFormat($format, $v, new $tz_class($f->persist_timezone));
-                    if ($v !== false) {
-                        $v->setTimezone(new $tz_class(date_default_timezone_get()));
-                    }
-                } else {
-                    $v = $dt_class::createFromFormat($format, $v);
-                }
-
-                if ($v === false) {
-                    throw new Exception(['Incorrectly formatted date/time', 'format' => $format, 'value' => $value, 'field' => $f]);
-                }
-
-                // need to cast here because DateTime::createFromFormat returns DateTime object not $dt_class
-                // this is what Carbon::instance(DateTime $dt) method does for example
-                if ($dt_class != 'DateTime') {
-                    $v = new $dt_class($v->format('Y-m-d H:i:s.u'), $v->getTimezone());
->>>>>>> f4a32944
                 }
                 break;
             case 'array':
@@ -708,7 +610,7 @@
      * @param string $type
      * @param array  $args
      *
-     * @return Query
+     * @return \atk4\dsql\Query
      */
     public function action(Model $model, $type, $args = [])
     {
@@ -737,11 +639,7 @@
                 return $query;
 
             case 'select':
-<<<<<<< HEAD
                 $this->initQueryFields($model, $query, isset($args[0]) ? $args[0] : null);
-=======
-                $this->initQueryFields($m, $q, $args[0] ?? null);
->>>>>>> f4a32944
                 break;
 
             case 'count':
@@ -846,10 +744,9 @@
             throw new Exception([
                 'Unable to load due to query error',
                 'query'      => $load->getDebugQuery(false),
-                'message'    => $e->getMessage(),
                 'model'      => $m,
                 'conditions' => $m->conditions,
-            ], 0, $e);
+            ], null, $e);
         }
 
         if (!$data) {
@@ -914,16 +811,9 @@
             throw new Exception([
                 'Unable to load due to query error',
                 'query'      => $load->getDebugQuery(false),
-<<<<<<< HEAD
                 'model'      => $model,
                 'conditions' => $model->conditions,
             ], null, $e);
-=======
-                'message'    => $e->getMessage(),
-                'model'      => $m,
-                'conditions' => $m->conditions,
-            ], 0, $e);
->>>>>>> f4a32944
         }
 
         if (!$data) {
@@ -998,16 +888,9 @@
             throw new Exception([
                 'Unable to execute insert query',
                 'query'      => $insert->getDebugQuery(false),
-<<<<<<< HEAD
                 'model'      => $model,
                 'conditions' => $model->conditions,
             ], null, $e);
-=======
-                'message'    => $e->getMessage(),
-                'model'      => $m,
-                'conditions' => $m->conditions,
-            ], 0, $e);
->>>>>>> f4a32944
         }
 
         $model->hook('afterInsertQuery', [$insert, $st]);
@@ -1029,8 +912,8 @@
         $data = $model->action('select', [$fields])->get();
 
         if ($typecast_data) {
-            $data = array_map(function ($r) use ($model) {
-                return $this->typecastLoadRow($model, $r);
+            $data = array_map(function ($row) use ($model) {
+                return $this->typecastLoadRow($model, $row);
             }, $data);
         }
 
@@ -1054,16 +937,9 @@
             throw new Exception([
                 'Unable to execute iteration query',
                 'query'      => $export->getDebugQuery(false),
-<<<<<<< HEAD
                 'model'      => $model,
                 'conditions' => $model->conditions,
             ], null, $e);
-=======
-                'message'    => $e->getMessage(),
-                'model'      => $m,
-                'conditions' => $m->conditions,
-            ], 0, $e);
->>>>>>> f4a32944
         }
     }
 
@@ -1100,16 +976,9 @@
             throw new Exception([
                 'Unable to update due to query error',
                 'query'      => $update->getDebugQuery(false),
-<<<<<<< HEAD
                 'model'      => $model,
                 'conditions' => $model->conditions,
             ], null, $e);
-=======
-                'message'    => $e->getMessage(),
-                'model'      => $m,
-                'conditions' => $m->conditions,
-            ], 0, $e);
->>>>>>> f4a32944
         }
 
         if ($model->id_field && isset($data[$model->id_field]) && $model->dirty[$model->id_field]) {
@@ -1151,16 +1020,9 @@
             throw new Exception([
                 'Unable to delete due to query error',
                 'query'      => $delete->getDebugQuery(false),
-<<<<<<< HEAD
                 'model'      => $model,
                 'conditions' => $model->conditions,
             ], null, $e);
-=======
-                'message'    => $e->getMessage(),
-                'model'      => $m,
-                'conditions' => $m->conditions,
-            ], 0, $e);
->>>>>>> f4a32944
         }
     }
 
@@ -1182,7 +1044,7 @@
             ];
         }
 
-        // If our Model has expr() method (inherited from Persistence\SQL) then use it
+        // If our Model has expr() method (inherited from Persistence_SQL) then use it
         if ($field->owner->hasMethod('expr')) {
             $field->owner->expr($mask, $prop);
         }
