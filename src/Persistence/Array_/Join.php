--- conflicted
+++ resolved
@@ -40,11 +40,7 @@
     /**
      * Called from afterLoad hook.
      */
-<<<<<<< HEAD
     public function afterLoad(): void
-=======
-    public function afterLoad(Model $model): void
->>>>>>> 4e3b91d5
     {
         $model = $this->getOwner();
 
@@ -67,11 +63,7 @@
     /**
      * Called from beforeInsert hook.
      */
-<<<<<<< HEAD
     public function beforeInsert(array &$data): void
-=======
-    public function beforeInsert(Model $model, array &$data): void
->>>>>>> 4e3b91d5
     {
         if ($this->weak) {
             return;
@@ -103,11 +95,7 @@
      *
      * @param mixed $id
      */
-<<<<<<< HEAD
     public function afterInsert($id): void
-=======
-    public function afterInsert(Model $model, $id): void
->>>>>>> 4e3b91d5
     {
         if ($this->weak) {
             return;
@@ -127,11 +115,7 @@
     /**
      * Called from beforeUpdate hook.
      */
-<<<<<<< HEAD
     public function beforeUpdate(array &$data): void
-=======
-    public function beforeUpdate(Model $model, array &$data): void
->>>>>>> 4e3b91d5
     {
         if ($this->weak) {
             return;
