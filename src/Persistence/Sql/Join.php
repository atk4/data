--- conflicted
+++ resolved
@@ -6,11 +6,7 @@
 
 use atk4\data\Model;
 use atk4\data\Persistence;
-<<<<<<< HEAD
-=======
 use atk4\dsql\Expression;
-use atk4\dsql\Query;
->>>>>>> 1a943f53
 
 /**
  * Provides model joining functionality specific for the Sql persistence.
@@ -111,7 +107,7 @@
     /**
      * Returns DSQL query.
      */
-    public function dsql(): Query
+    public function dsql(): \atk4\dsql\Query
     {
         $query = new Query($this->owner);
 
