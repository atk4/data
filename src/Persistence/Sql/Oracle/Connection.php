<?php

declare(strict_types=1);

namespace Atk4\Data\Persistence\Sql\Oracle;

use Atk4\Data\Persistence\Sql\Connection as BaseConnection;
use Doctrine\Common\EventManager;
use Doctrine\DBAL\Event\Listeners\OracleSessionInit;

class Connection extends BaseConnection
{
    protected $query_class = Query::class;

    protected static function createDbalEventManager(): EventManager
    {
        $evm = new EventManager();

        // setup connection globalization to use standard datetime format incl. microseconds support
        $dateFormat = 'YYYY-MM-DD';
        $timeFormat = 'HH24:MI:SS.FF6';
        $tzFormat = 'TZH:TZM';
        $evm->addEventSubscriber(new OracleSessionInit([
            'NLS_DATE_FORMAT' => $dateFormat,
            'NLS_TIME_FORMAT' => $timeFormat,
            'NLS_TIMESTAMP_FORMAT' => $dateFormat . ' ' . $timeFormat,
            'NLS_TIME_TZ_FORMAT' => $timeFormat . ' ' . $tzFormat,
            'NLS_TIMESTAMP_TZ_FORMAT' => $dateFormat . ' ' . $timeFormat . ' ' . $tzFormat,
        ]));

        return $evm;
    }

<<<<<<< HEAD
    /**
     * Return last inserted ID value.
     *
     * Drivers like PostgreSQL need to receive sequence name to get ID because PDO doesn't support this method.
     */
=======
    // {{{ fix for too many connections for CI testing

    /** @var int */
    private static $ciDifferentDsnCounter = 0;
    /** @var array */
    private static $ciLastConnectDsn;
    /** @var \PDO|null */
    private static $ciLastConnectPdo;

    protected static function connectDbalConnection(array $dsn)
    {
        // for some reasons, the following error:
        // PDOException: SQLSTATE[HY000]: pdo_oci_handle_factory: ORA-12516: TNS:listener could not find available handler with matching protocol stack
        // is shown randomly when a lot of connections are created in tests,
        // so for CI, fix this issue by reusing the previous PDO connection
        // TODO remove once atk4/data tests can be run consistently without errors
        if (class_exists(\PHPUnit\Framework\TestCase::class, false)) { // called from phpunit
            $notReusableFunc = function (string $message): void {
                echo "\n" . 'connection for CI cannot be reused:' . "\n" . $message . "\n";
                self::$ciLastConnectPdo = null;
            };

            if (self::$ciLastConnectDsn !== $dsn) {
                ++self::$ciDifferentDsnCounter;
                if (self::$ciDifferentDsnCounter >= 4) {
                    $notReusableFunc('different DSN');
                }
            } elseif (self::$ciLastConnectPdo !== null) {
                try {
                    self::$ciLastConnectPdo->query('select 1 from dual')->fetch();
                } catch (\PDOException $e) {
                    $notReusableFunc((string) $e);
                }
            }

            if (self::$ciLastConnectPdo !== null && self::$ciLastConnectPdo->inTransaction()) {
                $notReusableFunc('inside transaction');
            }

            if (self::$ciLastConnectPdo !== null) {
                $dbalConnection = parent::connectDbalConnection(['pdo' => self::$ciLastConnectPdo]);
            } else {
                $dbalConnection = parent::connectDbalConnection($dsn);
            }

            if (BaseConnection::isComposerDbal2x()) {
                self::$ciLastConnectPdo = $dbalConnection->getWrappedConnection(); // @phpstan-ignore-line
            } else {
                self::$ciLastConnectPdo = $dbalConnection->getWrappedConnection()->getWrappedConnection(); // @phpstan-ignore-line
            }
            self::$ciLastConnectDsn = $dsn;

            return $dbalConnection;
        }

        return parent::connectDbalConnection($dsn);
    }

    /// }}}

>>>>>>> 18ab88ed
    public function lastInsertId(string $sequence = null): string
    {
        if ($sequence) {
            return $this->dsql()->field($this->expr('{}.CURRVAL', [$sequence]))->getOne();
        }

        return parent::lastInsertId($sequence);
    }
}<|MERGE_RESOLUTION|>--- conflicted
+++ resolved
@@ -31,74 +31,6 @@
         return $evm;
     }
 
-<<<<<<< HEAD
-    /**
-     * Return last inserted ID value.
-     *
-     * Drivers like PostgreSQL need to receive sequence name to get ID because PDO doesn't support this method.
-     */
-=======
-    // {{{ fix for too many connections for CI testing
-
-    /** @var int */
-    private static $ciDifferentDsnCounter = 0;
-    /** @var array */
-    private static $ciLastConnectDsn;
-    /** @var \PDO|null */
-    private static $ciLastConnectPdo;
-
-    protected static function connectDbalConnection(array $dsn)
-    {
-        // for some reasons, the following error:
-        // PDOException: SQLSTATE[HY000]: pdo_oci_handle_factory: ORA-12516: TNS:listener could not find available handler with matching protocol stack
-        // is shown randomly when a lot of connections are created in tests,
-        // so for CI, fix this issue by reusing the previous PDO connection
-        // TODO remove once atk4/data tests can be run consistently without errors
-        if (class_exists(\PHPUnit\Framework\TestCase::class, false)) { // called from phpunit
-            $notReusableFunc = function (string $message): void {
-                echo "\n" . 'connection for CI cannot be reused:' . "\n" . $message . "\n";
-                self::$ciLastConnectPdo = null;
-            };
-
-            if (self::$ciLastConnectDsn !== $dsn) {
-                ++self::$ciDifferentDsnCounter;
-                if (self::$ciDifferentDsnCounter >= 4) {
-                    $notReusableFunc('different DSN');
-                }
-            } elseif (self::$ciLastConnectPdo !== null) {
-                try {
-                    self::$ciLastConnectPdo->query('select 1 from dual')->fetch();
-                } catch (\PDOException $e) {
-                    $notReusableFunc((string) $e);
-                }
-            }
-
-            if (self::$ciLastConnectPdo !== null && self::$ciLastConnectPdo->inTransaction()) {
-                $notReusableFunc('inside transaction');
-            }
-
-            if (self::$ciLastConnectPdo !== null) {
-                $dbalConnection = parent::connectDbalConnection(['pdo' => self::$ciLastConnectPdo]);
-            } else {
-                $dbalConnection = parent::connectDbalConnection($dsn);
-            }
-
-            if (BaseConnection::isComposerDbal2x()) {
-                self::$ciLastConnectPdo = $dbalConnection->getWrappedConnection(); // @phpstan-ignore-line
-            } else {
-                self::$ciLastConnectPdo = $dbalConnection->getWrappedConnection()->getWrappedConnection(); // @phpstan-ignore-line
-            }
-            self::$ciLastConnectDsn = $dsn;
-
-            return $dbalConnection;
-        }
-
-        return parent::connectDbalConnection($dsn);
-    }
-
-    /// }}}
-
->>>>>>> 18ab88ed
     public function lastInsertId(string $sequence = null): string
     {
         if ($sequence) {
