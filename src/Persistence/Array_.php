--- conflicted
+++ resolved
@@ -350,31 +350,10 @@
                     'reason' => 'condition can have two to three params',
                     'condition'=> $cond,
                 ]);
-<<<<<<< HEAD
             }
 
             // action
             $method = strtolower($cond[1]);
-=======
-                /*
-                // OR conditions
-                if (is_array($cond[0])) {
-                    foreach ($cond[0] as &$row) {
-                        if (is_string($row[0])) {
-                            $row[0] = $m->getField($row[0]);
-                        }
-                    }
-                }
-
-                $q->where($cond[0]);
-                continue;
-                */
-            }
-
-            if (is_string($cond[0])) {
-                $cond[0] = $m->getField($cond[0]);
-            }
->>>>>>> 4550e01e
 
             // check if the method is supported by the iterator
             if (!method_exists( $iterator, $method)) {
@@ -387,7 +366,7 @@
 
             // get the model field
             if (is_string($cond[0])) {
-                $cond[0] = $model->getElement($cond[0]);
+                $cond[0] = $model->getField($cond[0]);
             }
 
             if (!is_a($cond[0],\atk4\data\Field::class)) {
