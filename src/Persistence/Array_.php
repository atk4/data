<?php

declare(strict_types=1);

namespace atk4\data\Persistence;

use atk4\data\Exception;
use atk4\data\Model;
use atk4\data\Persistence;

/**
 * Implements persistence driver that can save data into array and load
 * from array. This basic driver only offers the load/save support based
 * around ID, you can't use conditions, order or limit.
 */
class Array_ extends Persistence
{
    /** @var array */
    private $data;

    public function __construct(array $data = [])
    {
        $this->data = $data;
    }

    /**
<<<<<<< HEAD
     * Array of last inserted ids per table.
     * Last inserted ID for any table is stored under '$' key.
     *
     * @var array
     */
    protected $lastInsertIds = [];

    /**
     * Constructor. Can pass array of data in parameters.
     *
     * @param array &$data
=======
     * @deprecated TODO temporary for these:
     *             - https://github.com/atk4/data/blob/90ab68ac063b8fc2c72dcd66115f1bd3f70a3a92/src/Reference/ContainsOne.php#L119
     *             - https://github.com/atk4/data/blob/90ab68ac063b8fc2c72dcd66115f1bd3f70a3a92/src/Reference/ContainsMany.php#L66
     *             remove once fixed/no longer needed
>>>>>>> 8748a634
     */
    public function getRawDataByTable(string $table): array
    {
        return $this->data[$table];
    }

    /**
     * {@inheritdoc}
     */
    public function add(Model $model, array $defaults = []): Model
    {
        if (isset($defaults[0])) {
            $model->table = $defaults[0];
            unset($defaults[0]);
        }

        $defaults = array_merge([
            '_default_seed_join' => \atk4\data\Join\Array_::class,
        ], $defaults);

        $model = parent::add($model, $defaults);

<<<<<<< HEAD
        if ($f = $model->hasField($model->id_field)) {
=======
        if ($m->id_field && $m->hasField($m->id_field)) {
            $f = $m->getField($m->id_field);
>>>>>>> 8748a634
            if (!$f->type) {
                $f->type = 'integer';
            }
        }

        // if there is no model table specified, then create fake one named 'data'
        // and put all persistence data in there
        if (!$model->table) {
            $model->table = 'data'; // fake table name 'data'
            if (!isset($this->data[$model->table]) || count($this->data) !== 1) {
                $this->data = [$model->table => $this->data];
            }
        }

        // if there is no such table in persistence, then create empty one
        if (!isset($this->data[$model->table])) {
            $this->data[$model->table] = [];
        }

        return $model;
    }

    /**
     * Loads model and returns data record.
     *
     * @param mixed  $id
     * @param string $table
     */
<<<<<<< HEAD
    public function load(Model $model, $id, $table = null)
=======
    public function load(Model $m, $id, $table = null): array
>>>>>>> 8748a634
    {
        if (isset($model->table) && !isset($this->data[$model->table])) {
            throw (new Exception('Table was not found in the array data source'))
                ->addMoreInfo('table', $model->table);
        }

        if (!isset($this->data[$table ?: $model->table][$id])) {
            throw (new Exception('Record with specified ID was not found', 404))
                ->addMoreInfo('id', $id);
        }

        return $this->tryLoad($model, $id, $table);
    }

    /**
     * Tries to load model and return data record.
     * Doesn't throw exception if model can't be loaded.
     *
     * @param mixed  $id
     * @param string $table
     */
<<<<<<< HEAD
    public function tryLoad(Model $model, $id, $table = null)
=======
    public function tryLoad(Model $m, $id, $table = null): ?array
>>>>>>> 8748a634
    {
        $table = $table ?? $model->table;

        if (!isset($this->data[$table][$id])) {
            return null; // no record with such id in table
        }

        return $this->typecastLoadRow($model, $this->data[$table][$id]);
    }

    /**
     * Tries to load first available record and return data record.
     * Doesn't throw exception if model can't be loaded or there are no data records.
     *
     * @param mixed $table
     */
<<<<<<< HEAD
    public function tryLoadAny(Model $model, $table = null)
=======
    public function tryLoadAny(Model $m, $table = null): ?array
>>>>>>> 8748a634
    {
        $table = $table ?? $model->table;

        if (!$this->data[$table]) {
            return null; // no records at all in table
        }

        reset($this->data[$table]);
        $id = key($this->data[$table]);

        $row = $this->load($model, $id, $table);
        $model->id = $id;

        return $row;
    }

    /**
     * Inserts record in data array and returns new record ID.
     *
     * @param array  $data
     * @param string $table
     *
     * @return mixed
     */
    public function insert(Model $model, $data, $table = null)
    {
        $table = $table ?? $model->table;

        $data = $this->typecastSaveRow($model, $data);

        $id = $this->generateNewID($model, $table);
        if ($model->id_field) {
            $data[$model->id_field] = $id;
        }
        $this->data[$table][$id] = $data;

        return $id;
    }

    /**
     * Updates record in data array and returns record ID.
     *
     * @param mixed  $id
     * @param array  $data
     * @param string $table
     *
     * @return mixed
     */
    public function update(Model $model, $id, $data, $table = null)
    {
        $table = $table ?? $model->table;

        $data = $this->typecastSaveRow($model, $data);

        $this->data[$table][$id] = array_merge($this->data[$table][$id] ?? [], $data);

        return $id;
    }

    /**
     * Deletes record in data array.
     *
     * @param mixed  $id
     * @param string $table
     */
    public function delete(Model $model, $id, $table = null)
    {
        $table = $table ?? $model->table;

        unset($this->data[$table][$id]);
    }

    /**
     * Generates new record ID.
     *
     * @param Model  $model
     * @param string $table
     *
     * @return string
     */
    public function generateNewID($model, $table = null)
    {
        $table = $table ?? $model->table;

        $type = $model->id_field ? $model->getField($model->id_field)->type : 'integer';

        switch ($type) {
            case 'integer':
                $ids = $model->id_field ? array_keys($this->data[$table]) : [count($this->data[$table])];

                $id = $ids ? max($ids) + 1 : 1;

                break;
            case 'string':
                $id = uniqid();

                break;
            default:
                throw (new Exception('Unsupported id field type. Array supports type=integer or type=string only'))
                    ->addMoreInfo('type', $type);
        }

        return $this->lastInsertIds[$table] = $this->lastInsertIds['$'] = $id;
    }

    /**
     * Last ID inserted.
     * Last inserted ID for any table is stored under '$' key.
     *
     * @param Model $model
     *
     * @return mixed
     */
    public function lastInsertId(Model $model = null)
    {
        if ($model) {
            return $this->lastInsertIds[$model->table] ?? null;
        }

        return $this->lastInsertIds['$'] ?? null;
    }

    /**
     * Prepare iterator.
     *
     * @return array
     */
    public function prepareIterator(Model $model)
    {
        return $model->action('select')->get();
    }

    /**
     * Export all DataSet.
     *
     * @param array|null $fields
     * @param bool       $typecast Should we typecast exported data
     *
     * @return array
     */
    public function export(Model $model, $fields = null, $typecast = true)
    {
        $data = $model->action('select', [$fields])->get();

        if ($typecast) {
            $data = array_map(function ($row) use ($model) {
                return $this->typecastLoadRow($model, $row);
            }, $data);
        }

        return $data;
    }

    /**
     * Typecast data and return Iterator of data array.
     *
     * @param array $fields
     *
     * @return \atk4\data\Action\Iterator
     */
    public function initAction(Model $model, $fields = null)
    {
        $data = $this->data[$model->table];

        if ($keys = array_flip((array) $fields)) {
            $data = array_map(function ($row) use ($model, $keys) {
                return array_intersect_key($row, $keys);
            }, $data);
        }

        return new \atk4\data\Action\Iterator($data);
    }

    /**
     * Will set limit defined inside $m onto data.
     *
     * @param \ArrayIterator $action
     */
<<<<<<< HEAD
    protected function setLimitOrder(Model $model, &$action)
=======
    protected function setLimitOrder($m, $action)
>>>>>>> 8748a634
    {
        // first order by
        if ($model->order) {
            $action->order($model->order);
        }

        // then set limit
        if ($model->limit && ($model->limit[0] || $model->limit[1])) {
            $action->limit($model->limit[0] ?? 0, $model->limit[1] ?? 0);
        }
    }

    /**
     * Will apply conditions defined inside $model onto $iterator.
     *
     * @return \atk4\data\Action\Iterator|null
     */
    public function applyScope(Model $model, \atk4\data\Action\Iterator $iterator)
    {
        return $iterator->filter($model->scope());
    }

    /**
     * Various actions possible here, mostly for compatibility with SQLs.
     *
     * @param string $type
     * @param array  $args
     *
     * @return mixed
     */
    public function action(Model $model, $type, $args = [])
    {
        $args = (array) $args;

        switch ($type) {
            case 'select':
                $action = $this->initAction($model, $args[0] ?? null);
                $this->applyScope($model, $action);
                $this->setLimitOrder($model, $action);

                return $action;
            case 'count':
                $action = $this->initAction($model, $args[0] ?? null);
                $this->applyScope($model, $action);
                $this->setLimitOrder($model, $action);

                return $action->count();
            case 'exists':
                $action = $this->initAction($model, $args[0] ?? null);
                $this->applyScope($model, $action);

                return $action->exists();
            case 'field':
                if (!isset($args[0])) {
                    throw (new Exception('This action requires one argument with field name'))
                        ->addMoreInfo('action', $type);
                }

                $field = is_string($args[0]) ? $args[0] : $args[0][0];

                $action = $this->initAction($model, [$field]);
                $this->applyScope($model, $action);
                $this->setLimitOrder($model, $action);

                // get first record
                if ($row = $action->getRow()) {
                    if (isset($args['alias']) && array_key_exists($field, $row)) {
                        $row[$args['alias']] = $row[$field];
                        unset($row[$field]);
                    }
                }

                return $row;
            case 'fx':
            case 'fx0':
                if (!isset($args[0], $args[1])) {
                    throw (new Exception('fx action needs 2 arguments, eg: ["sum", "amount"]'))
                        ->addMoreInfo('action', $type);
                }

                $fx = $args[0];
                $field = $args[1] ?? null;
                $action = $this->initAction($model, $args[1] ?? null);
                $this->applyScope($model, $action);
                $this->setLimitOrder($model, $action);

                return $action->aggregate($fx, $field, $type == 'fx0');
            default:
                throw (new Exception('Unsupported action mode'))
                    ->addMoreInfo('type', $type);
        }
    }
}<|MERGE_RESOLUTION|>--- conflicted
+++ resolved
@@ -24,7 +24,6 @@
     }
 
     /**
-<<<<<<< HEAD
      * Array of last inserted ids per table.
      * Last inserted ID for any table is stored under '$' key.
      *
@@ -33,15 +32,6 @@
     protected $lastInsertIds = [];
 
     /**
-     * Constructor. Can pass array of data in parameters.
-     *
-     * @param array &$data
-=======
-     * @deprecated TODO temporary for these:
-     *             - https://github.com/atk4/data/blob/90ab68ac063b8fc2c72dcd66115f1bd3f70a3a92/src/Reference/ContainsOne.php#L119
-     *             - https://github.com/atk4/data/blob/90ab68ac063b8fc2c72dcd66115f1bd3f70a3a92/src/Reference/ContainsMany.php#L66
-     *             remove once fixed/no longer needed
->>>>>>> 8748a634
      */
     public function getRawDataByTable(string $table): array
     {
@@ -64,12 +54,8 @@
 
         $model = parent::add($model, $defaults);
 
-<<<<<<< HEAD
-        if ($f = $model->hasField($model->id_field)) {
-=======
-        if ($m->id_field && $m->hasField($m->id_field)) {
-            $f = $m->getField($m->id_field);
->>>>>>> 8748a634
+        if ($model->id_field && $model->hasField($model->id_field)) {
+            $f = $model->getField($model->id_field);
             if (!$f->type) {
                 $f->type = 'integer';
             }
@@ -98,11 +84,7 @@
      * @param mixed  $id
      * @param string $table
      */
-<<<<<<< HEAD
-    public function load(Model $model, $id, $table = null)
-=======
-    public function load(Model $m, $id, $table = null): array
->>>>>>> 8748a634
+    public function load(Model $model, $id, $table = null): array
     {
         if (isset($model->table) && !isset($this->data[$model->table])) {
             throw (new Exception('Table was not found in the array data source'))
@@ -124,11 +106,7 @@
      * @param mixed  $id
      * @param string $table
      */
-<<<<<<< HEAD
-    public function tryLoad(Model $model, $id, $table = null)
-=======
-    public function tryLoad(Model $m, $id, $table = null): ?array
->>>>>>> 8748a634
+    public function tryLoad(Model $model, $id, $table = null): ?array
     {
         $table = $table ?? $model->table;
 
@@ -145,11 +123,7 @@
      *
      * @param mixed $table
      */
-<<<<<<< HEAD
-    public function tryLoadAny(Model $model, $table = null)
-=======
-    public function tryLoadAny(Model $m, $table = null): ?array
->>>>>>> 8748a634
+    public function tryLoadAny(Model $model, $table = null): ?array
     {
         $table = $table ?? $model->table;
 
@@ -328,11 +302,7 @@
      *
      * @param \ArrayIterator $action
      */
-<<<<<<< HEAD
-    protected function setLimitOrder(Model $model, &$action)
-=======
-    protected function setLimitOrder($m, $action)
->>>>>>> 8748a634
+    protected function setLimitOrder(Model $model, $action)
     {
         // first order by
         if ($model->order) {
