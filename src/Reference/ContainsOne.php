<?php

declare(strict_types=1);

namespace atk4\data\Reference;

use atk4\data\Model;
use atk4\data\Persistence;
use atk4\data\Reference;

/**
 * ContainsOne reference.
 */
class ContainsOne extends Reference
{
    /**
     * Field type.
     *
     * @var string
     */
    public $type = 'array';

    /**
     * Is it system field?
     *
     * @var bool
     */
    public $system = true;

    /**
     * Array with UI flags like editable, visible and hidden.
     *
     * By default hasOne relation ID field should be editable in forms,
     * but not visible in grids. UI should respect these flags.
     *
     * @var array
     */
    public $ui = [
        'visible' => false, // not visible in UI Table, Grid and Crud
        'editable' => true, // but should be editable in UI Form
    ];

    /**
     * Required! We need table alias for internal use only.
     *
     * @var string
     */
    protected $table_alias = 'tbl';

    /**
     * Reference\ContainsOne will also add a field corresponding
     * to 'our_field' unless it exists of course.
     */
    protected function init(): void
    {
        parent::init();

        if (!$this->our_field) {
            $this->our_field = $this->link;
        }

        $ourModel = $this->getOurModel();

        if (!$ourModel->hasElement($this->our_field)) {
            $ourModel->addField($this->our_field, [
                'type' => $this->type,
                'reference' => $this,
                'system' => $this->system,
                'caption' => $this->caption, // it's ref models caption, but we can use it here for field too
                'ui' => $this->ui,
            ]);
        }
    }

    protected function getDefaultPersistence(Model $theirModel)
    {
        return new Persistence\ArrayOfStrings([
            $this->table_alias => $this->getOurFieldValue() ? [1 => $this->getOurFieldValue()] : [],
        ]);
    }

    /**
     * Returns referenced model with loaded data record.
     */
    public function ref(array $defaults = []): Model
    {
        $ourModel = $this->getOurModel();

        // get model
        $theirModel = $this->getTheirModel(array_merge($defaults, [
            'contained_in_root_model' => $ourModel->contained_in_root_model ?: $ourModel,
            'table' => $this->table_alias,
        ]));

        // set some hooks for ref_model
        foreach ([Model::HOOK_AFTER_SAVE, Model::HOOK_AFTER_DELETE] as $spot) {
            $theirModel->onHook($spot, function ($theirModel) {
<<<<<<< HEAD
                $this->getOurModel()->save([
                    $this->getOurFieldName() => $theirModel->toQuery()->getRow() ?: null,
                ]);
=======
                $row = $theirModel->persistence->getRawDataByTable($theirModel, $this->table_alias);
                $row = $row ? array_shift($row) : null; // get first and only one record from array persistence
                $this->getOurModel()->save([$this->getOurFieldName() => $row]);
>>>>>>> 68b068fa
            });
        }

        // try to load any (actually only one possible) record
        $theirModel->tryLoadAny();

        return $theirModel;
    }
}<|MERGE_RESOLUTION|>--- conflicted
+++ resolved
@@ -95,15 +95,9 @@
         // set some hooks for ref_model
         foreach ([Model::HOOK_AFTER_SAVE, Model::HOOK_AFTER_DELETE] as $spot) {
             $theirModel->onHook($spot, function ($theirModel) {
-<<<<<<< HEAD
                 $this->getOurModel()->save([
                     $this->getOurFieldName() => $theirModel->toQuery()->getRow() ?: null,
                 ]);
-=======
-                $row = $theirModel->persistence->getRawDataByTable($theirModel, $this->table_alias);
-                $row = $row ? array_shift($row) : null; // get first and only one record from array persistence
-                $this->getOurModel()->save([$this->getOurFieldName() => $row]);
->>>>>>> 68b068fa
             });
         }
 
