--- conflicted
+++ resolved
@@ -52,24 +52,18 @@
         /** @var Field_SQL_Expression $e */
         $e = $this->owner->addExpression($field, array_merge(
             [
-<<<<<<< HEAD
 
                 // get expression
-=======
->>>>>>> f4a32944
                 function (Model $m) use ($their_field) {
                     // remove order if we just select one field from hasOne model
                     // that is mandatory for Oracle
                     return $m->refLink($this->link)->action('field', [$their_field])->reset('order');
                 }, ],
-<<<<<<< HEAD
 
             // get field seed properties from referenced model
             $this->refLink()->getField($their_field)->getSeed(),
 
             // overwrite with defaults we explicitly set
-=======
->>>>>>> f4a32944
             $defaults
         ));
 
