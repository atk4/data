--- conflicted
+++ resolved
@@ -53,13 +53,9 @@
 
         /** @var Field_SQL_Expression $e */
         $e = $this->owner->addExpression($field, array_merge([
-<<<<<<< HEAD
 
             // get expression
-            function ($m) use ($their_field) {
-=======
             function (Model $m) use ($their_field) {
->>>>>>> 94b4a6c2
                 // remove order if we just select one field from hasOne model
                 // that is mandatory for Oracle
                 return $m->refLink($this->link)->action('field', [$their_field])->reset('order');
