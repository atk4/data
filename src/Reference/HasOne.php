<?php

namespace atk4\data\Reference;

use atk4\core\Exception;
use atk4\data\Field;
use atk4\data\Join;
use atk4\data\Model;
use atk4\data\Reference;

/**
 * Reference\HasOne class.
 */
class HasOne extends Reference
{
    /**
     * Field type.
     *
     * Values are: 'string', 'text', 'boolean', 'integer', 'money', 'float',
     *             'date', 'datetime', 'time', 'array', 'object'.
     * Can also be set to unspecified type for your own custom handling.
     *
     * @var string
     */
    public $type = null;

    /**
     * Is it system field?
     * System fields will be always loaded and saved.
     *
     * @var bool
     */
    public $system = false;

    /**
     * Points to the join if we are part of one.
     *
     * @var Join|null
     */
    protected $join = null;

    /**
     * Default value of field.
     *
     * @var mixed
     */
    public $default = null;

    /**
     * Setting this to true will never actually store
     * the field in the database. It will action as normal,
     * but will be skipped by update/insert.
     *
     * @var bool
     */
    public $never_persist = false;

    /**
     * Is field read only?
     * Field value may not be changed. It'll never be saved.
     * For example, expressions are read only.
     *
     * @var bool
     */
    public $read_only = false;

    /**
     * Defines a label to go along with this field. Use getCaption() which
     * will always return meaningful label (even if caption is null). Set
     * this property to any string.
     *
     * @var string
     */
    public $caption = null;

    /**
     * Array with UI flags like editable, visible and hidden.
     *
     * By default hasOne relation ID field should be editable in forms,
     * but not visible in grids. UI should respect these flags.
     *
     * @var array
     */
    public $ui = [];

    /**
     * Array with Persistence settings like format, timezone etc.
     * It's job of Persistence to take these settings into account if needed.
     *
     * @var array
     */
    public $persistence = [];

    /**
     * Is field mandatory? By default fields are not mandatory.
     *
     * @var bool|string
     */
    public $mandatory = false;

    /**
     * Is field required? By default fields are not required.
     *
     * @var bool|string
     */
    public $required = false;

    /**
     * Should we use typecasting when saving/loading data to/from persistence.
     *
     * Value can be array [$typecast_save_callback, $typecast_load_callback].
     *
     * @var null|bool|array
     */
    public $typecast = null;

    /**
     * Should we use serialization when saving/loading data to/from persistence.
     *
     * Value can be array [$encode_callback, $decode_callback].
     *
     * @var null|bool|array|string
     */
    public $serialize = null;

    /**
<<<<<<< HEAD
     * Reference_One will also add a field corresponding
=======
     * Persisting format for type = 'date', 'datetime', 'time' fields.
     *
     * For example, for date it can be 'Y-m-d', for datetime - 'Y-m-d H:i:s.u' etc.
     *
     * @var string
     */
    public $persist_format = null;

    /**
     * Persisting timezone for type = 'date', 'datetime', 'time' fields.
     *
     * For example, 'IST', 'UTC', 'Europe/Riga' etc.
     *
     * @var string
     */
    public $persist_timezone = 'UTC';

    /**
     * DateTime class used for type = 'data', 'datetime', 'time' fields.
     *
     * For example, 'DateTime', 'Carbon' etc.
     *
     * @var string
     */
    public $dateTimeClass = 'DateTime';

    /**
     * Timezone class used for type = 'data', 'datetime', 'time' fields.
     *
     * For example, 'DateTimeZone', 'Carbon' etc.
     *
     * @var string
     */
    public $dateTimeZoneClass = 'DateTimeZone';

    /**
     * Reference\HasOne will also add a field corresponding
>>>>>>> f4a32944
     * to 'our_field' unless it exists of course.
     *
     * @throws Exception
     */
    public function init(): void
    {
        parent::init();

        if (!$this->our_field) {
            $this->our_field = $this->link;
        }

        if (!$this->owner->hasField($this->our_field)) {
            $this->owner->addField($this->our_field, [
                'type'              => $this->type,
                'reference'         => $this,
                'system'            => $this->system,
                'join'              => $this->join,
                'default'           => $this->default,
                'never_persist'     => $this->never_persist,
                'read_only'         => $this->read_only,
                'caption'           => $this->caption,
                'ui'                => $this->ui, // UI settings
                'persistence'       => $this->persistence, // Persistence settings
                'mandatory'         => $this->mandatory,
                'required'          => $this->required,
                'typecast'          => $this->typecast,
                'serialize'         => $this->serialize,
                //'dateTimeClass'     => $this->dateTimeClass,      // @TODO these should be passed somehow. field->getSeed() needed here
                //'dateTimeZoneClass' => $this->dateTimeZoneClass,
            ]);
        }
    }

    /**
     * Returns our field or id field.
     *
     * @throws Exception
     *
     * @return Field
     */
    protected function referenceOurValue(): Field
    {
        $this->owner->persistence_data['use_table_prefixes'] = true;

        return $this->owner->getField($this->our_field);
    }

    /**
     * If owner model is loaded, then return referenced model with respective record loaded.
     *
     * If owner model is not loaded, then return referenced model with condition set.
     * This can happen in case of deep traversal $m->ref('Many')->ref('one_id'), for example.
     *
     * @param array $defaults Properties
     *
     * @throws Exception
     * @throws \atk4\data\Exception
     *
     * @return Model
     */
    public function ref($defaults = []): Model
    {
        $m = $this->getModel($defaults);

        // add hook to set our_field = null when record of referenced model is deleted
        $m->onHook('afterDelete', function ($m) {
            $this->owner[$this->our_field] = null;
        });

        // if owner model is loaded, then try to load referenced model
        if ($this->their_field) {
            if ($this->owner[$this->our_field]) {
                $m->tryLoadBy($this->their_field, $this->owner[$this->our_field]);
            }

            $m->onHook('afterSave', function ($m) {
                $this->owner[$this->our_field] = $m[$this->their_field];
            });
        } else {
            if ($this->owner[$this->our_field]) {
                $m->tryLoad($this->owner[$this->our_field]);
            }

            $m->onHook('afterSave', function ($m) {
                $this->owner[$this->our_field] = $m->id;
            });
        }

        return $m;
    }
}<|MERGE_RESOLUTION|>--- conflicted
+++ resolved
@@ -124,47 +124,7 @@
     public $serialize = null;
 
     /**
-<<<<<<< HEAD
      * Reference_One will also add a field corresponding
-=======
-     * Persisting format for type = 'date', 'datetime', 'time' fields.
-     *
-     * For example, for date it can be 'Y-m-d', for datetime - 'Y-m-d H:i:s.u' etc.
-     *
-     * @var string
-     */
-    public $persist_format = null;
-
-    /**
-     * Persisting timezone for type = 'date', 'datetime', 'time' fields.
-     *
-     * For example, 'IST', 'UTC', 'Europe/Riga' etc.
-     *
-     * @var string
-     */
-    public $persist_timezone = 'UTC';
-
-    /**
-     * DateTime class used for type = 'data', 'datetime', 'time' fields.
-     *
-     * For example, 'DateTime', 'Carbon' etc.
-     *
-     * @var string
-     */
-    public $dateTimeClass = 'DateTime';
-
-    /**
-     * Timezone class used for type = 'data', 'datetime', 'time' fields.
-     *
-     * For example, 'DateTimeZone', 'Carbon' etc.
-     *
-     * @var string
-     */
-    public $dateTimeZoneClass = 'DateTimeZone';
-
-    /**
-     * Reference\HasOne will also add a field corresponding
->>>>>>> f4a32944
      * to 'our_field' unless it exists of course.
      *
      * @throws Exception
