<?php

declare(strict_types=1);

namespace atk4\data\Reference;

use atk4\data\Model;
use atk4\data\Persistence;

/**
 * ContainsMany reference.
 */
class ContainsMany extends ContainsOne
{
    protected function getDefaultPersistence(Model $theirModel)
    {
        return new Persistence\ArrayOfStrings([
            $this->table_alias => $this->getOurFieldValue() ?: [],
        ]);
    }

    /**
     * Returns referenced model.
     */
    public function ref(array $defaults = []): Model
    {
        $ourModel = $this->getOurModel();

        // get model
        $theirModel = $this->getTheirModel(array_merge($defaults, [
            'contained_in_root_model' => $ourModel->contained_in_root_model ?: $ourModel,
            'table' => $this->table_alias,
        ]));

        // set some hooks for ref_model
        foreach ([Model::HOOK_AFTER_SAVE, Model::HOOK_AFTER_DELETE] as $spot) {
<<<<<<< HEAD
            $theirModel->onHook($spot, function ($theirModel) {
=======
            $this->onHookToTheirModel($theirModel, $spot, function ($theirModel) {
                $rows = $theirModel->persistence->getRawDataByTable($theirModel, $this->table_alias);
>>>>>>> 6b77d915
                $this->getOurModel()->save([
                    $this->getOurFieldName() => $theirModel->toQuery()->export() ?: null,
                ]);
            });
        }

        return $theirModel;
    }
}<|MERGE_RESOLUTION|>--- conflicted
+++ resolved
@@ -34,12 +34,7 @@
 
         // set some hooks for ref_model
         foreach ([Model::HOOK_AFTER_SAVE, Model::HOOK_AFTER_DELETE] as $spot) {
-<<<<<<< HEAD
-            $theirModel->onHook($spot, function ($theirModel) {
-=======
             $this->onHookToTheirModel($theirModel, $spot, function ($theirModel) {
-                $rows = $theirModel->persistence->getRawDataByTable($theirModel, $this->table_alias);
->>>>>>> 6b77d915
                 $this->getOurModel()->save([
                     $this->getOurFieldName() => $theirModel->toQuery()->export() ?: null,
                 ]);
