<?php

declare(strict_types=1);

namespace atk4\data\Reference;

use atk4\data\Exception;
use atk4\data\Field;
use atk4\data\Model;
use atk4\data\Reference;

/**
 * Reference\HasMany class.
 */
class HasMany extends Reference
{
    /**
     * Returns our field value or id.
     *
     * @return mixed
     */
    protected function getOurValue()
    {
        $ourModel = $this->getOurModel();

        if ($ourModel->loaded()) {
            return $this->our_field
                ? $ourModel->get($this->our_field)
                : $ourModel->id;
        }

        // create expression based on existing conditions
        return $ourModel->toQuery()->field($this->getOurFieldName());
    }

    /**
     * Returns our field or id field.
     */
    protected function referenceOurValue(): Field
    {
        $ourModel = $this->getOurModel();

        $ourModel->persistence_data['use_table_prefixes'] = true;

        return $this->getOurField();
    }

    /**
     * Returns referenced model with condition set.
     */
    public function ref(array $defaults = []): Model
    {
        $ourModel = $this->getOurModel();

        return $this->getTheirModel($defaults)->addCondition(
            $this->their_field ?: ($ourModel->table . '_' . $ourModel->id_field),
            $this->getOurValue()
        );
    }

    /**
     * Creates model that can be used for generating sub-query actions.
     */
    public function refLink(array $defaults = []): Model
    {
        $ourModel = $this->getOurModel();

        $theirModelLinked = $this->getTheirModel($defaults)->addCondition(
            $this->their_field ?: ($ourModel->table . '_' . $ourModel->id_field),
            $this->referenceOurValue()
        );

        return $theirModelLinked;
    }

    /**
     * Adds field as expression to our model.
     * Used in aggregate strategy.
     */
    public function addField(string $fieldName, array $defaults = []): Field
    {
        if (!isset($defaults['aggregate']) && !isset($defaults['concat']) && !isset($defaults['expr'])) {
            throw (new Exception('Aggregate field requires "aggregate", "concat" or "expr" specified to hasMany()->addField()'))
                ->addMoreInfo('field', $fieldName)
                ->addMoreInfo('defaults', $defaults);
        }

        $defaults['aggregate_relation'] = $this;

        $alias = $defaults['field'] ?? null;
        $field = $alias ?? $fieldName;

        if (isset($defaults['concat'])) {
            $defaults['aggregate'] = $this->getOurModel()->dsql()->groupConcat($field, $defaults['concat']);
            $defaults['read_only'] = false;
            $defaults['never_save'] = true;
        }

        if (isset($defaults['expr'])) {
            $fx = function () use ($defaults, $alias) {
                $theirModelLinked = $this->refLink();

                return $theirModelLinked->toQuery()->field($theirModelLinked->expr(
                    $defaults['expr'],
<<<<<<< HEAD
                    $defaults['args'] ?? null
                ), $alias);
=======
                    $defaults['args'] ?? []
                ), 'alias' => $alias]);
>>>>>>> 1a943f53
            };
            unset($defaults['args']);
        } elseif (is_object($defaults['aggregate'])) {
            $fx = function () use ($defaults, $alias) {
                return $this->refLink()->toQuery()->field($defaults['aggregate'], $alias);
            };
        } elseif ($defaults['aggregate'] === 'count' && !isset($defaults['field'])) {
            $fx = function () use ($defaults, $alias) {
                return $this->refLink()->toQuery()->count($alias);
            };
        } elseif (in_array($defaults['aggregate'], ['sum', 'avg', 'min', 'max', 'count'], true)) {
            $fx = function () use ($defaults, $field) {
                return $this->refLink()->toQuery()->aggregate($defaults['aggregate'], $field, null, true);
            };
        } else {
            $fx = function () use ($defaults, $field) {
                return $this->refLink()->toQuery()->aggregate($defaults['aggregate'], $field);
            };
        }

        return $this->getOurModel()->addExpression($fieldName, array_merge([$fx], $defaults));
    }

    /**
     * Adds multiple fields.
     *
     * @see addField()
     *
     * @return $this
     */
    public function addFields(array $fields = [])
    {
        foreach ($fields as $defaults) {
            $fieldName = $defaults[0];
            unset($defaults[0]);
            $this->addField($fieldName, $defaults);
        }

        return $this;
    }
}<|MERGE_RESOLUTION|>--- conflicted
+++ resolved
@@ -102,13 +102,8 @@
 
                 return $theirModelLinked->toQuery()->field($theirModelLinked->expr(
                     $defaults['expr'],
-<<<<<<< HEAD
-                    $defaults['args'] ?? null
+                    $defaults['args'] ?? []
                 ), $alias);
-=======
-                    $defaults['args'] ?? []
-                ), 'alias' => $alias]);
->>>>>>> 1a943f53
             };
             unset($defaults['args']);
         } elseif (is_object($defaults['aggregate'])) {
