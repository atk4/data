--- conflicted
+++ resolved
@@ -9,15 +9,6 @@
         'one'   => 'Тест один',
         'other' => 'Тест {{count}}',
     ],
-<<<<<<< HEAD
-    'There was error while decoding JSON'             => 'Произошла ошибка при декодировании JSON',
-    'Unable to determine persistence driver from DSN' => 'Невозможно определить постоянство драйвера из DSN',
-    'Unable to serialize field value on load'         => 'Невозможно сериализовать значение поля при загрузке ({{field}})',
-    'Unable to serialize field value on save'         => 'Невозможно сериализовать значение поля при сохранении ({{field}})',
-    'Unable to typecast field value on load'          => 'Невозможно установить тип поля при загрузке ({{field}})',
-    'Unable to typecast field value on save'          => 'Невозможно сериализовать значение поля при сохранении ({{field}})',
-    'Record with specified ID was not found'          => 'Запись с данным ID не найдена',
-=======
     'There was error while decoding JSON'                  => 'Произошла ошибка при декодировании JSON',
     'Unable to determine persistence driver type from DSN' => 'Невозможно определить постоянство драйвера из DSN',
     'Unable to serialize field value on load'              => 'Невозможно сериализовать значение поля при загрузке ({{field}})',
@@ -25,5 +16,4 @@
     'Unable to typecast field value on load'               => 'Невозможно установить тип поля при загрузке ({{field}})',
     'Unable to typecast field value on save'               => 'Невозможно сериализовать значение поля при сохранении ({{field}})',
     'Record with specified ID was not found'               => 'Запись с данным ID не найдена',
->>>>>>> f4a32944
 ];