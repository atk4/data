--- conflicted
+++ resolved
@@ -15,15 +15,10 @@
     "require": {
         "php": ">=7.2.0",
         "ext-intl": "*",
-<<<<<<< HEAD
         "ext-json": "*",
         "ext-mbstring": "*",
-        "atk4/dsql": "dev-develop as 1.2.5",
-        "atk4/core": "dev-develop"
-=======
         "atk4/core": "dev-develop",
         "atk4/dsql": "dev-develop"
->>>>>>> 6c93501c
     },
     "require-dev": {
         "atk4/schema": "dev-develop",
