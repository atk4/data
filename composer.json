--- conflicted
+++ resolved
@@ -24,19 +24,13 @@
       "homepage": "https://nearly.guru/"
     }
   ],
-<<<<<<< HEAD
+  "minimum-stability": "dev",
+  "prefer-stable": true,
   "require": {
     "php": ">=7.2.0",
     "ext-intl": "*",
         "ext-json": "*",
         "ext-mbstring": "*",
-=======
-  "minimum-stability": "dev",
-  "prefer-stable": true,
-  "require": {
-    "php": ">=7.2.0",
-    "ext-intl": "*",
->>>>>>> f4a32944
     "atk4/core": "dev-develop",
     "atk4/dsql": "dev-develop"
   },
