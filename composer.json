--- conflicted
+++ resolved
@@ -15,13 +15,8 @@
     "require": {
         "php": ">=7.2.0",
         "ext-intl": "*",
-<<<<<<< HEAD
-        "atk4/core": "^1.3",
-        "atk4/dsql": "^1.2"
-=======
         "atk4/core": "dev-develop",
         "atk4/dsql": "dev-develop"
->>>>>>> 1623ab74
     },
     "require-dev": {
         "atk4/schema": "*",
