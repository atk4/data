--- conflicted
+++ resolved
@@ -14,69 +14,51 @@
  */
 class CsvTest extends AtkPhpunit\TestCase
 {
+    /** @var \SplFileObject */
     protected $file;
+
+    /** @var \SplFileObject */
     protected $file2;
 
     protected function setUp(): void
     {
         parent::setUp();
 
-        $this->file = fopen('php://memory', 'w+');
-        $this->file2 = fopen('php://memory', 'w+');
+        $this->file = $this->makeCsvFileObject();
+        $this->file2 = $this->makeCsvFileObject();
     }
 
-    protected function tearDown(): void
+    protected function makeCsvFileObject()
     {
-        parent::tearDown();
+        $fileObject = new \SplFileObject('php://memory', 'w+');
 
-        fclose($this->file);
-        fclose($this->file2);
-    }
+        $fileObject->setFlags(
+            \SplFileObject::READ_CSV |
+            \SplFileObject::SKIP_EMPTY |
+            \SplFileObject::DROP_NEW_LINE |
+            \SplFileObject::READ_AHEAD
+        );
 
-    protected function makeCsvPersistence($fileHandle, array $defaults = []): Persistence\Csv
-    {
-        return new class($fileHandle, $defaults) extends Persistence\Csv {
-            private $handleUnloaded;
-
-            public function __construct($fileHandle, $defaults)
-            {
-                parent::__construct('', $defaults);
-                $this->handleUnloaded = $fileHandle;
-            }
-
-            public function openFile(string $mode = 'r'): void
-            {
-                $this->handle = $this->handleUnloaded;
-                fseek($this->handle, 0);
-            }
-
-            public function closeFile(): void
-            {
-                if ($this->handle && get_resource_type($this->handle) === 'stream') {
-                    $this->handle = null;
-                    $this->header = null;
-                }
-            }
-        };
+        return $fileObject;
     }
 
     protected function setDb($data): void
     {
-        ftruncate($this->file, 0);
-        fputcsv($this->file, array_keys(reset($data)));
+        $this->file->ftruncate(0);
+        $this->file->fputcsv(array_keys(reset($data)));
         foreach ($data as $row) {
-            fputcsv($this->file, $row);
+            $this->file->fputcsv($row);
         }
 
-        ftruncate($this->file2, 0);
+        $this->file2->ftruncate(0);
     }
 
     protected function getDb(): array
     {
-        fseek($this->file, 0);
-        $keys = fgetcsv($this->file);
+        $this->file->fseek(0);
+        $keys = $this->file->fgetcsv();
         $data = [];
-        while ($row = fgetcsv($this->file)) {
+        while ($row = $this->file->fgetcsv()) {
             $data[] = array_combine($keys, $row);
         }
 
@@ -107,7 +89,7 @@
 
         $this->setDb($data);
 
-        $p = $this->makeCsvPersistence($this->file);
+        $p = new Persistence\Csv($this->file);
         $m = new Model($p);
         $m->addField('name');
         $m->addField('surname');
@@ -126,7 +108,7 @@
 
         $this->setDb($data);
 
-        $p = $this->makeCsvPersistence($this->file);
+        $p = new Persistence\Csv($this->file);
         $m = new Model($p);
         $m->addField('name');
         $m->addField('surname');
@@ -148,28 +130,22 @@
 
         $this->setDb($data);
 
-        $p = $this->makeCsvPersistence($this->file);
-        $p2 = $this->makeCsvPersistence($this->file2);
+        $p = new Persistence\Csv($this->file);
+        $p2 = new Persistence\Csv($this->file2);
 
         $m = new Person($p);
 
         $m2 = $m->withPersistence($p2);
-        $m2->reload_after_save = false; // TODO should be not needed after https://github.com/atk4/data/pull/690 is merged
 
         foreach ($m as $row) {
             (clone $m2)->save($row->get());
         }
 
-        fseek($this->file, 0);
-        fseek($this->file2, 0);
+        $this->file->fseek(0);
+        $this->file2->fseek(0);
         $this->assertSame(
-<<<<<<< HEAD
-            file_get_contents($this->file),
-            file_get_contents($this->file2)
-=======
-            stream_get_contents($this->file),
-            stream_get_contents($this->file2)
->>>>>>> 68b068fa
+            $this->file->fread(5000),
+            $this->file2->fread(5000)
         );
     }
 
@@ -184,19 +160,19 @@
         ];
         $this->setDb($data);
 
-        $p = $this->makeCsvPersistence($this->file);
+        $p = new Persistence\Csv($this->file);
         $m = new Model($p);
         $m->addField('name');
         $m->addField('surname');
 
         $this->assertSame([
-            1 => ['name' => 'John', 'surname' => 'Smith', 'id' => 1],
-            2 => ['name' => 'Sarah', 'surname' => 'Jones', 'id' => 2],
+            ['id' => 1, 'name' => 'John', 'surname' => 'Smith'],
+            ['id' => 2, 'name' => 'Sarah', 'surname' => 'Jones'],
         ], $m->export());
 
         $this->assertSame([
-            1 => ['surname' => 'Smith'],
-            2 => ['surname' => 'Jones'],
+            ['surname' => 'Smith'],
+            ['surname' => 'Jones'],
         ], $m->export(['surname']));
     }
 }