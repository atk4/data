--- conflicted
+++ resolved
@@ -5,10 +5,6 @@
 namespace atk4\data\tests;
 
 use atk4\core\AtkPhpunit;
-<<<<<<< HEAD
-use atk4\core\Exception;
-=======
->>>>>>> 8748a634
 use atk4\data\Model;
 
 /**
