--- conflicted
+++ resolved
@@ -179,13 +179,9 @@
                 2 => ['name' => 'Sarah', 'surname' => 'Jones'],
                 3 => ['name' => 'Foo', 'surname' => 'Bar', 'id' => 3],
             ],
-<<<<<<< HEAD
-        ], $a);
+        ], $this->getInternalPersistenceData($p));
 
         $this->assertEquals(3, $p->lastInsertID());
-=======
-        ], $this->getInternalPersistenceData($p));
->>>>>>> 8748a634
     }
 
     public function testIterator()
