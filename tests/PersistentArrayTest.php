<?php

declare(strict_types=1);

namespace atk4\data\tests;

use atk4\core\AtkPhpunit;
use atk4\data\Exception;
use atk4\data\Model;
use atk4\data\Persistence;
use atk4\data\tests\Model\Female as Female;
use atk4\data\tests\Model\Male as Male;

/**
 * @coversDefaultClass \atk4\data\Model
 */
class PersistentArrayTest extends AtkPhpunit\TestCase
{
    private function getInternalPersistenceData(Persistence\Array_ $db): array
    {
        return $this->getProtected($db, 'data');
    }

    /**
     * Test constructor.
     */
    public function testLoadArray()
    {
        $p = new Persistence\Array_([
            'user' => [
                1 => ['name' => 'John', 'surname' => 'Smith'],
                2 => ['name' => 'Sarah', 'surname' => 'Jones'],
            ],
        ]);
        $m = new Model($p, 'user');
        $m->addField('name');
        $m->addField('surname');

        $mm = (clone $m)->load(1);
        $this->assertSame('John', $mm->get('name'));

        $mm->unload();
        $this->assertFalse($mm->loaded());

        $mm->tryLoadAny();
        $this->assertTrue($mm->loaded());

        $mm = (clone $m)->load(2);
        $this->assertSame('Jones', $mm->get('surname'));
        $mm->set('surname', 'Smith');
        $mm->save();

        $mm = (clone $m)->load(1);
        $this->assertSame('John', $mm->get('name'));

        $mm = (clone $m)->load(2);
        $this->assertSame('Smith', $mm->get('surname'));
    }

    public function testSaveAs()
    {
        $p = new Persistence\Array_([
            'person' => [
                1 => ['name' => 'John', 'surname' => 'Smith', 'gender' => 'M'],
                2 => ['name' => 'Sarah', 'surname' => 'Jones', 'gender' => 'F'],
            ],
        ]);

        $m = new Male($p);
        $m->load(1);
        $m->saveAs(Female::class);
        $m->delete();

        $this->assertEquals([
            'person' => [
                2 => ['name' => 'Sarah', 'surname' => 'Jones', 'gender' => 'F'],
                3 => ['name' => 'John', 'surname' => 'Smith', 'gender' => 'F', 'id' => 3],
            ],
        ], $this->getInternalPersistenceData($p));
    }

    public function testSaveAndUnload()
    {
        $p = new Persistence\Array_([
            'user' => [
                1 => ['name' => 'John', 'surname' => 'Smith', 'gender' => 'M'],
                2 => ['name' => 'Sarah', 'surname' => 'Jones', 'gender' => 'F'],
            ],
        ]);
        $m = new Male($p, 'user');

        $m->load(1);
        $this->assertTrue($m->loaded());
        $m->set('gender', 'F');
        $m->saveAndUnload();
        $this->assertFalse($m->loaded());

        $m = new Female($p, 'user');
        $m->load(1);
        $this->assertTrue($m->loaded());

        $this->assertSame([
            'user' => [
                1 => ['name' => 'John', 'surname' => 'Smith', 'gender' => 'F'],
                2 => ['name' => 'Sarah', 'surname' => 'Jones', 'gender' => 'F'],
            ],
        ], $this->getInternalPersistenceData($p));
    }

    public function testUpdateArray()
    {
        $p = new Persistence\Array_([
            'user' => [
                1 => ['name' => 'John', 'surname' => 'Smith'],
                2 => ['name' => 'Sarah', 'surname' => 'Jones'],
            ],
        ]);
        $m = new Model($p, 'user');
        $m->addField('name');
        $m->addField('surname');

        $mm = (clone $m)->load(1);
        $mm->set('name', 'Peter');
        $mm->save();

        $mm = (clone $m)->load(2);
        $mm->set('surname', 'Smith');
        $mm->save();
        $mm->set('surname', 'QQ');
        $mm->save();

        $this->assertSame([
            'user' => [
                1 => ['name' => 'Peter', 'surname' => 'Smith'],
                2 => ['name' => 'Sarah', 'surname' => 'QQ'],
            ],
        ], $this->getInternalPersistenceData($p));

        $m->unload();
        $m->setMulti(['name' => 'Foo', 'surname' => 'Bar']);
        $m->save();

        $this->assertEquals([
            'user' => [
                1 => ['name' => 'Peter', 'surname' => 'Smith'],
                2 => ['name' => 'Sarah', 'surname' => 'QQ'],
                3 => ['name' => 'Foo', 'surname' => 'Bar', 'id' => 3],
            ],
        ], $this->getInternalPersistenceData($p));
    }

    public function testInsert()
    {
        $p = new Persistence\Array_([
            'user' => [
                1 => ['name' => 'John', 'surname' => 'Smith'],
                2 => ['name' => 'Sarah', 'surname' => 'Jones'],
            ],
        ]);
        $m = new Model($p, 'user');
        $m->addField('name');
        $m->addField('surname');

        $m->insert(['name' => 'Foo', 'surname' => 'Bar']);

        $this->assertEquals([
            'user' => [
                1 => ['name' => 'John', 'surname' => 'Smith'],
                2 => ['name' => 'Sarah', 'surname' => 'Jones'],
                3 => ['name' => 'Foo', 'surname' => 'Bar', 'id' => 3],
            ],
        ], $this->getInternalPersistenceData($p));

        $this->assertSame(3, $p->lastInsertID());
    }

    public function testIterator()
    {
        $p = new Persistence\Array_([
            'user' => [
                1 => ['name' => 'John', 'surname' => 'Smith'],
                2 => ['name' => 'Sarah', 'surname' => 'Jones'],
            ],
        ]);
        $m = new Model($p, 'user');
        $m->addField('name');
        $m->addField('surname');

        $output = '';

        foreach ($m as $row) {
            $output .= $row->get('name');
        }

        $this->assertSame('JohnSarah', $output);
    }

    /**
     * Test short format.
     */
    public function testShortFormat()
    {
        $p = new Persistence\Array_([
            1 => ['name' => 'John', 'surname' => 'Smith'],
            2 => ['name' => 'Sarah', 'surname' => 'Jones'],
        ]);
        $m = new Model($p);
        $m->addField('name');
        $m->addField('surname');

        $mm = (clone $m)->load(1);
        $this->assertSame('John', $mm->get('name'));

        $mm = (clone $m)->load(2);
        $this->assertSame('Jones', $mm->get('surname'));
        $mm->set('surname', 'Smith');
        $mm->save();

        $mm = (clone $m)->load(1);
        $this->assertSame('John', $mm->get('name'));

        $mm = (clone $m)->load(2);
        $this->assertSame('Smith', $mm->get('surname'));
    }

//     /**
//      * Some persistences don't support tryLoad() method.
//      */
//     public function testTryLoadNotSupportedException()
//     {
//         $m = new Model(new Persistence());
//         $this->expectException(Exception::class);
//         $m->tryLoad(1);
//     }

//     /**
//      * Some persistences don't support loadAny() method.
//      */
//     public function testLoadAnyNotSupportedException()
//     {
//         $m = new Model(new Persistence());
//         $this->expectException(Exception::class);
//         $m->loadAny();
//     }

//     /**
//      * Some persistences don't support tryLoadAny() method.
//      */
//     public function testTryLoadAnyNotSupportedException()
//     {
//         $m = new Model(new Persistence());
//         $this->expectException(Exception::class);
//         $m->tryLoadAny();
//     }

    /**
     * Test export.
     */
    public function testExport()
    {
        $p = new Persistence\Array_([
            1 => ['name' => 'John', 'surname' => 'Smith'],
            2 => ['name' => 'Sarah', 'surname' => 'Jones'],
        ]);
        $m = new Model($p);
        $m->addField('name');
        $m->addField('surname');

        $this->assertSame([
            1 => ['name' => 'John', 'surname' => 'Smith'],
            2 => ['name' => 'Sarah', 'surname' => 'Jones'],
        ], $m->export());

        $this->assertSame([
            1 => ['surname' => 'Smith'],
            2 => ['surname' => 'Jones'],
        ], $m->export(['surname']));
    }

    /**
     * Test Model->toQuery()->getCount().
     */
    public function testActionCount()
    {
        $p = new Persistence\Array_([
            1 => ['name' => 'John', 'surname' => 'Smith'],
            2 => ['name' => 'Sarah', 'surname' => 'Jones'],
        ]);
        $m = new Model($p);
        $m->addField('name');
        $m->addField('surname');

        $this->assertSame(2, $m->getCount());
    }

    /**
     * Test Model->toQuery()->field().
     */
    public function testActionField()
    {
        $p = new Persistence\Array_([
            1 => ['name' => 'John', 'surname' => 'Smith'],
            2 => ['name' => 'Sarah', 'surname' => 'Jones'],
        ]);
        $m = new Model($p);
        $m->addField('name');
        $m->addField('surname');

        $this->assertSame(2, $m->getCount());

        // use alias as array key if it is set
        $q = $m->toQuery()->field('name', 'first_name');
        $this->assertSame(['id' => 1, 'first_name' => 'John'], $q->getOne());

        // if alias is not set, then use field name as key
        $q = $m->toQuery()->field('name');
        $this->assertSame(['name' => 'John', 'id' => 1], $q->getOne());
    }

    /**
     * Test Model->addCondition operator LIKE.
     */
    public function testLike()
    {
        $dbData = ['countries' => [
            1 => ['id' => 1, 'name' => 'ABC9', 'code' => 11, 'country' => 'Ireland', 'active' => 1],
            2 => ['id' => 2, 'name' => 'ABC8', 'code' => 12, 'country' => 'Ireland', 'active' => 0],
            3 => ['id' => 3, 'code' => 13, 'country' => 'Latvia', 'active' => 1],
            4 => ['id' => 4, 'name' => 'ABC6', 'code' => 14, 'country' => 'UK', 'active' => 0],
            5 => ['id' => 5, 'name' => 'ABC5', 'code' => 15, 'country' => 'UK', 'active' => 0],
            6 => ['id' => 6, 'name' => 'ABC4', 'code' => 16, 'country' => 'Ireland', 'active' => 1],
            7 => ['id' => 7, 'name' => 'ABC3', 'code' => 17, 'country' => 'Latvia', 'active' => 0],
            8 => ['id' => 8, 'name' => 'ABC2', 'code' => 18, 'country' => 'Russia', 'active' => 1],
            9 => ['id' => 9, 'code' => 19, 'country' => 'Latvia', 'active' => 1],
            10 => ['id' => 10, 'code' => null, 'country' => 'Germany', 'active' => 1],
        ]];

        $p = new Persistence\Array_($dbData);
        $m = new Model($p, 'countries');
        $m->addField('code', ['type' => 'integer']);
        $m->addField('country');
        $m->addField('active', ['type' => 'boolean']);

        // if no condition we should get all the data back
//         $iterator = $m->toQuery();
//         $result = $m->persistence->applyScope($m, $iterator);
//         $this->assertInstanceOf(\atk4\data\Action\Iterator::class, $result);
//         $m->unload();
//         unset($iterator);
//         unset($result);

        // case : str%
        $m->addCondition('country', 'LIKE', 'La%');
        $result = $m->toQuery()->get();
        $this->assertSame(3, count($result));
        $this->assertSame($dbData['countries'][3], $result[3]);
        $this->assertSame($dbData['countries'][7], $result[7]);
        $this->assertSame($dbData['countries'][9], $result[9]);
        unset($result);
        $m->unload();

        // case : str% NOT LIKE
        $m->scope()->clear();
        $m->addCondition('country', 'NOT LIKE', 'La%');
        $result = $m->toQuery()->get();
        $this->assertSame(7, count($m->export()));
        $this->assertSame($dbData['countries'][1], $result[1]);
        $this->assertSame($dbData['countries'][2], $result[2]);
        $this->assertSame($dbData['countries'][4], $result[4]);
        $this->assertSame($dbData['countries'][5], $result[5]);
        $this->assertSame($dbData['countries'][6], $result[6]);
        $this->assertSame($dbData['countries'][8], $result[8]);
        unset($result);

        // case : %str
        $m->scope()->clear();
        $m->addCondition('country', 'LIKE', '%ia');
        $result = $m->toQuery()->get();
        $this->assertSame(4, count($result));
        $this->assertSame($dbData['countries'][3], $result[3]);
        $this->assertSame($dbData['countries'][7], $result[7]);
        $this->assertSame($dbData['countries'][8], $result[8]);
        $this->assertSame($dbData['countries'][9], $result[9]);
        unset($result);
        $m->unload();

        // case : %str%
        $m->scope()->clear();
        $m->addCondition('country', 'LIKE', '%a%');
        $result = $m->toQuery()->get();
        $this->assertSame(8, count($result));
        $this->assertSame($dbData['countries'][1], $result[1]);
        $this->assertSame($dbData['countries'][2], $result[2]);
        $this->assertSame($dbData['countries'][3], $result[3]);
        $this->assertSame($dbData['countries'][6], $result[6]);
        $this->assertSame($dbData['countries'][7], $result[7]);
        $this->assertSame($dbData['countries'][8], $result[8]);
        $this->assertSame($dbData['countries'][9], $result[9]);
        unset($result);
        $m->unload();

        // case : boolean field
        $m->scope()->clear();
        $m->addCondition('active', 'LIKE', '0');
        $this->assertSame(4, count($m->export()));

        $m->scope()->clear();
        $m->addCondition('active', 'LIKE', '1');
        $this->assertSame(6, count($m->export()));

        $m->scope()->clear();
        $m->addCondition('active', 'LIKE', '%0%');
        $this->assertSame(4, count($m->export()));

        $m->scope()->clear();
        $m->addCondition('active', 'LIKE', '%1%');
        $this->assertSame(6, count($m->export()));

        $m->scope()->clear();
        $m->addCondition('active', 'LIKE', '%999%');
        $this->assertSame(0, count($m->export()));

        $m->scope()->clear();
        $m->addCondition('active', 'LIKE', '%ABC%');
        $this->assertSame(0, count($m->export()));

        // null value
        $m->scope()->clear();
        $m->addCondition('code', '=', null);
        $this->assertSame(1, count($m->export()));

        $m->scope()->clear();
        $m->addCondition('code', '!=', null);
        $this->assertSame(9, count($m->export()));
    }

    /**
     * Test Model->addCondition operator REGEXP.
     */
    public function testConditions()
    {
        $dbData = ['countries' => [
            1 => ['id' => 1, 'name' => 'ABC9', 'code' => 11, 'country' => 'Ireland', 'active' => 1],
            2 => ['id' => 2, 'name' => 'ABC8', 'code' => 12, 'country' => 'Ireland', 'active' => 0],
            3 => ['id' => 3, 'code' => 13, 'country' => 'Latvia', 'active' => 1],
            4 => ['id' => 4, 'name' => 'ABC6', 'code' => 14, 'country' => 'UK', 'active' => 0],
            5 => ['id' => 5, 'name' => 'ABC5', 'code' => 15, 'country' => 'UK', 'active' => 0],
            6 => ['id' => 6, 'name' => 'ABC4', 'code' => 16, 'country' => 'Ireland', 'active' => 1],
            7 => ['id' => 7, 'name' => 'ABC3', 'code' => 17, 'country' => 'Latvia', 'active' => 0],
            8 => ['id' => 8, 'name' => 'ABC2', 'code' => 18, 'country' => 'Russia', 'active' => 1],
            9 => ['id' => 9, 'code' => 19, 'country' => 'Latvia', 'active' => 1],
        ]];

        $p = new Persistence\Array_($dbData);
        $m = new Model($p, 'countries');
        $m->addField('code', ['type' => 'integer']);
        $m->addField('country');
        $m->addField('active', ['type' => 'boolean']);

        // if no condition we should get all the data back
//         $iterator = $m->toQuery();
//         $result = $m->persistence->applyScope($m, $iterator);
//         $this->assertInstanceOf(\atk4\data\Action\Iterator::class, $result);
//         $m->unload();
//         unset($iterator);
//         unset($result);

        $m->scope()->clear();
        $m->addCondition('country', 'REGEXP', 'Ireland|UK');
        $result = $m->toQuery()->get();
        $this->assertSame(5, count($result));
        $this->assertSame($dbData['countries'][1], $result[1]);
        $this->assertSame($dbData['countries'][2], $result[2]);
        $this->assertSame($dbData['countries'][4], $result[4]);
        $this->assertSame($dbData['countries'][5], $result[5]);
        $this->assertSame($dbData['countries'][6], $result[6]);
        unset($result);
        $m->unload();

        $m->scope()->clear();
        $m->addCondition('country', 'NOT REGEXP', 'Ireland|UK|Latvia');
        $result = $m->toQuery()->get();
        $this->assertSame(1, count($result));
        $this->assertSame($dbData['countries'][8], $result[8]);
        unset($result);
        $m->unload();

        $m->scope()->clear();
        $m->addCondition('code', '>', 18);
        $result = $m->toQuery()->get();
        $this->assertSame(1, count($result));
        $this->assertSame($dbData['countries'][9], $result[9]);
        unset($result);
        $m->unload();

        $m->scope()->clear();
        $m->addCondition('code', '>=', 18);
        $result = $m->toQuery()->get();
        $this->assertSame(2, count($result));
        $this->assertSame($dbData['countries'][8], $result[8]);
        $this->assertSame($dbData['countries'][9], $result[9]);
        unset($result);
        $m->unload();

        $m->scope()->clear();
        $m->addCondition('code', '<', 12);
        $result = $m->toQuery()->get();
        $this->assertSame(1, count($result));
        $this->assertSame($dbData['countries'][1], $result[1]);
        unset($result);
        $m->unload();

        $m->scope()->clear();
        $m->addCondition('code', '<=', 12);
        $result = $m->toQuery()->get();
        $this->assertSame(2, count($result));
        $this->assertSame($dbData['countries'][1], $result[1]);
        $this->assertSame($dbData['countries'][2], $result[2]);
        unset($result);
        $m->unload();

        $m->scope()->clear();
        $m->addCondition('code', [11, 12]);
        $result = $m->toQuery()->get();
        $this->assertSame(2, count($result));
        $this->assertSame($dbData['countries'][1], $result[1]);
        $this->assertSame($dbData['countries'][2], $result[2]);
        unset($result);
        $m->unload();

        $m->scope()->clear();
        $m->addCondition('code', 'IN', []);
        $result = $m->toQuery()->get();
        $this->assertSame(0, count($result));
        unset($result);
        $m->unload();

        $m->scope()->clear();
        $m->addCondition('code', 'NOT IN', [11, 12, 13, 14, 15, 16, 17]);
        $result = $m->toQuery()->get();
        $this->assertSame(2, count($result));
        $this->assertSame($dbData['countries'][8], $result[8]);
        $this->assertSame($dbData['countries'][9], $result[9]);
        unset($result);
        $m->unload();

        $m->scope()->clear();
        $m->addCondition('code', '!=', [11, 12, 13, 14, 15, 16, 17]);
        $result = $m->toQuery()->get();
        $this->assertSame(2, count($result));
        $this->assertSame($dbData['countries'][8], $result[8]);
        $this->assertSame($dbData['countries'][9], $result[9]);
        unset($result);
        $m->unload();
    }

    public function testAggregates()
    {
        $p = new Persistence\Array_(['invoices' => [
            1 => ['id' => 1, 'number' => 'ABC9', 'items' => 11, 'active' => 1],
            2 => ['id' => 2, 'number' => 'ABC8', 'items' => 12, 'active' => 0],
            3 => ['id' => 3, 'items' => 13, 'active' => 1],
            4 => ['id' => 4, 'number' => 'ABC6', 'items' => 14, 'active' => 0],
            5 => ['id' => 5, 'number' => 'ABC5', 'items' => 15, 'active' => 0],
            6 => ['id' => 6, 'number' => 'ABC4', 'items' => 16, 'active' => 1],
            7 => ['id' => 7, 'number' => 'ABC3', 'items' => 17, 'active' => 0],
            8 => ['id' => 8, 'number' => 'ABC2', 'items' => 18, 'active' => 1],
            9 => ['id' => 9, 'items' => 19, 'active' => 1],
            10 => ['id' => 10, 'items' => 0, 'active' => 1],
            11 => ['id' => 11, 'items' => null, 'active' => 1],
        ]]);
        $m = new Model($p, 'invoices');
        $m->addField('items', ['type' => 'integer']);

        $this->assertSame(13.5, $m->toQuery()->aggregate('avg', 'items')->getOne());
        $this->assertSame(12.272727272727273, $m->toQuery()->aggregate('avg', 'items', null, true)->getOne());
        $this->assertSame(0, $m->toQuery()->aggregate('min', 'items')->getOne());
        $this->assertSame(19, $m->toQuery()->aggregate('max', 'items')->getOne());
        $this->assertSame(135, $m->toQuery()->aggregate('sum', 'items')->getOne());
    }

    public function testExists()
    {
        $p = new Persistence\Array_(['invoices' => [
            1 => ['id' => 1, 'number' => 'ABC9', 'items' => 11, 'active' => 1],
        ]]);
        $m = new Model($p, 'invoices');
        $m->addField('items', ['type' => 'integer']);

        $this->assertSame(1, $m->toQuery()->exists()->getOne());

        $m->delete(1);

        $this->assertSame(0, $m->toQuery()->exists()->getOne());
    }

    /**
     * Returns exported data, but will use get() instead of export().
     */
    protected function _getRows(Model $model, array $fields = []): array
    {
        $d = [];
        foreach ($model as $row) {
            $rowData = $row->get();
            $rowData = $fields ? array_intersect_key($rowData, array_flip($fields)) : $rowData;
            $d[] = $rowData;
        }

        return $d;
    }

    /**
     * Test Model->setOrder().
     */
    public function testOrder()
    {
        $dbData = [
            ['id' => 1, 'f1' => 'A', 'f2' => 'B'],
            ['id' => 2, 'f1' => 'D', 'f2' => 'A'],
            ['id' => 3, 'f1' => 'D', 'f2' => 'C'],
            ['id' => 4, 'f1' => 'A', 'f2' => 'C'],
            ['id' => 5, 'f1' => 'E', 'f2' => 'A'],
            ['id' => 6, 'f1' => 'C', 'f2' => 'A'],
        ];

        // order by one field ascending
        $p = new Persistence\Array_($dbData);
        $m = new Model($p);
        $m->addField('f1');
        $m->addField('f2');
        $m->addField('f3');
        $m->setOrder('f1');
        $d = $this->_getRows($m, ['f1']);
        $this->assertSame([
            ['f1' => 'A'],
            ['f1' => 'A'],
            ['f1' => 'C'],
            ['f1' => 'D'],
            ['f1' => 'D'],
            ['f1' => 'E'],
        ], $d);
        $this->assertSame($d, array_values($m->export(['f1']))); // array_values to get rid of keys

        // order by one field descending
        $p = new Persistence\Array_($dbData);
        $m = new Model($p);
        $m->addField('f1');
        $m->addField('f2');
        $m->addField('f3');
        $m->setOrder('f1', 'desc');
        $d = $this->_getRows($m, ['f1']);
        $this->assertSame([
            ['f1' => 'E'],
            ['f1' => 'D'],
            ['f1' => 'D'],
            ['f1' => 'C'],
            ['f1' => 'A'],
            ['f1' => 'A'],
        ], $d);
        $this->assertSame($d, array_values($m->export(['f1']))); // array_values to get rid of keys

        // order by two fields ascending
        $p = new Persistence\Array_($dbData);
        $m = new Model($p);
        $m->addField('f1');
        $m->addField('f2');
        $m->addField('f3');

        $m->setOrder('f1', 'desc');
        $m->setOrder('f2', 'desc');
        $d = $this->_getRows($m, ['f1', 'f2', 'id']);
        $this->assertEquals([
            ['f1' => 'E', 'f2' => 'A', 'id' => 5],
            ['f1' => 'D', 'f2' => 'C', 'id' => 3],
            ['f1' => 'D', 'f2' => 'A', 'id' => 2],
            ['f1' => 'C', 'f2' => 'A', 'id' => 6],
            ['f1' => 'A', 'f2' => 'C', 'id' => 4],
            ['f1' => 'A', 'f2' => 'B', 'id' => 1],
        ], $d);
        $this->assertSame($d, array_values($m->export(['f1', 'f2', 'id']))); // array_values to get rid of keys
    }

    /**
     * Test Model->setLimit().
     */
    public function testLimit()
    {
        // order by one field ascending
        $p = new Persistence\Array_([
            ['f1' => 'A'],
            ['f1' => 'D'],
            ['f1' => 'E'],
            ['f1' => 'C'],
        ]);
        $m = new Model($p);
        $m->addField('f1');

        $this->assertSame(4, $m->getCount());

        $m->setLimit(3);
        $this->assertSame(3, $m->getCount());
        $this->assertSame([
            ['f1' => 'A'],
            ['f1' => 'D'],
            ['f1' => 'E'],
        ], array_values($m->export()));

        $m->setLimit(2, 1);
        $this->assertSame(2, $m->getCount());
        $this->assertSame([
            ['f1' => 'D'],
            ['f1' => 'E'],
        ], array_values($m->export()));

        // well, this is strange, that you can actually change limit on-the-fly and then previous
        // limit is not taken into account, but most likely you will never set it multiple times
        $m->setLimit(3);
        $this->assertSame(3, $m->getCount());
    }

    /**
     * Test Model->addCondition().
     */
    public function testCondition()
    {
        $p = new Persistence\Array_($dbData = [
            1 => ['name' => 'John', 'surname' => 'Smith'],
            2 => ['name' => 'Sarah', 'surname' => 'QQ'],
            3 => ['name' => 'Sarah', 'surname' => 'XX'],
            4 => ['name' => 'Sarah', 'surname' => 'Smith'],
        ]);
        $m = new Model($p);
        $m->addField('name');
        $m->addField('surname');

<<<<<<< HEAD
        $this->assertSame(4, $m->getCount());
        $this->assertSame(['data' => $a], $this->getInternalPersistenceData($p));
=======
        $this->assertSame(4, $m->action('count')->getOne());
        $this->assertSame(['data' => $dbData], $this->getInternalPersistenceData($p));
>>>>>>> 53e4437b

        $m->addCondition('name', 'Sarah');
        $this->assertSame(3, $m->getCount());

        $m->addCondition('surname', 'Smith');
        $this->assertSame(1, $m->getCount());
        $this->assertSame([4 => ['name' => 'Sarah', 'surname' => 'Smith']], $m->export());
        $this->assertSame([4 => ['name' => 'Sarah', 'surname' => 'Smith']], $m->toQuery()->get());

        $m->addCondition('surname', 'Siiiith');
        $this->assertSame(0, $m->getCount());
    }

    public function testUnsupportedQuery()
    {
        $p = new Persistence\Array_([1 => ['name' => 'John']]);
        $m = new Model($p);
        $m->addField('name');
        $this->expectException(\Error::class);
        $m->toQuery()->foo();
    }

    public function testUnsupportedAggregate()
    {
        $p = new Persistence\Array_([1 => ['name' => 'John']]);
        $m = new Model($p);
        $m->addField('name');

        $this->expectException(Exception::class);
        $m->toQuery()->aggregate('UNSUPPORTED', 'name');
    }

    public function testUnsupportedCondition1()
    {
        $p = new Persistence\Array_([1 => ['name' => 'John']]);
        $m = new Model($p);
        $m->addField('name');
        $m->addCondition('name');
        $this->expectException(Exception::class);
        $m->export();
    }

    public function testUnsupportedCondition2()
    {
        $p = new Persistence\Array_([1 => ['name' => 'John']]);
        $m = new Model($p);
        $m->addField('name');
        $m->addCondition(new Model(), 'like', '%o%');
        $this->expectException(Exception::class);
        $m->export();
    }

    /**
     * Test Model->hasOne().
     */
    public function testHasOne()
    {
        $p = new Persistence\Array_([
            'user' => [
                1 => ['name' => 'John', 'surname' => 'Smith', 'country_id' => 1],
                2 => ['name' => 'Sarah', 'surname' => 'Jones', 'country_id' => 2],
            ],
            'country' => [
                1 => ['name' => 'Latvia'],
                2 => ['name' => 'UK'],
            ],
        ]);

        $user = new Model($p, 'user');
        $user->addField('name');
        $user->addField('surname');

        $country = new Model();
        $country->table = 'country';
        $country->addField('name');

        $user->hasOne('country_id', $country);

        $uu = (clone $user)->load(1);
        $this->assertSame('Latvia', $uu->ref('country_id')->get('name'));

        $uu = (clone $user)->load(2);
        $this->assertSame('UK', $uu->ref('country_id')->get('name'));
    }

    /**
     * Test Model->hasMany().
     */
    public function testHasMany()
    {
        $p = new Persistence\Array_([
            'user' => [
                1 => ['name' => 'John', 'surname' => 'Smith', 'country_id' => 1],
                2 => ['name' => 'Sarah', 'surname' => 'Jones', 'country_id' => 2],
                3 => ['name' => 'Janis', 'surname' => 'Berzins', 'country_id' => 1],
            ],
            'country' => [
                1 => ['name' => 'Latvia'],
                2 => ['name' => 'UK'],
            ],
        ]);

        $country = new Model($p, 'country');
        $country->addField('name');

        $user = new Model();
        $user->table = 'user';
        $user->addField('name');
        $user->addField('surname');

        $country->hasMany('Users', $user);
        $user->hasOne('country_id', $country);

<<<<<<< HEAD
        $country->load(1);
        $this->assertSame(2, $country->ref('Users')->getCount());

        $country->load(2);
        $this->assertSame(1, $country->ref('Users')->getCount());
=======
        $cc = (clone $country)->load(1);
        $this->assertSame(2, $cc->ref('Users')->action('count')->getOne());

        $cc = (clone $country)->load(2);
        $this->assertSame(1, $cc->ref('Users')->action('count')->getOne());
>>>>>>> 53e4437b
    }
}<|MERGE_RESOLUTION|>--- conflicted
+++ resolved
@@ -733,13 +733,8 @@
         $m->addField('name');
         $m->addField('surname');
 
-<<<<<<< HEAD
         $this->assertSame(4, $m->getCount());
-        $this->assertSame(['data' => $a], $this->getInternalPersistenceData($p));
-=======
-        $this->assertSame(4, $m->action('count')->getOne());
         $this->assertSame(['data' => $dbData], $this->getInternalPersistenceData($p));
->>>>>>> 53e4437b
 
         $m->addCondition('name', 'Sarah');
         $this->assertSame(3, $m->getCount());
@@ -853,18 +848,10 @@
         $country->hasMany('Users', $user);
         $user->hasOne('country_id', $country);
 
-<<<<<<< HEAD
-        $country->load(1);
-        $this->assertSame(2, $country->ref('Users')->getCount());
-
-        $country->load(2);
-        $this->assertSame(1, $country->ref('Users')->getCount());
-=======
         $cc = (clone $country)->load(1);
-        $this->assertSame(2, $cc->ref('Users')->action('count')->getOne());
+        $this->assertSame(2, $cc->ref('Users')->getCount());
 
         $cc = (clone $country)->load(2);
-        $this->assertSame(1, $cc->ref('Users')->action('count')->getOne());
->>>>>>> 53e4437b
+        $this->assertSame(1, $cc->ref('Users')->getCount());
     }
 }