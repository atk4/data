--- conflicted
+++ resolved
@@ -704,36 +704,36 @@
             ['id' => 1, 'f1' => 'A'],
             ['id' => 2, 'f1' => 'B'],
         ]);
-        $this->assertSame(2, $m->action('count')->getOne());
+        $this->assertSame(2, $m->getCount());
 
         $m->import([
             ['f1' => 'C'],
             ['f1' => 'D'],
         ]);
-        $this->assertSame(4, $m->action('count')->getOne());
+        $this->assertSame(4, $m->getCount());
 
         $m->import([
             ['id' => 6, 'f1' => 'E'],
             ['id' => 7, 'f1' => 'F'],
         ]);
-        $this->assertSame(6, $m->action('count')->getOne());
+        $this->assertSame(6, $m->getCount());
 
         $m->import([
             ['f1' => 'G'],
             ['f1' => 'H'],
         ]);
-        $this->assertSame(8, $m->action('count')->getOne());
+        $this->assertSame(8, $m->getCount());
 
         $m->import([
             ['id' => 99, 'f1' => 'I'],
             ['id' => 20, 'f1' => 'J'],
         ]);
-        $this->assertSame(10, $m->action('count')->getOne());
+        $this->assertSame(10, $m->getCount());
 
         $m->import([
             ['f1' => 'K'],
         ]);
-        $this->assertSame(11, $m->action('count')->getOne());
+        $this->assertSame(11, $m->getCount());
 
         $this->assertSame([
             1 => ['id' => 1, 'f1' => 'A'],
@@ -770,30 +770,17 @@
         $m->setLimit(3);
         $this->assertSame(3, $m->getCount());
         $this->assertSame([
-<<<<<<< HEAD
             ['f1' => 'A'],
             ['f1' => 'D'],
             ['f1' => 'E'],
         ], array_values($m->export(['f1'])));
-=======
-            ['id' => 0, 'f1' => 'A'],
-            ['id' => 1, 'f1' => 'D'],
-            ['id' => 2, 'f1' => 'E'],
-        ], array_values($m->export()));
->>>>>>> 6b77d915
 
         $m->setLimit(2, 1);
         $this->assertSame(2, $m->getCount());
         $this->assertSame([
-<<<<<<< HEAD
             ['f1' => 'D'],
             ['f1' => 'E'],
         ], array_values($m->export(['f1'])));
-=======
-            ['id' => 1, 'f1' => 'D'],
-            ['id' => 2, 'f1' => 'E'],
-        ], array_values($m->export()));
->>>>>>> 6b77d915
 
         // well, this is strange, that you can actually change limit on-the-fly and then previous
         // limit is not taken into account, but most likely you will never set it multiple times
@@ -823,15 +810,9 @@
         $this->assertSame(3, $m->getCount());
 
         $m->addCondition('surname', 'Smith');
-<<<<<<< HEAD
         $this->assertSame(1, $m->getCount());
         $this->assertSame([4 => ['id' => 4, 'name' => 'Sarah', 'surname' => 'Smith']], $m->export());
         $this->assertSame([4 => ['id' => 4, 'name' => 'Sarah', 'surname' => 'Smith']], $m->toQuery()->get());
-=======
-        $this->assertSame(1, $m->action('count')->getOne());
-        $this->assertSame([4 => ['id' => 4, 'name' => 'Sarah', 'surname' => 'Smith']], $m->export());
-        $this->assertSame([4 => ['id' => 4, 'name' => 'Sarah', 'surname' => 'Smith']], $m->action('select')->get());
->>>>>>> 6b77d915
 
         $m->addCondition('surname', 'Siiiith');
         $this->assertSame(0, $m->getCount());
