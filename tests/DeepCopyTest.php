--- conflicted
+++ resolved
@@ -273,13 +273,8 @@
         $quote->loadAny();
 
         $invoice = new DCInvoice();
-<<<<<<< HEAD
-        $invoice->onHook('afterCopy', function ($m) {
+        $invoice->onHook(DeepCopy::HOOK_AFTER_COPY, function ($m) {
             if (!$m->get('ref')) {
-=======
-        $invoice->onHook(DeepCopy::HOOK_AFTER_COPY, function ($m) {
-            if (!$m['ref']) {
->>>>>>> 2c2895f1
                 throw new \atk4\core\Exception('no ref');
             }
         });
@@ -320,13 +315,8 @@
         $quote->loadAny();
 
         $invoice = new DCInvoice();
-<<<<<<< HEAD
-        $invoice->onHook('afterCopy', function ($m) {
+        $invoice->onHook(DeepCopy::HOOK_AFTER_COPY, function ($m) {
             if (!$m->get('ref')) {
-=======
-        $invoice->onHook(DeepCopy::HOOK_AFTER_COPY, function ($m) {
-            if (!$m['ref']) {
->>>>>>> 2c2895f1
                 throw new \atk4\core\Exception('no ref');
             }
         });
