<?php

namespace atk4\data\tests;

use atk4\core\AtkPhpunit;
use atk4\data\Model;
use atk4\data\Persistence;

class MyValidationModel extends Model
{
    public function init(): void
    {
        parent::init();

        $this->addField('name');
        $this->addField('domain');
    }

    public function validate($intent = null)
    {
        $errors = [];
        if ($this->get('name') === 'Python') {
            $errors['name'] = 'Snakes are not allowed on this plane';
        }
        if ($this->get('domain') === 'example.com') {
            $errors['domain'] = 'This domain is reserved for examples only';
        }

        return array_merge(parent::validate(), $errors);
    }
}

class BadValidationModel extends Model
{
    public function init(): void
    {
        parent::init();

        $this->addField('name');
    }

    public function validate($intent = null)
    {
        return 'This should be array';
    }
}

class ValidationTests extends AtkPhpunit\TestCase
{
    public $m;

    protected function setUp(): void
    {
        parent::setUp();

        $a = [];
        $p = new Persistence\Array_($a);
        $this->m = new MyValidationModel($p);
    }

    public function testValidate1()
    {
        $this->m->set('name', 'john');
        $this->m->set('domain', 'gmail.com');
        $this->m->save();
    }

    /**
     * @expectedException        \atk4\data\ValidationException
     * @expectedExceptionMessage Snakes
     */
    public function testValidate2()
    {
        $this->m->set('name', 'Python');
        $this->m->save();
    }

    /**
     * @expectedException        \atk4\data\ValidationException
     * @expectedExceptionMessage Multiple
     */
    public function testValidate3()
    {
        $this->m->set('name', 'Python');
        $this->m->set('domain', 'example.com');
        $this->m->save();
    }

    public function testValidate4()
    {
        try {
            $this->m->set('name', 'Python');
            $this->m->set('domain', 'example.com');
            $this->m->save();
            $this->fail('Expected exception');
        } catch (\atk4\data\ValidationException $e) {
            $this->assertSame('This domain is reserved for examples only', $e->getParams()['errors']['domain']);

            return;
        }
    }

    /**
     * @expectedException        \Exception
     * @expectedExceptionMessage Incorrect use of ValidationException, argument should be an array
     */
    public function testValidate5()
    {
        $a = [];
        $p = new Persistence\Array_($a);
        $m = new BadValidationModel($p);

        $m->set('name', 'john');
        $m->save();
    }

    public function testValidateHook()
    {
<<<<<<< HEAD
        $this->m->onHook('validate', function ($m) {
            if ($m->get('name') === 'C#') {
=======
        $this->m->onHook(Model::HOOK_VALIDATE, function ($m) {
            if ($m['name'] === 'C#') {
>>>>>>> 2c2895f1
                return ['name' => 'No sharp objects allowed'];
            }
        });

        $this->m->set('name', 'Swift');
        $this->m->save();

        try {
            $this->m->set('name', 'C#');
            $this->m->save();
            $this->fail('Expected exception');
        } catch (\atk4\data\ValidationException $e) {
            $this->assertSame('No sharp objects allowed', $e->errors['name']);
        }

        try {
            $this->m->set('name', 'Python');
            $this->m->set('domain', 'example.com');
            $this->m->save();
            $this->fail('Expected exception');
        } catch (\atk4\data\ValidationException $e) {
            $this->assertSame(2, count($e->errors));
        }
    }
}<|MERGE_RESOLUTION|>--- conflicted
+++ resolved
@@ -116,13 +116,8 @@
 
     public function testValidateHook()
     {
-<<<<<<< HEAD
-        $this->m->onHook('validate', function ($m) {
+        $this->m->onHook(Model::HOOK_VALIDATE, function ($m) {
             if ($m->get('name') === 'C#') {
-=======
-        $this->m->onHook(Model::HOOK_VALIDATE, function ($m) {
-            if ($m['name'] === 'C#') {
->>>>>>> 2c2895f1
                 return ['name' => 'No sharp objects allowed'];
             }
         });
