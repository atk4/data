<?php

namespace atk4\data\tests;

use atk4\data\Model;
use atk4\data\Persistence;

/**
 * @coversDefaultClass \atk4\data\Model
 */
class JoinSQLTest extends \atk4\schema\PhpunitTestCase
{
    public function testDirection()
    {
        $db = new Persistence\SQL($this->db->connection);
        $m = new Model($db, 'user');

        $j = $m->join('contact');
        $this->assertFalse($this->getProtected($j, 'reverse'));
        $this->assertSame('contact_id', $this->getProtected($j, 'master_field'));
        $this->assertSame('id', $this->getProtected($j, 'foreign_field'));

        $j = $m->join('contact2.test_id');
        $this->assertTrue($this->getProtected($j, 'reverse'));
        $this->assertSame('id', $this->getProtected($j, 'master_field'));
        $this->assertSame('test_id', $this->getProtected($j, 'foreign_field'));

        $j = $m->join('contact3', 'test_id');
        $this->assertFalse($this->getProtected($j, 'reverse'));
        $this->assertSame('test_id', $this->getProtected($j, 'master_field'));
        $this->assertSame('id', $this->getProtected($j, 'foreign_field'));

        $j = $m->join('contact3', ['test_id']);
        $this->assertFalse($this->getProtected($j, 'reverse'));
        $this->assertSame('test_id', $this->getProtected($j, 'master_field'));
        $this->assertSame('id', $this->getProtected($j, 'foreign_field'));

        $j = $m->join('contact4.foo_id', ['test_id', 'reverse' => true]);
        $this->assertTrue($this->getProtected($j, 'reverse'));
        $this->assertSame('test_id', $this->getProtected($j, 'master_field'));
        $this->assertSame('foo_id', $this->getProtected($j, 'foreign_field'));
    }

    /**
     * @expectedException \atk4\data\Exception
     */
    public function testDirection2()
    {
        $db = new Persistence\SQL($this->db->connection);
        $m = new Model($db, 'user');
        $j = $m->join('contact4.foo_id', 'test_id');
        $this->assertTrue($this->getProtected($j, 'reverse'));
        $this->assertSame('test_id', $this->getProtected($j, 'master_field'));
        $this->assertSame('foo_id', $this->getProtected($j, 'foreign_field'));
    }

    public function testJoinSaving1()
    {
        if ($this->driverType === 'pgsql') {
            $this->markTestIncomplete('This test is not supported on PostgreSQL');
        }

        $a = [
            'user' => [
                '_' => ['id' => 1, 'name' => 'John', 'contact_id' => 1],
            ], 'contact' => [
                '_' => ['id' => 1, 'contact_phone' => '+123'],
            ], ];

        $db = new Persistence\SQL($this->db->connection);
        $m_u = new Model($db, 'user');
        $this->setDB($a);

        $m_u->addField('contact_id');
        $m_u->addField('name');
        $j = $m_u->join('contact');
        $j->addField('contact_phone');

        $m_u->set('name', 'John');
        $m_u->set('contact_phone', '+123');

        $m_u->save();

        $m_u->unload();

        $this->assertEquals([
            'user' => [1 => ['id' => 1, 'name' => 'John', 'contact_id' => 1]],
            'contact' => [1 => ['id' => 1, 'contact_phone' => '+123']],
        ], $this->getDB('user,contact'));

        $m_u->set('name', 'Joe');
        $m_u->set('contact_phone', '+321');
        $m_u->save();

        $this->assertEquals([
            'user' => [
                1 => ['id' => 1, 'name' => 'John', 'contact_id' => 1],
                2 => ['id' => 2, 'name' => 'Joe', 'contact_id' => 2],
            ], 'contact' => [
                1 => ['id' => 1, 'contact_phone' => '+123'],
                2 => ['id' => 2, 'contact_phone' => '+321'],
            ],
        ], $this->getDB('user,contact'));
    }

    public function testJoinSaving2()
    {
        $a = [
            'user' => [
                '_' => ['id' => 1, 'name' => 'John'],
            ], 'contact' => [
                '_' => ['id' => 1, 'contact_phone' => '+123', 'test_id' => 0],
            ], ];

        $db = new Persistence\SQL($this->db->connection);
        $m_u = new Model($db, 'user');
        $this->setDB($a);
        $m_u->addField('name');
        $j = $m_u->join('contact.test_id');
        $j->addFields(['contact_phone']);

        $m_u->set('name', 'John');
        $m_u->set('contact_phone', '+123');

        $m_u->save();

        $this->assertEquals([
            'user' => [1 => ['id' => 1, 'name' => 'John']],
            'contact' => [1 => ['id' => 1, 'test_id' => 1, 'contact_phone' => '+123']],
        ], $this->getDB('user,contact'));

        $m_u->unload();
        $m_u->set('name', 'Peter');
        $m_u->save();
        $this->assertEquals([
            'user' => [
                1 => ['id' => 1, 'name' => 'John'],
                2 => ['id' => 2, 'name' => 'Peter'],
            ], 'contact' => [
                1 => ['id' => 1, 'test_id' => 1, 'contact_phone' => '+123'],
                2 => ['id' => 2, 'test_id' => 2, 'contact_phone' => null],
            ],
        ], $this->getDB('user,contact'));

        $this->db->connection->dsql()->table('contact')->where('id', 2)->delete();
        $m_u->unload();
        $m_u->set('name', 'Sue');
        $m_u->set('contact_phone', '+444');
        $m_u->save();
        $this->assertEquals([
            'user' => [
                1 => ['id' => 1, 'name' => 'John'],
                2 => ['id' => 2, 'name' => 'Peter'],
                3 => ['id' => 3, 'name' => 'Sue'],
            ], 'contact' => [
                1 => ['id' => 1, 'test_id' => 1, 'contact_phone' => '+123'],
                3 => ['id' => 3, 'test_id' => 3, 'contact_phone' => '+444'],
            ],
        ], $this->getDB('user,contact'));
    }

    public function testJoinSaving3()
    {
        if ($this->driverType === 'pgsql') {
            $this->markTestIncomplete('This test is not supported on PostgreSQL');
        }

        $a = [
            'user' => [
                '_' => ['id' => 1, 'name' => 'John', 'test_id' => 0],
            ], 'contact' => [
                '_' => ['id' => 1, 'contact_phone' => '+123'],
            ], ];

        $db = new Persistence\SQL($this->db->connection);
        $m_u = new Model($db, 'user');
        $this->setDB($a);

        $m_u->addField('name');
        $j = $m_u->join('contact', 'test_id');
        $j->addField('contact_phone');

        $m_u->set('name', 'John');
        $m_u->set('contact_phone', '+123');

        $m_u->save();

        $this->assertEquals([
            'user' => [1 => ['id' => 1, 'test_id' => 1, 'name' => 'John']],
            'contact' => [1 => ['id' => 1, 'contact_phone' => '+123']],
        ], $this->getDB('user,contact'));
    }

    public function testJoinLoading()
    {
        $a = [
            'user' => [
                1 => ['id' => 1, 'name' => 'John', 'contact_id' => 1],
                2 => ['id' => 2, 'name' => 'Peter', 'contact_id' => 1],
                3 => ['id' => 3, 'name' => 'Joe', 'contact_id' => 2],
            ], 'contact' => [
                1 => ['id' => 1, 'contact_phone' => '+123'],
                2 => ['id' => 2, 'contact_phone' => '+321'],
            ], ];

        $this->setDB($a);

        $db = new Persistence\SQL($this->db->connection);
        $m_u = new Model($db, 'user');
        $m_u->addField('name');
        $j = $m_u->join('contact');
        $j->addField('contact_phone');

        $m_u->load(1);

        $this->assertEquals([
            'name' => 'John', 'contact_id' => 1, 'contact_phone' => '+123', 'id' => 1,
        ], $m_u->get());

        $m_u->load(3);
        $this->assertEquals([
            'name' => 'Joe', 'contact_id' => 2, 'contact_phone' => '+321', 'id' => 3,
        ], $m_u->get());

        $m_u->tryLoad(4);
        $this->assertEquals([
            'name' => null, 'contact_id' => null, 'contact_phone' => null, 'id' => null,
        ], $m_u->get());
    }

    public function testJoinUpdate()
    {
        if ($this->driverType === 'pgsql') {
            $this->markTestIncomplete('This test is not supported on PostgreSQL');
        }

        $a = [
            'user' => [
                1 => ['id' => 1, 'name' => 'John', 'contact_id' => 1],
                2 => ['id' => 2, 'name' => 'Peter', 'contact_id' => 1],
                3 => ['id' => 3, 'name' => 'Joe', 'contact_id' => 2],
            ], 'contact' => [
                1 => ['id' => 1, 'contact_phone' => '+123'],
                2 => ['id' => 2, 'contact_phone' => '+321'],
            ], ];

        $this->setDB($a);

        $db = new Persistence\SQL($this->db->connection);
        $m_u = new Model($db, 'user');
        $m_u->addField('contact_id');
        $m_u->addField('name');
        $j = $m_u->join('contact');
        $j->addField('contact_phone');

        $m_u->load(1);
        $m_u->set('name', 'John 2');
        $m_u->set('contact_phone', '+555');
        $m_u->save();

        $this->assertEquals(
            [
                'user' => [
                    1 => ['id' => 1, 'name' => 'John 2', 'contact_id' => 1],
                    2 => ['id' => 2, 'name' => 'Peter', 'contact_id' => 1],
                    3 => ['id' => 3, 'name' => 'Joe', 'contact_id' => 2],
                ], 'contact' => [
                    1 => ['id' => 1, 'contact_phone' => '+555'],
                    2 => ['id' => 2, 'contact_phone' => '+321'],
                ], ],
            $this->getDB()
        );

        $m_u->load(1);
        $m_u->set('name', 'XX');
        $m_u->set('contact_phone', '+999');
        $m_u->load(3);
        $m_u->set('name', 'XX');
        $m_u->save();

        $this->assertEquals(
            [
                'user' => [
                    1 => ['id' => 1, 'name' => 'John 2', 'contact_id' => 1],
                    2 => ['id' => 2, 'name' => 'Peter', 'contact_id' => 1],
                    3 => ['id' => 3, 'name' => 'XX', 'contact_id' => 2],
                ], 'contact' => [
                    1 => ['id' => 1, 'contact_phone' => '+555'],
                    2 => ['id' => 2, 'contact_phone' => '+321'],
                ], ],
            $this->getDB()
        );

        $m_u->set('contact_phone', '+999');
        $m_u->save();

        $this->assertEquals(
            [
                'user' => [
                    1 => ['id' => 1, 'name' => 'John 2', 'contact_id' => 1],
                    2 => ['id' => 2, 'name' => 'Peter', 'contact_id' => 1],
                    3 => ['id' => 3, 'name' => 'XX', 'contact_id' => 2],
                ], 'contact' => [
                    1 => ['id' => 1, 'contact_phone' => '+555'],
                    2 => ['id' => 2, 'contact_phone' => '+999'],
                ], ],
            $this->getDB()
        );

        $m_u->tryLoad(4);
        $m_u->set('name', 'YYY');
        $m_u->set('contact_phone', '+777');
        $m_u->save();

        $this->assertEquals(
            [
                'user' => [
                    1 => ['id' => 1, 'name' => 'John 2', 'contact_id' => 1],
                    2 => ['id' => 2, 'name' => 'Peter', 'contact_id' => 1],
                    3 => ['id' => 3, 'name' => 'XX', 'contact_id' => 2],
                    4 => ['id' => 4, 'name' => 'YYY', 'contact_id' => 3],
                ], 'contact' => [
                    1 => ['id' => 1, 'contact_phone' => '+555'],
                    2 => ['id' => 2, 'contact_phone' => '+999'],
                    3 => ['id' => 3, 'contact_phone' => '+777'],
                ], ],
            $this->getDB()
        );
    }

    public function testJoinDelete()
    {
        $a = [
            'user' => [
                1 => ['id' => 1, 'name' => 'John 2', 'contact_id' => 1],
                2 => ['id' => 2, 'name' => 'Peter', 'contact_id' => 1],
                3 => ['id' => 3, 'name' => 'XX', 'contact_id' => 2],
                4 => ['id' => 4, 'name' => 'YYY', 'contact_id' => 3],
            ], 'contact' => [
                1 => ['id' => 1, 'contact_phone' => '+555'],
                2 => ['id' => 2, 'contact_phone' => '+999'],
                3 => ['id' => 3, 'contact_phone' => '+777'],
            ], ];
        $this->setDB($a);

        $db = new Persistence\SQL($this->db->connection);
        $m_u = new Model($db, 'user');
        $m_u->addField('contact_id');
        $m_u->addField('name');
        $j = $m_u->join('contact');
        $j->addField('contact_phone');

        $m_u->load(1);
        $m_u->delete();

        $this->assertEquals(
            [
                'user' => [
                    2 => ['id' => 2, 'name' => 'Peter', 'contact_id' => 1],
                    3 => ['id' => 3, 'name' => 'XX', 'contact_id' => 2],
                    4 => ['id' => 4, 'name' => 'YYY', 'contact_id' => 3],
                ], 'contact' => [
                    2 => ['id' => 2, 'contact_phone' => '+999'],
                    3 => ['id' => 3, 'contact_phone' => '+777'],
                ], ],
            $this->getDB()
        );
    }

    public function testDoubleSaveHook()
    {
        $a = [
            'user' => [
                '_' => ['id' => 1, 'name' => 'John'],
            ], 'contact' => [
                '_' => ['id' => 1, 'contact_phone' => '+123', 'test_id' => 0],
            ], ];

        $db = new Persistence\SQL($this->db->connection);
        $m_u = new Model($db, 'user');
        $this->setDB($a);
        $m_u->addField('name');
        $j = $m_u->join('contact.test_id');
        $j->addField('contact_phone');

<<<<<<< HEAD
        $m_u->onHook('afterSave', function ($m) {
            if ($m->get('contact_phone') !== '+123') {
                $m->set('contact_phone', '+123');
=======
        $m_u->onHook(Model::HOOK_AFTER_SAVE, function ($m) {
            if ($m['contact_phone'] !== '+123') {
                $m['contact_phone'] = '+123';
>>>>>>> 2c2895f1
                $m->save();
            }
        });

        $m_u->set('name', 'John');
        $m_u->save();

        $this->assertEquals([
            'user' => [1 => ['id' => 1, 'name' => 'John']],
            'contact' => [1 => ['id' => 1, 'test_id' => 1, 'contact_phone' => '+123']],
        ], $this->getDB('user,contact'));
    }

    public function testDoubleJoin()
    {
        if ($this->driverType === 'pgsql') {
            $this->markTestIncomplete('This test is not supported on PostgreSQL');
        }

        $a = [
            'user' => [
                10 => ['id' => 10, 'name' => 'John 2', 'contact_id' => 100],
                20 => ['id' => 20, 'name' => 'Peter', 'contact_id' => 100],
                30 => ['id' => 30, 'name' => 'XX', 'contact_id' => 200],
                40 => ['id' => 40, 'name' => 'YYY', 'contact_id' => 300],
            ], 'contact' => [
                100 => ['id' => 100, 'contact_phone' => '+555', 'country_id' => 1],
                200 => ['id' => 200, 'contact_phone' => '+999', 'country_id' => 2],
                300 => ['id' => 300, 'contact_phone' => '+777', 'country_id' => 5],
            ], 'country' => [
                1 => ['id' => 1, 'name' => 'UK'],
                2 => ['id' => 2, 'name' => 'US'],
                3 => ['id' => 3, 'name' => 'India'],
            ], ];
        $this->setDB($a);

        $db = new Persistence\SQL($this->db->connection);
        $m_u = new Model($db, 'user');
        $m_u->addField('contact_id');
        $m_u->addField('name');
        $j_contact = $m_u->join('contact');
        $j_contact->addField('contact_phone');
        $j_country = $j_contact->join('country');
        $j_country->addField('country_name', ['actual' => 'name']);

        $m_u->load(10);
        $m_u->delete();

        $m_u->loadBy('country_name', 'US');
        $this->assertEquals(30, $m_u->id);
        $m_u->set('country_name', 'USA');
        $m_u->save();

        $m_u->tryLoad(40);
        $this->assertFalse($m_u->loaded());

        $this->assertSame($m_u->getField('country_id')->join, $m_u->getField('contact_phone')->join);

        $m_u->unload();
        $m_u->save(['name' => 'new', 'contact_phone' => '+000', 'country_name' => 'LV']);

        $this->assertEquals(
            [
                'user' => [
                    20 => ['id' => 20, 'name' => 'Peter', 'contact_id' => 100],
                    30 => ['id' => 30, 'name' => 'XX', 'contact_id' => 200],
                    40 => ['id' => 40, 'name' => 'YYY', 'contact_id' => 300],
                    41 => ['id' => 41, 'name' => 'new', 'contact_id' => 301],
                ], 'contact' => [
                    200 => ['id' => 200, 'contact_phone' => '+999', 'country_id' => 2],
                    300 => ['id' => 300, 'contact_phone' => '+777', 'country_id' => 5],
                    301 => ['id' => 301, 'contact_phone' => '+000', 'country_id' => 4],
                ], 'country' => [
                    2 => ['id' => 2, 'name' => 'USA'],
                    3 => ['id' => 3, 'name' => 'India'],
                    4 => ['id' => 4, 'name' => 'LV'],
                ], ],
            $this->getDB()
        );
    }

    public function testDoubleReverseJoin()
    {
        $a = [
            'user' => [
                10 => ['id' => 10, 'name' => 'John 2', 'contact_id' => 100],
                20 => ['id' => 20, 'name' => 'Peter', 'contact_id' => 100],
                30 => ['id' => 30, 'name' => 'XX', 'contact_id' => 200],
                40 => ['id' => 40, 'name' => 'YYY', 'contact_id' => 300],
            ], 'contact' => [
                100 => ['id' => 100, 'contact_phone' => '+555', 'country_id' => 1],
                200 => ['id' => 200, 'contact_phone' => '+999', 'country_id' => 2],
                300 => ['id' => 300, 'contact_phone' => '+777', 'country_id' => 5],
            ], 'country' => [
                1 => ['id' => 1, 'name' => 'UK'],
                2 => ['id' => 2, 'name' => 'US'],
                3 => ['id' => 3, 'name' => 'India'],
            ], ];
        $this->setDB($a);

        $db = new Persistence\SQL($this->db->connection);
        $m_u = new Model($db, 'user');
        $m_u->addField('contact_id');
        $m_u->addField('name');
        $j = $m_u->join('contact');
        $j->addField('contact_phone');
        $c = $j->join('country');
        $c->addFields([['country_name', ['actual' => 'name']]]);

        $m_u->load(10);
        $m_u->delete();

        $m_u->loadBy('country_name', 'US');
        $this->assertEquals(30, $m_u->id);

        $this->assertEquals(
            [
                'user' => [
                    20 => ['id' => 20, 'name' => 'Peter', 'contact_id' => 100],
                    30 => ['id' => 30, 'name' => 'XX', 'contact_id' => 200],
                    40 => ['id' => 40, 'name' => 'YYY', 'contact_id' => 300],
                ], 'contact' => [
                    200 => ['id' => 200, 'contact_phone' => '+999', 'country_id' => 2],
                    300 => ['id' => 300, 'contact_phone' => '+777', 'country_id' => 5],
                ], 'country' => [
                    2 => ['id' => 2, 'name' => 'US'],
                    3 => ['id' => 3, 'name' => 'India'],
                ], ],
            $this->getDB()
        );
    }

    /**
     * Test hasOne and hasMany trough Join.
     */
    public function testJoinHasOneHasMany()
    {
        $a = [
            'user' => [
                1 => ['id' => 1, 'name' => 'John', 'contact_id' => 10],
                2 => ['id' => 2, 'name' => 'Jane', 'contact_id' => 11],
            ], 'contact' => [ // join User 1:1
                10 => ['id' => 10, 'phone_id' => 20],
                11 => ['id' => 11, 'phone_id' => 21],
            ], 'phone' => [ // each Contact hasOne phone
                20 => ['id' => 20, 'number' => '+123'],
                21 => ['id' => 21, 'number' => '+456'],
            ], 'token' => [ // each User hassMany Token
                30 => ['id' => 30, 'user_id' => 1, 'token' => 'ABC'],
                31 => ['id' => 31, 'user_id' => 1, 'token' => 'DEF'],
                32 => ['id' => 32, 'user_id' => 2, 'token' => 'GHI'],
            ], 'email' => [ // each Contact hasMany Email
                40 => ['id' => 40, 'contact_id' => 10, 'address' => 'john@foo.net'],
                41 => ['id' => 41, 'contact_id' => 10, 'address' => 'johnny@foo.net'],
                42 => ['id' => 42, 'contact_id' => 11, 'address' => 'jane@foo.net'],
            ], ];

        $db = new Persistence\SQL($this->db->connection);
        $this->setDB($a);

        // main user model joined to contact table
        $m_u = new Model($db, 'user');
        $m_u->addField('contact_id');
        $m_u->addField('name');
        $j = $m_u->join('contact');

        $m_u->load(1);
        $this->assertEquals([
            'id' => 1, 'name' => 'John', 'contact_id' => 10,
        ], $m_u->get());

        // hasOne phone model
        $m_p = new Model($db, 'phone');
        $m_p->addField('number');
        $ref = $j->hasOne('phone_id', $m_p); // hasOne on JOIN
        $ref->addField('number');

        $m_u->load(1);
        $this->assertEquals([
            'id' => 1, 'name' => 'John', 'contact_id' => 10, 'phone_id' => 20, 'number' => '+123',
        ], $m_u->get());

        // hasMany token model (uses default our_field, their_field)
        $m_t = new Model($db, 'token');
        $m_t->addField('user_id');
        $m_t->addField('token');
        $ref = $j->hasMany('Token', $m_t); // hasMany on JOIN (use default our_field, their_field)

        $m_u->load(1);
        $this->assertEquals([
            ['id' => 30, 'user_id' => 1, 'token' => 'ABC'],
            ['id' => 31, 'user_id' => 1, 'token' => 'DEF'],
        ], $m_u->ref('Token')->export());

        // hasMany email model (uses custom our_field, their_field)
        $m_e = new Model($db, 'email');
        $m_e->addField('contact_id');
        $m_e->addField('address');
        $ref = $j->hasMany('Email', [$m_e, 'our_field' => 'contact_id', 'their_field' => 'contact_id']); // hasMany on JOIN (use custom our_field, their_field)

        $m_u->load(1);
        $this->assertEquals([
            ['id' => 40, 'contact_id' => 10, 'address' => 'john@foo.net'],
            ['id' => 41, 'contact_id' => 10, 'address' => 'johnny@foo.net'],
        ], $m_u->ref('Email')->export());
    }
}<|MERGE_RESOLUTION|>--- conflicted
+++ resolved
@@ -383,15 +383,9 @@
         $j = $m_u->join('contact.test_id');
         $j->addField('contact_phone');
 
-<<<<<<< HEAD
-        $m_u->onHook('afterSave', function ($m) {
+        $m_u->onHook(Model::HOOK_AFTER_SAVE, function ($m) {
             if ($m->get('contact_phone') !== '+123') {
                 $m->set('contact_phone', '+123');
-=======
-        $m_u->onHook(Model::HOOK_AFTER_SAVE, function ($m) {
-            if ($m['contact_phone'] !== '+123') {
-                $m['contact_phone'] = '+123';
->>>>>>> 2c2895f1
                 $m->save();
             }
         });
