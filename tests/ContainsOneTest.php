--- conflicted
+++ resolved
@@ -175,11 +175,7 @@
         // let's test how it all looks in persistence without typecasting
         $exp_addr = $i->setOrder('id')->export(null, null, false)[0]['addr'];
         $this->assertSame(
-<<<<<<< HEAD
             '{"id":"1","country_id":"2","address":"bar","built_date":"2019-01-01T00:00:00+00:00","tags":"[\"foo\",\"bar\"]","door_code":"{\"id\":\"1\",\"code\":\"DEF\",\"valid_till\":\"2019-07-01T00:00:00+00:00\"}"}',
-=======
-            '{"id":1,"country_id":"2","address":"bar","built_date":"2019-01-01T00:00:00+00:00","tags":"[\"foo\",\"bar\"]","door_code":"{\"id\":1,\"code\":\"DEF\",\"valid_till\":\"2019-07-01T00:00:00+00:00\"}"}',
->>>>>>> 68b068fa
             $exp_addr
         );
 
